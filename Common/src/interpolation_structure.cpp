/*!
 * \file interpolation_structure.cpp
 * \brief Main subroutines used by SU2_FSI
 * \author H. Kline
 * \version 6.1.0 "Falcon"
 *
 * The current SU2 release has been coordinated by the
 * SU2 International Developers Society <www.su2devsociety.org>
 * with selected contributions from the open-source community.
 *
 * The main research teams contributing to the current release are:
 *  - Prof. Juan J. Alonso's group at Stanford University.
 *  - Prof. Piero Colonna's group at Delft University of Technology.
 *  - Prof. Nicolas R. Gauger's group at Kaiserslautern University of Technology.
 *  - Prof. Alberto Guardone's group at Polytechnic University of Milan.
 *  - Prof. Rafael Palacios' group at Imperial College London.
 *  - Prof. Vincent Terrapon's group at the University of Liege.
 *  - Prof. Edwin van der Weide's group at the University of Twente.
 *  - Lab. of New Concepts in Aeronautics at Tech. Institute of Aeronautics.
 *
 * Copyright 2012-2018, Francisco D. Palacios, Thomas D. Economon,
 *                      Tim Albring, and the SU2 contributors.
 *
 * SU2 is free software; you can redistribute it and/or
 * modify it under the terms of the GNU Lesser General Public
 * License as published by the Free Software Foundation; either
 * version 2.1 of the License, or (at your option) any later version.
 *
 * SU2 is distributed in the hope that it will be useful,
 * but WITHOUT ANY WARRANTY; without even the implied warranty of
 * MERCHANTABILITY or FITNESS FOR A PARTICULAR PURPOSE. See the GNU
 * Lesser General Public License for more details.
 *
 * You should have received a copy of the GNU Lesser General Public
 * License along with SU2. If not, see <http://www.gnu.org/licenses/>.
 */

#include "../include/interpolation_structure.hpp"

CInterpolator::CInterpolator(void) {
  
  size = SU2_MPI::GetSize();
  rank = SU2_MPI::GetRank();

  nZone = 0;
  Geometry = NULL;

  donor_geometry  = NULL;
  target_geometry = NULL;

  donorZone  = 0;
  targetZone = 0;

  Buffer_Receive_nVertex_Donor     = NULL;
  Buffer_Receive_nFace_Donor       = NULL;
  Buffer_Receive_nFaceNodes_Donor  = NULL;
  Buffer_Send_nVertex_Donor        = NULL;
  Buffer_Send_nFace_Donor          = NULL;
  Buffer_Send_nFaceNodes_Donor     = NULL;
  Buffer_Receive_GlobalPoint       = NULL;
  Buffer_Send_GlobalPoint          = NULL;
  Buffer_Send_FaceIndex            = NULL;
  Buffer_Receive_FaceIndex         = NULL;
  Buffer_Send_FaceNodes            = NULL;
  Buffer_Receive_FaceNodes         = NULL;
  Buffer_Send_FaceProc             = NULL;
  Buffer_Receive_FaceProc          = NULL;

  Buffer_Send_Coord                = NULL;
  Buffer_Send_Normal               = NULL;
  Buffer_Receive_Coord             = NULL;
  Buffer_Receive_Normal            = NULL;
  
  Receive_GlobalPoint              = NULL;
  Buffer_Receive_nLinkedNodes      = NULL;
  Buffer_Receive_LinkedNodes       = NULL;
  Buffer_Receive_StartLinkedNodes  = NULL;
  Buffer_Receive_Proc              = NULL;   

}

CInterpolator::~CInterpolator(void) {

  //if (Buffer_Receive_nVertex_Donor!= NULL) delete[] Buffer_Receive_nVertex_Donor;
}


CInterpolator::CInterpolator(CGeometry ****geometry_container, CConfig **config, unsigned int iZone, unsigned int jZone) {
  
  size = SU2_MPI::GetSize();
  rank = SU2_MPI::GetRank();

  /* Store pointers*/
  Geometry = geometry_container;

  donorZone  = iZone;
  targetZone = jZone;

  donor_geometry  = geometry_container[donorZone][INST_0][MESH_0];
  target_geometry = geometry_container[targetZone][INST_0][MESH_0];

  /*--- Initialize transfer coefficients between the zones ---*/
    /* Since this is a virtual function, call it in the child class constructor  */
  //Set_TransferCoeff(targetZone,donorZone,config);
  /*--- Initialize transfer coefficients between the zones ---*/
  //Set_TransferCoeff(Zones,config);

  //Buffer_Receive_nVertex_Donor = NULL;

}

inline void CInterpolator::Set_TransferCoeff(CConfig **config) { }

void CInterpolator::Determine_ArraySize(bool faces, int markDonor, int markTarget, unsigned long nVertexDonor, unsigned short nDim) {
  unsigned long nLocalVertex_Donor = 0, nLocalFaceNodes_Donor=0, nLocalFace_Donor=0;
  unsigned long iVertex, iPointDonor = 0;
  /* Only needed if face data is also collected */
  unsigned long inode;
  unsigned long donor_elem, jElem, jPoint;
  unsigned short iDonor;
  unsigned int nFaces=0, iFace, nNodes=0;
  bool face_on_marker = true;

  for (iVertex = 0; iVertex < nVertexDonor; iVertex++) {
    iPointDonor = donor_geometry->vertex[markDonor][iVertex]->GetNode();
    if (donor_geometry->node[iPointDonor]->GetDomain()) {
      nLocalVertex_Donor++;
      if (faces) {
        /*--- On Donor geometry also communicate face info ---*/
        if (nDim==3) {
          for (jElem=0; jElem<donor_geometry->node[iPointDonor]->GetnElem(); jElem++) {
            donor_elem = donor_geometry->node[iPointDonor]->GetElem(jElem);
            nFaces = donor_geometry->elem[donor_elem]->GetnFaces();
            for (iFace=0; iFace<nFaces; iFace++) {
              face_on_marker=true;
              nNodes = donor_geometry->elem[donor_elem]->GetnNodesFace(iFace);
              for (iDonor=0; iDonor<nNodes; iDonor++) {
                /*--- Local index of the node on face --*/
                inode = donor_geometry->elem[donor_elem]->GetFaces(iFace, iDonor);
                jPoint = donor_geometry->elem[donor_elem]->GetNode(inode);
                face_on_marker = (face_on_marker && (donor_geometry->node[jPoint]->GetVertex(markDonor) !=-1));
              }
              if (face_on_marker ) {
                nLocalFace_Donor++;
                nLocalFaceNodes_Donor+=nNodes;
              }
            }
          }
        }
        else {
          /*--- in 2D we use the edges ---*/
          nNodes=2;
          nFaces = donor_geometry->node[iPointDonor]->GetnPoint();
          for (iFace=0; iFace<nFaces; iFace++) {
            face_on_marker=true;
            for (iDonor=0; iDonor<nNodes; iDonor++) {
              inode = donor_geometry->node[iPointDonor]->GetEdge(iFace);
              jPoint = donor_geometry->edge[inode]->GetNode(iDonor);
              face_on_marker = (face_on_marker && (donor_geometry->node[jPoint]->GetVertex(markDonor) !=-1));
            }
            if (face_on_marker ) {
              nLocalFace_Donor++;
              nLocalFaceNodes_Donor+=nNodes;
            }
          }
        }
      }
    }
  }

  Buffer_Send_nVertex_Donor[0] = nLocalVertex_Donor;
  if (faces) {
    Buffer_Send_nFace_Donor[0] = nLocalFace_Donor;
    Buffer_Send_nFaceNodes_Donor[0] = nLocalFaceNodes_Donor;
  }

  /*--- Send Interface vertex information --*/
#ifdef HAVE_MPI
  SU2_MPI::Allreduce(&nLocalVertex_Donor, &MaxLocalVertex_Donor, 1, MPI_UNSIGNED_LONG, MPI_MAX, MPI_COMM_WORLD);
  SU2_MPI::Allgather(Buffer_Send_nVertex_Donor, 1, MPI_UNSIGNED_LONG, Buffer_Receive_nVertex_Donor, 1, MPI_UNSIGNED_LONG, MPI_COMM_WORLD);
  if (faces) {
    SU2_MPI::Allreduce(&nLocalFace_Donor, &nGlobalFace_Donor, 1, MPI_UNSIGNED_LONG, MPI_SUM, MPI_COMM_WORLD);
    SU2_MPI::Allreduce(&nLocalFace_Donor, &MaxFace_Donor, 1, MPI_UNSIGNED_LONG, MPI_MAX, MPI_COMM_WORLD);
    SU2_MPI::Allreduce(&nLocalFaceNodes_Donor, &nGlobalFaceNodes_Donor, 1, MPI_UNSIGNED_LONG, MPI_SUM, MPI_COMM_WORLD);
    SU2_MPI::Allreduce(&nLocalFaceNodes_Donor, &MaxFaceNodes_Donor, 1, MPI_UNSIGNED_LONG, MPI_MAX, MPI_COMM_WORLD);
    SU2_MPI::Allgather(Buffer_Send_nFace_Donor, 1, MPI_UNSIGNED_LONG, Buffer_Receive_nFace_Donor, 1, MPI_UNSIGNED_LONG, MPI_COMM_WORLD);
    SU2_MPI::Allgather(Buffer_Send_nFaceNodes_Donor, 1, MPI_UNSIGNED_LONG, Buffer_Receive_nFaceNodes_Donor, 1, MPI_UNSIGNED_LONG, MPI_COMM_WORLD);
    MaxFace_Donor++;
  }
#else
  MaxLocalVertex_Donor    = nLocalVertex_Donor;
  Buffer_Receive_nVertex_Donor[0] = Buffer_Send_nVertex_Donor[0];
  if (faces) {
    nGlobalFace_Donor       = nLocalFace_Donor;
    nGlobalFaceNodes_Donor  = nLocalFaceNodes_Donor;
    MaxFaceNodes_Donor      = nLocalFaceNodes_Donor;
    MaxFace_Donor           = nLocalFace_Donor+1;
    Buffer_Receive_nFace_Donor[0] = Buffer_Send_nFace_Donor[0];
    Buffer_Receive_nFaceNodes_Donor[0] = Buffer_Send_nFaceNodes_Donor[0];
  }
#endif

}

void CInterpolator::Collect_VertexInfo(bool faces, int markDonor, int markTarget, unsigned long nVertexDonor, unsigned short nDim)
{
  unsigned long iVertex, iPointDonor = 0, iVertexDonor, nBuffer_Coord, nBuffer_Point, nLocalVertex_Donor;
  unsigned short iDim;

  /* Only needed if face data is also collected */
  su2double  *Normal;

  for (iVertex = 0; iVertex < MaxLocalVertex_Donor; iVertex++) {
    Buffer_Send_GlobalPoint[iVertex] = 0;
    for (iDim = 0; iDim < nDim; iDim++) {
      Buffer_Send_Coord[iVertex*nDim+iDim] = 0.0;
      if (faces)
        Buffer_Send_Normal[iVertex*nDim+iDim] = 0.0;
    }
  }

  /*--- Copy coordinates and point to the auxiliar vector --*/
  nLocalVertex_Donor = 0;

  for (iVertexDonor = 0; iVertexDonor < nVertexDonor; iVertexDonor++) {
    iPointDonor = donor_geometry->vertex[markDonor][iVertexDonor]->GetNode();
    if (donor_geometry->node[iPointDonor]->GetDomain()) {
      Buffer_Send_GlobalPoint[nLocalVertex_Donor] = donor_geometry->node[iPointDonor]->GetGlobalIndex();
      for (iDim = 0; iDim < nDim; iDim++)
        Buffer_Send_Coord[nLocalVertex_Donor*nDim+iDim] = donor_geometry->node[iPointDonor]->GetCoord(iDim);

      if (faces) {
        Normal =  donor_geometry->vertex[markDonor][iVertexDonor]->GetNormal();
        for (iDim = 0; iDim < nDim; iDim++)
          Buffer_Send_Normal[nLocalVertex_Donor*nDim+iDim] = Normal[iDim];
      }
      nLocalVertex_Donor++;
    }
  }
  nBuffer_Coord = MaxLocalVertex_Donor*nDim;
  nBuffer_Point = MaxLocalVertex_Donor;

#ifdef HAVE_MPI
  SU2_MPI::Allgather(Buffer_Send_Coord, nBuffer_Coord, MPI_DOUBLE, Buffer_Receive_Coord, nBuffer_Coord, MPI_DOUBLE, MPI_COMM_WORLD);
  SU2_MPI::Allgather(Buffer_Send_GlobalPoint, nBuffer_Point, MPI_UNSIGNED_LONG, Buffer_Receive_GlobalPoint, nBuffer_Point, MPI_UNSIGNED_LONG, MPI_COMM_WORLD);
  if (faces) {
    SU2_MPI::Allgather(Buffer_Send_Normal, nBuffer_Coord, MPI_DOUBLE, Buffer_Receive_Normal, nBuffer_Coord, MPI_DOUBLE, MPI_COMM_WORLD);
  }
#else
  for (iVertex = 0; iVertex < nBuffer_Coord; iVertex++)
    Buffer_Receive_Coord[iVertex] = Buffer_Send_Coord[iVertex];

  for (iVertex = 0; iVertex < nBuffer_Point; iVertex++)
    Buffer_Receive_GlobalPoint[iVertex] = Buffer_Send_GlobalPoint[iVertex];

  if (faces) {
    for (iVertex = 0; iVertex < nBuffer_Coord; iVertex++)
      Buffer_Receive_Normal[iVertex] = Buffer_Send_Normal[iVertex];
  }
#endif
}

int CInterpolator::Find_InterfaceMarker(CConfig *config, unsigned short val_marker_interface) {
    
  unsigned short nMarker = config->GetnMarker_All();
  unsigned short iMarker;

  for (iMarker = 0; iMarker < nMarker; iMarker++) {

    /*--- If the tag GetMarker_All_ZoneInterface(iMarker) equals the index we are looping at ---*/
    if (config->GetMarker_All_ZoneInterface(iMarker) == val_marker_interface ) {

      /*--- We have identified the identifier for the interface marker ---*/
      return iMarker;
    }
  }

  return -1;
}


void CInterpolator::ReconstructBoundary(unsigned long val_zone, int val_marker){
    
  CGeometry *geom = Geometry[val_zone][INST_0][MESH_0];
    
  unsigned long iVertex, jVertex, kVertex;
    
  unsigned long count, iTmp, *uptr, dPoint, EdgeIndex, jEdge, nEdges, nNodes, nVertex, iDim, nDim, iPoint;
   
  unsigned long nGlobalLinkedNodes, nLocalVertex, nLocalLinkedNodes;
  
  nDim = geom->GetnDim();
  
  if( val_marker != -1 )
    nVertex  = geom->GetnVertex(  val_marker  );
  else
    nVertex  = 0;
      
    
  su2double *Buffer_Send_Coord           = new su2double     [ nVertex * nDim ];
  unsigned long *Buffer_Send_GlobalPoint = new unsigned long [ nVertex ];
  
  unsigned long *Buffer_Send_nLinkedNodes       = new unsigned long [ nVertex ];
  unsigned long *Buffer_Send_StartLinkedNodes   = new unsigned long [ nVertex ];
  unsigned long **Aux_Send_Map                  = new unsigned long*[ nVertex ];

#ifdef HAVE_MPI
  int nProcessor = size, iRank;
  unsigned long iTmp2, tmp_index, tmp_index_2;
#endif
        
  /*--- Copy coordinates and point to the auxiliar vector ---*/
  
  nGlobalVertex     = 0;
  nLocalVertex      = 0;
  nLocalLinkedNodes = 0;
  
  for (iVertex = 0; iVertex < nVertex; iVertex++) {
    
    Buffer_Send_nLinkedNodes[iVertex] = 0;
    Aux_Send_Map[iVertex]             = NULL;
    
    iPoint = geom->vertex[val_marker][iVertex]->GetNode();
    
    if (geom->node[iPoint]->GetDomain()) {
      Buffer_Send_GlobalPoint[nLocalVertex] = geom->node[iPoint]->GetGlobalIndex();
      
      for (iDim = 0; iDim < nDim; iDim++)
        Buffer_Send_Coord[nLocalVertex*nDim+iDim] = geom->node[iPoint]->GetCoord(iDim);
   
      nNodes = 0;
      nEdges = geom->node[iPoint]->GetnPoint();
        
      for (jEdge = 0; jEdge < nEdges; jEdge++){
        EdgeIndex = geom->node[iPoint]->GetEdge(jEdge);

        if( iPoint == geom->edge[EdgeIndex]->GetNode(0) )
          dPoint = geom->edge[EdgeIndex]->GetNode(1);
        else
          dPoint = geom->edge[EdgeIndex]->GetNode(0);

        if ( geom->node[dPoint]->GetVertex(val_marker) != -1 )
          nNodes++;
      }

      Buffer_Send_StartLinkedNodes[nLocalVertex] = nLocalLinkedNodes;
      Buffer_Send_nLinkedNodes[nLocalVertex]     = nNodes;

      nLocalLinkedNodes += nNodes;

      Aux_Send_Map[nLocalVertex] = new unsigned long[ nNodes ];
      nNodes = 0;

      for (jEdge = 0; jEdge < nEdges; jEdge++){    
        EdgeIndex = geom->node[iPoint]->GetEdge(jEdge);

        if( iPoint == geom->edge[EdgeIndex]->GetNode(0) )
          dPoint = geom->edge[EdgeIndex]->GetNode(1);
        else
          dPoint = geom->edge[EdgeIndex]->GetNode(0);                

        if ( geom->node[dPoint]->GetVertex(val_marker) != -1 ){    
          Aux_Send_Map[nLocalVertex][nNodes] = geom->node[dPoint]->GetGlobalIndex();
          nNodes++;
        }
      }  
      nLocalVertex++;
    }
  }
    
  unsigned long *Buffer_Send_LinkedNodes = new unsigned long [ nLocalLinkedNodes ];

  nLocalLinkedNodes = 0;

  for (iVertex = 0; iVertex < nLocalVertex; iVertex++){
    for (jEdge = 0; jEdge < Buffer_Send_nLinkedNodes[iVertex]; jEdge++){
      Buffer_Send_LinkedNodes[nLocalLinkedNodes] = Aux_Send_Map[iVertex][jEdge];
      nLocalLinkedNodes++;
    }
  }
    
 for (iVertex = 0; iVertex < nVertex; iVertex++){
    if( Aux_Send_Map[iVertex] != NULL )
      delete [] Aux_Send_Map[iVertex];
  }
  delete [] Aux_Send_Map; Aux_Send_Map = NULL;

  /*--- Reconstruct  boundary by gathering data from all ranks ---*/

#ifdef HAVE_MPI
  SU2_MPI::Allreduce(     &nLocalVertex,      &nGlobalVertex, 1, MPI_UNSIGNED_LONG, MPI_SUM, MPI_COMM_WORLD);
  SU2_MPI::Allreduce(&nLocalLinkedNodes, &nGlobalLinkedNodes, 1, MPI_UNSIGNED_LONG, MPI_SUM, MPI_COMM_WORLD);
#else
  nGlobalVertex      = nLocalVertex;
  nGlobalLinkedNodes = nLocalLinkedNodes;
#endif 

  Buffer_Receive_Coord       = new su2double    [ nGlobalVertex * nDim ];
  Buffer_Receive_GlobalPoint = new unsigned long[ nGlobalVertex ];
  Buffer_Receive_Proc        = new unsigned long[ nGlobalVertex ];
   
  Buffer_Receive_nLinkedNodes     = new unsigned long[ nGlobalVertex ];
  Buffer_Receive_LinkedNodes      = new unsigned long[ nGlobalLinkedNodes   ];
  Buffer_Receive_StartLinkedNodes = new unsigned long[ nGlobalVertex ];

#ifdef HAVE_MPI
  if (rank == MASTER_NODE){

    for (iVertex = 0; iVertex < nDim*nLocalVertex; iVertex++)
      Buffer_Receive_Coord[iVertex]  = Buffer_Send_Coord[iVertex];

    for (iVertex = 0; iVertex < nLocalVertex; iVertex++){
      Buffer_Receive_GlobalPoint[iVertex]      = Buffer_Send_GlobalPoint[iVertex];
      Buffer_Receive_Proc[iVertex]             = MASTER_NODE;
      Buffer_Receive_nLinkedNodes[iVertex]     = Buffer_Send_nLinkedNodes[iVertex];
      Buffer_Receive_StartLinkedNodes[iVertex] = Buffer_Send_StartLinkedNodes[iVertex];
    }
      
    for (iVertex = 0; iVertex < nLocalLinkedNodes; iVertex++)
      Buffer_Receive_LinkedNodes[iVertex] = Buffer_Send_LinkedNodes[iVertex];
 
    tmp_index   = nLocalVertex;
    tmp_index_2 = nLocalLinkedNodes;

    for(iRank = 1; iRank < nProcessor; iRank++){
       
      SU2_MPI::Recv(                           &iTmp2,     1, MPI_UNSIGNED_LONG, iRank, 0, MPI_COMM_WORLD, MPI_STATUS_IGNORE);
      SU2_MPI::Recv(&Buffer_Receive_LinkedNodes[tmp_index_2], iTmp2, MPI_UNSIGNED_LONG, iRank, 1, MPI_COMM_WORLD, MPI_STATUS_IGNORE);

      SU2_MPI::Recv(                         &iTmp,         1, MPI_UNSIGNED_LONG, iRank, 0, MPI_COMM_WORLD, MPI_STATUS_IGNORE);
      SU2_MPI::Recv(&Buffer_Receive_Coord[tmp_index*nDim], nDim*iTmp,        MPI_DOUBLE, iRank, 1, MPI_COMM_WORLD, MPI_STATUS_IGNORE);
      
      SU2_MPI::Recv(     &Buffer_Receive_GlobalPoint[tmp_index], iTmp, MPI_UNSIGNED_LONG, iRank, 1, MPI_COMM_WORLD, MPI_STATUS_IGNORE);
      SU2_MPI::Recv(    &Buffer_Receive_nLinkedNodes[tmp_index], iTmp, MPI_UNSIGNED_LONG, iRank, 1, MPI_COMM_WORLD, MPI_STATUS_IGNORE);
      SU2_MPI::Recv(&Buffer_Receive_StartLinkedNodes[tmp_index], iTmp, MPI_UNSIGNED_LONG, iRank, 1, MPI_COMM_WORLD, MPI_STATUS_IGNORE);

      for (iVertex = 0; iVertex < iTmp; iVertex++){
        Buffer_Receive_Proc[ tmp_index + iVertex ] = iRank;
        Buffer_Receive_StartLinkedNodes[ tmp_index + iVertex ] += tmp_index_2;
      }
        
      tmp_index   += iTmp;
      tmp_index_2 += iTmp2;
    }
  }
  else{
    SU2_MPI::Send(     &nLocalLinkedNodes,                 1, MPI_UNSIGNED_LONG, 0, 0, MPI_COMM_WORLD);
    SU2_MPI::Send(Buffer_Send_LinkedNodes, nLocalLinkedNodes, MPI_UNSIGNED_LONG, 0, 1, MPI_COMM_WORLD);
    
    SU2_MPI::Send(    &nLocalVertex,                   1, MPI_UNSIGNED_LONG, 0, 0, MPI_COMM_WORLD);
    SU2_MPI::Send(Buffer_Send_Coord, nDim * nLocalVertex,        MPI_DOUBLE, 0, 1, MPI_COMM_WORLD);
      
    SU2_MPI::Send(     Buffer_Send_GlobalPoint, nLocalVertex, MPI_UNSIGNED_LONG, 0, 1, MPI_COMM_WORLD);
    SU2_MPI::Send(    Buffer_Send_nLinkedNodes, nLocalVertex, MPI_UNSIGNED_LONG, 0, 1, MPI_COMM_WORLD);
    SU2_MPI::Send(Buffer_Send_StartLinkedNodes, nLocalVertex, MPI_UNSIGNED_LONG, 0, 1, MPI_COMM_WORLD);
  }    
#else
  for (iVertex = 0; iVertex < nDim * nGlobalVertex; iVertex++)
    Buffer_Receive_Coord[iVertex] = Buffer_Send_Coord[iVertex];
     
  for (iVertex = 0; iVertex < nGlobalVertex; iVertex++){
    Buffer_Receive_GlobalPoint[iVertex]      = Buffer_Send_GlobalPoint[iVertex];
    Buffer_Receive_Proc[iVertex]             = MASTER_NODE;
    Buffer_Receive_nLinkedNodes[iVertex]     = Buffer_Send_nLinkedNodes[iVertex];
    Buffer_Receive_StartLinkedNodes[iVertex] = Buffer_Send_StartLinkedNodes[iVertex];
  }
    
  for (iVertex = 0; iVertex < nGlobalLinkedNodes; iVertex++)
    Buffer_Receive_LinkedNodes[iVertex] = Buffer_Send_LinkedNodes[iVertex];
#endif 

  if (rank == MASTER_NODE){
    for (iVertex = 0; iVertex < nGlobalVertex; iVertex++){
      count = 0;
      uptr = &Buffer_Receive_LinkedNodes[ Buffer_Receive_StartLinkedNodes[iVertex] ];
      
      for (jVertex = 0; jVertex < Buffer_Receive_nLinkedNodes[iVertex]; jVertex++){
        iTmp = uptr[ jVertex ];
        for (kVertex = 0; kVertex < nGlobalVertex; kVertex++){
          if( Buffer_Receive_GlobalPoint[kVertex] == iTmp ){
            uptr[ jVertex ] = kVertex;
            count++;
            break;
          }
        }
          
        if( count != (jVertex+1) ){
          for (kVertex = jVertex; kVertex < Buffer_Receive_nLinkedNodes[iVertex]-1; kVertex++){
            uptr[ kVertex ] = uptr[ kVertex + 1];
          }
          Buffer_Receive_nLinkedNodes[iVertex]--;
          jVertex--;   
        }
      }
    }
  }

#ifdef HAVE_MPI    
  SU2_MPI::Bcast(      Buffer_Receive_Coord, nGlobalVertex * nDim,        MPI_DOUBLE, 0, MPI_COMM_WORLD);
  SU2_MPI::Bcast(Buffer_Receive_GlobalPoint, nGlobalVertex,        MPI_UNSIGNED_LONG, 0, MPI_COMM_WORLD);
  SU2_MPI::Bcast(      Buffer_Receive_Proc, nGlobalVertex,        MPI_UNSIGNED_LONG, 0, MPI_COMM_WORLD );
  
  SU2_MPI::Bcast(    Buffer_Receive_nLinkedNodes,      nGlobalVertex, MPI_UNSIGNED_LONG, 0, MPI_COMM_WORLD);
  SU2_MPI::Bcast(Buffer_Receive_StartLinkedNodes,      nGlobalVertex, MPI_UNSIGNED_LONG, 0, MPI_COMM_WORLD);
  SU2_MPI::Bcast(     Buffer_Receive_LinkedNodes, nGlobalLinkedNodes, MPI_UNSIGNED_LONG, 0, MPI_COMM_WORLD);
#endif
  
  if( Buffer_Send_Coord              != NULL) {delete [] Buffer_Send_Coord;            Buffer_Send_Coord            = NULL;} 
  if( Buffer_Send_GlobalPoint        != NULL) {delete [] Buffer_Send_GlobalPoint;      Buffer_Send_GlobalPoint      = NULL;}
  if( Buffer_Send_LinkedNodes        != NULL) {delete [] Buffer_Send_LinkedNodes;      Buffer_Send_LinkedNodes      = NULL;}
  if( Buffer_Send_nLinkedNodes       != NULL) {delete [] Buffer_Send_nLinkedNodes;     Buffer_Send_nLinkedNodes     = NULL;}
  if( Buffer_Send_StartLinkedNodes   != NULL) {delete [] Buffer_Send_StartLinkedNodes; Buffer_Send_StartLinkedNodes = NULL;}
}

bool CInterpolator::CheckInterfaceBoundary(int markDonor, int markTarget){
  
  int Donor_check, Target_check;
  
  #ifdef HAVE_MPI
    
  int *Buffer_Recv_mark = NULL;
  int iRank, nProcessor = size;
  
  if (rank == MASTER_NODE) 
    Buffer_Recv_mark = new int[nProcessor];

  Donor_check  = -1;
  Target_check = -1;

  /*--- We gather a vector in MASTER_NODE to determine whether the boundary is not on the processor because of the partition or because the zone does not include it ---*/

  SU2_MPI::Gather(&markDonor , 1, MPI_INT, Buffer_Recv_mark, 1, MPI_INT, MASTER_NODE, MPI_COMM_WORLD);

  if (rank == MASTER_NODE)
    for (iRank = 0; iRank < nProcessor; iRank++)
      if( Buffer_Recv_mark[iRank] != -1 ){
        Donor_check = Buffer_Recv_mark[iRank];
        break;
      }

  SU2_MPI::Bcast(&Donor_check , 1, MPI_INT, MASTER_NODE, MPI_COMM_WORLD);


  SU2_MPI::Gather(&markTarget, 1, MPI_INT, Buffer_Recv_mark, 1, MPI_INT, MASTER_NODE, MPI_COMM_WORLD);

  if (rank == MASTER_NODE)
    for (iRank = 0; iRank < nProcessor; iRank++)
      if( Buffer_Recv_mark[iRank] != -1 ){
        Target_check = Buffer_Recv_mark[iRank];
        break;
      }


  SU2_MPI::Bcast(&Target_check, 1, MPI_INT, MASTER_NODE, MPI_COMM_WORLD);
  
  if (rank == MASTER_NODE) 
    delete [] Buffer_Recv_mark;

#else
  Donor_check  = markDonor;
  Target_check = markTarget;
#endif

  if(Target_check == -1 || Donor_check == -1)
    return false;
  else 
    return true;
}

su2double CInterpolator::PointsDistance(su2double *point_i, su2double *point_j){

  /*--- Compute distance between 2 points ---*/

  unsigned short iDim, nDim = donor_geometry->GetnDim();
  su2double m;

  m = 0 ;
  for(iDim = 0; iDim < nDim; iDim++)
    m += (point_j[iDim] - point_i[iDim])*(point_j[iDim] - point_i[iDim]);

  return sqrt(m);
}

/* Nearest Neighbor Interpolator */
CNearestNeighbor::CNearestNeighbor(void):  CInterpolator() { }

CNearestNeighbor::CNearestNeighbor(CGeometry ****geometry_container, CConfig **config,  unsigned int iZone, unsigned int jZone) :  CInterpolator(geometry_container, config, iZone, jZone) {

  /*--- Initialize transfer coefficients between the zones ---*/
  Set_TransferCoeff(config);
}

CNearestNeighbor::~CNearestNeighbor() {}

void CNearestNeighbor::Set_TransferCoeff(CConfig **config) {

  int iProcessor, pProcessor, nProcessor = size;
  int markDonor, markTarget;

  unsigned short nDim, iMarkerInt, nMarkerInt, iDonor;    

  unsigned long nVertexDonor, nVertexTarget, Point_Target, jVertex, iVertexTarget;
  unsigned long Global_Point_Donor, pGlobalPoint=0;

  su2double *Coord_i, *Coord_j, dist, mindist, maxdist;

  /*--- Initialize variables --- */
  
  nMarkerInt = (int) ( config[donorZone]->GetMarker_n_ZoneInterface() / 2 );
  
  nDim = donor_geometry->GetnDim();

  iDonor = 0;
  
  Buffer_Receive_nVertex_Donor = new unsigned long [nProcessor];


  /*--- Cycle over nMarkersInt interface to determine communication pattern ---*/

  for (iMarkerInt = 1; iMarkerInt <= nMarkerInt; iMarkerInt++) {


    /*--- On the donor side: find the tag of the boundary sharing the interface ---*/
    markDonor  = Find_InterfaceMarker(config[donorZone],  iMarkerInt);
      
    /*--- On the target side: find the tag of the boundary sharing the interface ---*/
    markTarget = Find_InterfaceMarker(config[targetZone], iMarkerInt);

    /*--- Checks if the zone contains the interface, if not continue to the next step ---*/
    if( !CheckInterfaceBoundary(markDonor, markTarget) )
      continue;

    if(markDonor != -1)
      nVertexDonor  = donor_geometry->GetnVertex( markDonor );
    else
      nVertexDonor  = 0;
    
    if(markTarget != -1)
      nVertexTarget = target_geometry->GetnVertex( markTarget );
    else
      nVertexTarget  = 0;
    
    Buffer_Send_nVertex_Donor  = new unsigned long [ 1 ];

    /* Sets MaxLocalVertex_Donor, Buffer_Receive_nVertex_Donor */
    Determine_ArraySize(false, markDonor, markTarget, nVertexDonor, nDim);

    Buffer_Send_Coord          = new su2double     [ MaxLocalVertex_Donor * nDim ];
    Buffer_Send_GlobalPoint    = new unsigned long [ MaxLocalVertex_Donor ];
    Buffer_Receive_Coord       = new su2double     [ nProcessor * MaxLocalVertex_Donor * nDim ];
    Buffer_Receive_GlobalPoint = new unsigned long [ nProcessor * MaxLocalVertex_Donor ];

    /*-- Collect coordinates, global points, and normal vectors ---*/
    Collect_VertexInfo( false, markDonor, markTarget, nVertexDonor, nDim );

    /*--- Compute the closest point to a Near-Field boundary point ---*/
    maxdist = 0.0;

    for (iVertexTarget = 0; iVertexTarget < nVertexTarget; iVertexTarget++) {

      Point_Target = target_geometry->vertex[markTarget][iVertexTarget]->GetNode();

      if ( target_geometry->node[Point_Target]->GetDomain() ) {

        target_geometry->vertex[markTarget][iVertexTarget]->SetnDonorPoints(1);
        target_geometry->vertex[markTarget][iVertexTarget]->Allocate_DonorInfo(); // Possible meme leak?

        /*--- Coordinates of the boundary point ---*/
        Coord_i = target_geometry->node[Point_Target]->GetCoord();

        mindist    = 1E6; 
        pProcessor = 0;

        /*--- Loop over all the boundaries to find the pair ---*/

        for (iProcessor = 0; iProcessor < nProcessor; iProcessor++) {
          for (jVertex = 0; jVertex < MaxLocalVertex_Donor; jVertex++) {
            Global_Point_Donor = iProcessor*MaxLocalVertex_Donor+jVertex;

            Coord_j = &Buffer_Receive_Coord[ Global_Point_Donor*nDim];

            dist = PointsDistance(Coord_i, Coord_j);

            if (dist < mindist) {
              mindist = dist; pProcessor = iProcessor; pGlobalPoint = Buffer_Receive_GlobalPoint[Global_Point_Donor];
            }

            if (dist == 0.0) break;
          }

        }

        /*--- Store the value of the pair ---*/
        maxdist = max(maxdist, mindist);
        target_geometry->vertex[markTarget][iVertexTarget]->SetInterpDonorPoint(iDonor, pGlobalPoint);
        target_geometry->vertex[markTarget][iVertexTarget]->SetInterpDonorProcessor(iDonor, pProcessor);
        target_geometry->vertex[markTarget][iVertexTarget]->SetDonorCoeff(iDonor, 1.0);
      }
    }

    delete[] Buffer_Send_Coord;
    delete[] Buffer_Send_GlobalPoint;
    
    delete[] Buffer_Receive_Coord;
    delete[] Buffer_Receive_GlobalPoint;

    delete[] Buffer_Send_nVertex_Donor;

  }

  delete[] Buffer_Receive_nVertex_Donor;
}



CIsoparametric::CIsoparametric(CGeometry ****geometry_container, CConfig **config, unsigned int iZone, unsigned int jZone)  :  CInterpolator(geometry_container, config, iZone, jZone) {

  /*--- Initialize transfer coefficients between the zones ---*/
  Set_TransferCoeff(config);

  /*--- For fluid-structure interaction data interpolated with have nDim dimensions ---*/
 // InitializeData(Zones,nDim);
}

CIsoparametric::~CIsoparametric() {}

void CIsoparametric::Set_TransferCoeff(CConfig **config) {
  unsigned long iVertex, jVertex;
  unsigned long  dPoint, inode, jElem, nElem;
  unsigned short iDim, iDonor=0, iFace;

  unsigned short nDim = donor_geometry->GetnDim();

  unsigned short nMarkerInt;
  unsigned short iMarkerInt;

  int markDonor=0, markTarget=0;

  long donor_elem=0, temp_donor=0;
  unsigned int nNodes=0;
  /*--- Restricted to 2-zone for now ---*/
  unsigned int nFaces=1; //For 2D cases, we want to look at edges, not faces, as the 'interface'
  bool face_on_marker=true;

  unsigned long nVertexDonor = 0, nVertexTarget= 0;
  unsigned long Point_Target = 0;

  unsigned long iVertexDonor, iPointDonor = 0;
  unsigned long jGlobalPoint = 0;
  int iProcessor;

  unsigned long nLocalFace_Donor = 0, nLocalFaceNodes_Donor=0;

  unsigned long faceindex;

  su2double dist = 0.0, mindist=1E6, *Coord, *Coord_i;
  su2double myCoeff[10]; // Maximum # of donor points
  su2double  *Normal;
  su2double *projected_point = new su2double[nDim];
  su2double tmp, tmp2;
  su2double storeCoeff[10];
  unsigned long storeGlobal[10];
  int storeProc[10];

  int nProcessor = size;
  Coord = new su2double[nDim];
  Normal = new su2double[nDim];

  nMarkerInt = (config[donorZone]->GetMarker_n_ZoneInterface())/2;

  /*--- For the number of markers on the interface... ---*/
  for (iMarkerInt=1; iMarkerInt <= nMarkerInt; iMarkerInt++) {
    /*--- Procedure:
    * -Loop through vertices of the aero grid
    * -Find nearest element and allocate enough space in the aero grid donor point info
    *    -set the transfer coefficient values
    */

    /*--- On the donor side: find the tag of the boundary sharing the interface ---*/
    markDonor  = Find_InterfaceMarker(config[donorZone],  iMarkerInt);
      
    /*--- On the target side: find the tag of the boundary sharing the interface ---*/
    markTarget = Find_InterfaceMarker(config[targetZone], iMarkerInt);

    /*--- Checks if the zone contains the interface, if not continue to the next step ---*/
    if( !CheckInterfaceBoundary(markDonor, markTarget) )
      continue;

    if(markDonor != -1)
      nVertexDonor  = donor_geometry->GetnVertex( markDonor );
    else
      nVertexDonor  = 0;

    if(markTarget != -1)
      nVertexTarget = target_geometry->GetnVertex( markTarget );
    else
      nVertexTarget  = 0;
    
    Buffer_Send_nVertex_Donor    = new unsigned long [1];
    Buffer_Send_nFace_Donor      = new unsigned long [1];
    Buffer_Send_nFaceNodes_Donor = new unsigned long [1];

    Buffer_Receive_nVertex_Donor    = new unsigned long [nProcessor];
    Buffer_Receive_nFace_Donor      = new unsigned long [nProcessor];
    Buffer_Receive_nFaceNodes_Donor = new unsigned long [nProcessor];

    /* Sets MaxLocalVertex_Donor, Buffer_Receive_nVertex_Donor */
    Determine_ArraySize(true, markDonor, markTarget, nVertexDonor, nDim);

    Buffer_Send_Coord       = new su2double [MaxLocalVertex_Donor*nDim];
    Buffer_Send_Normal      = new su2double [MaxLocalVertex_Donor*nDim];
    Buffer_Send_GlobalPoint = new unsigned long [MaxLocalVertex_Donor];

    Buffer_Receive_Coord       = new su2double [nProcessor*MaxLocalVertex_Donor*nDim];
    Buffer_Receive_Normal      = new su2double [nProcessor*MaxLocalVertex_Donor*nDim];
    Buffer_Receive_GlobalPoint = new unsigned long [nProcessor*MaxLocalVertex_Donor];

    /*-- Collect coordinates, global points, and normal vectors ---*/
    Collect_VertexInfo(true, markDonor,markTarget,nVertexDonor,nDim);

    Buffer_Send_FaceIndex    = new unsigned long[MaxFace_Donor];
    Buffer_Send_FaceNodes    = new unsigned long[MaxFaceNodes_Donor];
    Buffer_Send_FaceProc     = new unsigned long[MaxFaceNodes_Donor];

    Buffer_Receive_FaceIndex = new unsigned long[MaxFace_Donor*nProcessor];
    Buffer_Receive_FaceNodes = new unsigned long[MaxFaceNodes_Donor*nProcessor];
    Buffer_Receive_FaceProc  = new unsigned long[MaxFaceNodes_Donor*nProcessor];

    nLocalFace_Donor=0;
    nLocalFaceNodes_Donor=0;

    /*--- Collect Face info ---*/

    for (iVertex = 0; iVertex < MaxFace_Donor; iVertex++) {
      Buffer_Send_FaceIndex[iVertex] = 0;
    }
    for (iVertex=0; iVertex<MaxFaceNodes_Donor; iVertex++) {
      Buffer_Send_FaceNodes[iVertex] = 0;
      Buffer_Send_FaceProc[iVertex]  = 0;
    }

    Buffer_Send_FaceIndex[0] = rank * MaxFaceNodes_Donor;

    if (nDim==2) nNodes=2;

    for (iVertexDonor = 0; iVertexDonor < nVertexDonor; iVertexDonor++) {
      iPointDonor = donor_geometry->vertex[markDonor][iVertexDonor]->GetNode();

      if (donor_geometry->node[iPointDonor]->GetDomain()) {

    if (nDim==3)  nElem = donor_geometry->node[iPointDonor]->GetnElem();
    else          nElem =donor_geometry->node[iPointDonor]->GetnPoint();

    for (jElem=0; jElem < nElem; jElem++) {
      if (nDim==3) {
        temp_donor = donor_geometry->node[iPointDonor]->GetElem(jElem);
        nFaces = donor_geometry->elem[temp_donor]->GetnFaces();
        for (iFace=0; iFace<nFaces; iFace++) {
          /*-- Determine whether this face/edge is on the marker --*/
          face_on_marker=true;
          nNodes = donor_geometry->elem[temp_donor]->GetnNodesFace(iFace);
          for (iDonor=0; iDonor<nNodes; iDonor++) {
            inode = donor_geometry->elem[temp_donor]->GetFaces(iFace, iDonor);
            dPoint = donor_geometry->elem[temp_donor]->GetNode(inode);
            face_on_marker = (face_on_marker && (donor_geometry->node[dPoint]->GetVertex(markDonor) !=-1));
          }

          if (face_on_marker ) {
            for (iDonor=0; iDonor<nNodes; iDonor++) {
              inode = donor_geometry->elem[temp_donor]->GetFaces(iFace, iDonor);
              dPoint = donor_geometry->elem[temp_donor]->GetNode(inode);
              // Match node on the face to the correct global index
              jGlobalPoint=donor_geometry->node[dPoint]->GetGlobalIndex();
              for (iProcessor = 0; iProcessor < nProcessor; iProcessor++) {
                for (jVertex = 0; jVertex < Buffer_Receive_nVertex_Donor[iProcessor]; jVertex++) {
                  if (jGlobalPoint ==Buffer_Receive_GlobalPoint[MaxLocalVertex_Donor*iProcessor+jVertex]) {
                    Buffer_Send_FaceNodes[nLocalFaceNodes_Donor]=MaxLocalVertex_Donor*iProcessor+jVertex;
                    Buffer_Send_FaceProc[nLocalFaceNodes_Donor]=iProcessor;
                  }
                }
              }
              nLocalFaceNodes_Donor++; // Increment total number of face-nodes / processor
            }
            /* Store the indices */
            Buffer_Send_FaceIndex[nLocalFace_Donor+1] = Buffer_Send_FaceIndex[nLocalFace_Donor]+nNodes;
            nLocalFace_Donor++; // Increment number of faces / processor
          }
        }
      }
      else {
        /*-- Determine whether this face/edge is on the marker --*/
        face_on_marker=true;
        for (iDonor=0; iDonor<nNodes; iDonor++) {
          inode = donor_geometry->node[iPointDonor]->GetEdge(jElem);
          dPoint = donor_geometry->edge[inode]->GetNode(iDonor);
          face_on_marker = (face_on_marker && (donor_geometry->node[dPoint]->GetVertex(markDonor) !=-1));
        }
        if (face_on_marker ) {
          for (iDonor=0; iDonor<nNodes; iDonor++) {
            inode = donor_geometry->node[iPointDonor]->GetEdge(jElem);
            dPoint = donor_geometry->edge[inode]->GetNode(iDonor);
            // Match node on the face to the correct global index
            jGlobalPoint=donor_geometry->node[dPoint]->GetGlobalIndex();
            for (iProcessor = 0; iProcessor < nProcessor; iProcessor++) {
              for (jVertex = 0; jVertex < Buffer_Receive_nVertex_Donor[iProcessor]; jVertex++) {
                if (jGlobalPoint ==Buffer_Receive_GlobalPoint[MaxLocalVertex_Donor*iProcessor+jVertex]) {
                  Buffer_Send_FaceNodes[nLocalFaceNodes_Donor]=MaxLocalVertex_Donor*iProcessor+jVertex;
                  Buffer_Send_FaceProc[nLocalFaceNodes_Donor]=iProcessor;
                }
              }
            }
            nLocalFaceNodes_Donor++; // Increment total number of face-nodes / processor
          }
          /* Store the indices */
          Buffer_Send_FaceIndex[nLocalFace_Donor+1] = Buffer_Send_FaceIndex[nLocalFace_Donor]+nNodes;
          nLocalFace_Donor++; // Increment number of faces / processor
        }
      }
    }
      }
    }

    //Buffer_Send_FaceIndex[nLocalFace_Donor+1] = MaxFaceNodes_Donor*rank+nLocalFaceNodes_Donor;
#ifdef HAVE_MPI
    SU2_MPI::Allgather(Buffer_Send_FaceNodes, MaxFaceNodes_Donor, MPI_UNSIGNED_LONG, Buffer_Receive_FaceNodes, MaxFaceNodes_Donor, MPI_UNSIGNED_LONG, MPI_COMM_WORLD);
    SU2_MPI::Allgather(Buffer_Send_FaceProc, MaxFaceNodes_Donor, MPI_UNSIGNED_LONG, Buffer_Receive_FaceProc, MaxFaceNodes_Donor, MPI_UNSIGNED_LONG, MPI_COMM_WORLD);
    SU2_MPI::Allgather(Buffer_Send_FaceIndex, MaxFace_Donor, MPI_UNSIGNED_LONG, Buffer_Receive_FaceIndex, MaxFace_Donor, MPI_UNSIGNED_LONG, MPI_COMM_WORLD);
#else
    for (iFace=0; iFace<MaxFace_Donor; iFace++) {
      Buffer_Receive_FaceIndex[iFace] = Buffer_Send_FaceIndex[iFace];
    }
    for (iVertex = 0; iVertex < MaxFaceNodes_Donor; iVertex++)
      Buffer_Receive_FaceNodes[iVertex] = Buffer_Send_FaceNodes[iVertex];
    for (iVertex = 0; iVertex < MaxFaceNodes_Donor; iVertex++)
      Buffer_Receive_FaceProc[iVertex] = Buffer_Send_FaceProc[iVertex];
#endif

    /*--- Loop over the vertices on the target Marker ---*/
    for (iVertex = 0; iVertex<nVertexTarget; iVertex++) {
      mindist=1E6;
      for (unsigned short iCoeff=0; iCoeff<10; iCoeff++) {
    storeCoeff[iCoeff]=0;
      }
      Point_Target = target_geometry->vertex[markTarget][iVertex]->GetNode();

      if (target_geometry->node[Point_Target]->GetDomain()) {

    Coord_i = target_geometry->node[Point_Target]->GetCoord();
    /*---Loop over the faces previously communicated/stored ---*/
    for (iProcessor = 0; iProcessor < nProcessor; iProcessor++) {

      nFaces = (unsigned int)Buffer_Receive_nFace_Donor[iProcessor];

      for (iFace = 0; iFace< nFaces; iFace++) {
        /*--- ---*/

        nNodes = (unsigned int)Buffer_Receive_FaceIndex[iProcessor*MaxFace_Donor+iFace+1] -
                (unsigned int)Buffer_Receive_FaceIndex[iProcessor*MaxFace_Donor+iFace];

        su2double *X = new su2double[nNodes*nDim];
        faceindex = Buffer_Receive_FaceIndex[iProcessor*MaxFace_Donor+iFace]; // first index of this face
        for (iDonor=0; iDonor<nNodes; iDonor++) {
          jVertex = Buffer_Receive_FaceNodes[iDonor+faceindex]; // index which points to the stored coordinates, global points
          for (iDim=0; iDim<nDim; iDim++) {
            X[iDim*nNodes+iDonor]=
                Buffer_Receive_Coord[jVertex*nDim+iDim];
          }
        }
        jVertex = Buffer_Receive_FaceNodes[faceindex];

        for (iDim=0; iDim<nDim; iDim++) {
          Normal[iDim] = Buffer_Receive_Normal[jVertex*nDim+iDim];
        }

        /* Project point used for case where surfaces are not exactly coincident, where
         * the point is assumed connected by a rigid rod normal to the surface.
         */
        tmp = 0;
        tmp2=0;
        for (iDim=0; iDim<nDim; iDim++) {
          tmp+=Normal[iDim]*Normal[iDim];
          tmp2+=Normal[iDim]*(Coord_i[iDim]-X[iDim*nNodes]);
        }
        tmp = 1/tmp;
        tmp2 = tmp2*sqrt(tmp);
        for (iDim=0; iDim<nDim; iDim++) {
          // projection of \vec{q} onto plane defined by \vec{n} and \vec{p}:
          // \vec{q} - \vec{n} ( (\vec{q}-\vec{p} ) \cdot \vec{n})
          // tmp2 = ( (\vec{q}-\vec{p} ) \cdot \vec{N})
          // \vec{n} = \vec{N}/(|N|), tmp = 1/|N|^2
          projected_point[iDim]=Coord_i[iDim] + Normal[iDim]*tmp2*tmp;
        }

        Isoparameters(nDim, nNodes, X, projected_point,myCoeff);

        /*--- Find distance to the interpolated point ---*/
        dist = 0.0;
        for (iDim=0; iDim<nDim; iDim++) {
          Coord[iDim] = Coord_i[iDim];
          for(iDonor=0; iDonor< nNodes; iDonor++) {
            Coord[iDim]-=myCoeff[iDonor]*X[iDim*nNodes+iDonor];
          }
          dist+=pow(Coord[iDim],2.0);
        }

        /*--- If the dist is shorter than last closest (and nonzero nodes are on the boundary), update ---*/
        if (dist<mindist ) {
          /*--- update last dist ---*/
          mindist = dist;
          /*--- Store info ---*/
          donor_elem = temp_donor;
          target_geometry->vertex[markTarget][iVertex]->SetDonorElem(donor_elem); // in 2D is nearest neighbor
          target_geometry->vertex[markTarget][iVertex]->SetnDonorPoints(nNodes);
          for (iDonor=0; iDonor<nNodes; iDonor++) {
            storeCoeff[iDonor] = myCoeff[iDonor];
            jVertex = Buffer_Receive_FaceNodes[faceindex+iDonor];
            storeGlobal[iDonor] =Buffer_Receive_GlobalPoint[jVertex];
            storeProc[iDonor] = (int)Buffer_Receive_FaceProc[faceindex+iDonor];
          }
        }
      
        delete [] X;
      }
    }
    /*--- Set the appropriate amount of memory and fill ---*/
    nNodes =target_geometry->vertex[markTarget][iVertex]->GetnDonorPoints();
    target_geometry->vertex[markTarget][iVertex]->Allocate_DonorInfo();

    for (iDonor=0; iDonor<nNodes; iDonor++) {
      target_geometry->vertex[markTarget][iVertex]->SetInterpDonorPoint(iDonor,storeGlobal[iDonor]);
      //cout <<rank << " Global Point " << Global_Point<<" iDonor " << iDonor <<" coeff " << coeff <<" gp " << pGlobalPoint << endl;
      target_geometry->vertex[markTarget][iVertex]->SetDonorCoeff(iDonor,storeCoeff[iDonor]);
      target_geometry->vertex[markTarget][iVertex]->SetInterpDonorProcessor(iDonor, storeProc[iDonor]);
    }
      }
    }

    delete[] Buffer_Send_nVertex_Donor;
    delete[] Buffer_Send_nFace_Donor;
    delete[] Buffer_Send_nFaceNodes_Donor;

    delete[] Buffer_Receive_nVertex_Donor;
    delete[] Buffer_Receive_nFace_Donor;
    delete[] Buffer_Receive_nFaceNodes_Donor;

    delete[] Buffer_Send_Coord;
    delete[] Buffer_Send_Normal;
    delete[] Buffer_Send_GlobalPoint;

    delete[] Buffer_Receive_Coord;
    delete[] Buffer_Receive_Normal;
    delete[] Buffer_Receive_GlobalPoint;

    delete[] Buffer_Send_FaceIndex;
    delete[] Buffer_Send_FaceNodes;
    delete[] Buffer_Send_FaceProc;

    delete[] Buffer_Receive_FaceIndex;
    delete[] Buffer_Receive_FaceNodes;
    delete[] Buffer_Receive_FaceProc;
  }
  delete [] Coord;
  delete [] Normal;
  
  delete [] projected_point;
}

void CIsoparametric::Isoparameters(unsigned short nDim, unsigned short nDonor,
    su2double *X, su2double *xj, su2double *isoparams) {
  short iDonor,iDim,k; // indices
  su2double tmp, tmp2;
  
  su2double *x     = new su2double[nDim+1];
  su2double *x_tmp = new su2double[nDim+1];
  su2double *Q     = new su2double[nDonor*nDonor];
  su2double *R     = new su2double[nDonor*nDonor];
  su2double *A     = new su2double[nDim+1*nDonor];
  su2double *A2    = NULL;
  su2double *x2    = new su2double[nDim+1];
  
  bool *test  = new bool[nDim+1];
  bool *testi = new bool[nDim+1];
  
  su2double eps = 1E-10;
  
  short n = nDim+1;

  if (nDonor>2) {
    /*--- Create Matrix A: 1st row all 1's, 2nd row x coordinates, 3rd row y coordinates, etc ---*/
    /*--- Right hand side is [1, \vec{x}']'---*/
    for (iDonor=0; iDonor<nDonor; iDonor++) {
      isoparams[iDonor]=0;
      A[iDonor] = 1.0;
      for (iDim=0; iDim<n; iDim++)
        A[(iDim+1)*nDonor+iDonor]=X[iDim*nDonor+iDonor];
    }

    x[0] = 1.0;
    for (iDim=0; iDim<nDim; iDim++)
      x[iDim+1]=xj[iDim];

    /*--- Eliminate degenerate rows:
     * for example, if z constant including the z values will make the system degenerate
     * TODO: improve efficiency of this loop---*/
    test[0]=true; // always keep the 1st row
    for (iDim=1; iDim<nDim+1; iDim++) {
      // Test this row against all previous
      test[iDim]=true; // Assume that it is not degenerate
      for (k=0; k<iDim; k++) {
        tmp=0; tmp2=0;
        for (iDonor=0;iDonor<nDonor;iDonor++) {
          tmp+= A[iDim*nDonor+iDonor]*A[iDim*nDonor+iDonor];
          tmp2+=A[k*nDonor+iDonor]*A[k*nDonor+iDonor];
        }
        tmp  = pow(tmp,0.5);
        tmp2 = pow(tmp2,0.5);
        testi[k]=false;
        for (iDonor=0; iDonor<nDonor; iDonor++) {
          // If at least one ratio is non-matching row iDim is not degenerate w/ row k
          if (A[iDim*nDonor+iDonor]/tmp != A[k*nDonor+iDonor]/tmp2)
            testi[k]=true;
        }
        // If any of testi (k<iDim) are false, row iDim is degenerate
        test[iDim]=(test[iDim] && testi[k]);
      }
      if (!test[iDim]) n--;
    }

    /*--- Initialize A2 now that we might have a smaller system --*/
    A2 = new su2double[n*nDonor];
    iDim=0;
    /*--- Copy only the rows that are non-degenerate ---*/
    for (k=0; k<nDim+1; k++) {
      if (test[k]) {
        for (iDonor=0;iDonor<nDonor;iDonor++ ) {
          A2[nDonor*iDim+iDonor]=A[nDonor*k+iDonor];
        }
        x2[iDim]=x[k];
        iDim++;
      }
    }
    /*--- Initialize Q,R to 0 --*/
    for (k=0; k<nDonor*nDonor; k++) {
      Q[k]=0;
      R[k]=0;
    }
    /*--- TODO: make this loop more efficient ---*/
    /*--- Solve for rectangular Q1 R1 ---*/
    for (iDonor=0; iDonor<nDonor; iDonor++) {
      tmp=0;
      for (iDim=0; iDim<n; iDim++)
        tmp += (A2[iDim*nDonor+iDonor])*(A2[iDim*nDonor+iDonor]);

      R[iDonor*nDonor+iDonor]= pow(tmp,0.5);
      if (tmp>eps && iDonor<n) {
        for (iDim=0; iDim<n; iDim++)
          Q[iDim*nDonor+iDonor]=A2[iDim*nDonor+iDonor]/R[iDonor*nDonor+iDonor];
      }
      else if (tmp!=0) {
        for (iDim=0; iDim<n; iDim++)
          Q[iDim*nDonor+iDonor]=A2[iDim*nDonor+iDonor]/tmp;
      }
      for (iDim=iDonor+1; iDim<nDonor; iDim++) {
        tmp=0;
        for (k=0; k<n; k++)
          tmp+=A2[k*nDonor+iDim]*Q[k*nDonor+iDonor];

        R[iDonor*nDonor+iDim]=tmp;

        for (k=0; k<n; k++)
          A2[k*nDonor+iDim]=A2[k*nDonor+iDim]-Q[k*nDonor+iDonor]*R[iDonor*nDonor+iDim];
      }
    }
    /*--- x_tmp = Q^T * x2 ---*/
    for (iDonor=0; iDonor<nDonor; iDonor++)
      x_tmp[iDonor]=0.0;
    for (iDonor=0; iDonor<nDonor; iDonor++) {
      for (iDim=0; iDim<n; iDim++)
        x_tmp[iDonor]+=Q[iDim*nDonor+iDonor]*x2[iDim];
    }

    /*--- solve x_tmp = R*isoparams for isoparams: upper triangular system ---*/
    for (iDonor = n-1; iDonor>=0; iDonor--) {
      if (R[iDonor*nDonor+iDonor]>eps)
        isoparams[iDonor]=x_tmp[iDonor]/R[iDonor*nDonor+iDonor];
      else
        isoparams[iDonor]=0;
      for (k=0; k<iDonor; k++)
        x_tmp[k]=x_tmp[k]-R[k*nDonor+iDonor]*isoparams[iDonor];
    }
  }
  else {
    /*-- For 2-donors (lines) it is simpler: */
    tmp =  pow(X[0*nDonor+0]- X[0*nDonor+1],2.0);
    tmp += pow(X[1*nDonor+0]- X[1*nDonor+1],2.0);
    tmp = sqrt(tmp);

    tmp2 = pow(X[0*nDonor+0] - xj[0],2.0);
    tmp2 += pow(X[1*nDonor+0] - xj[1],2.0);
    tmp2 = sqrt(tmp2);
    isoparams[1] = tmp2/tmp;

    tmp2 = pow(X[0*nDonor+1] - xj[0],2.0);
    tmp2 += pow(X[1*nDonor+1] - xj[1],2.0);
    tmp2 = sqrt(tmp2);
    isoparams[0] = tmp2/tmp;
  }

  /*--- Isoparametric coefficients have been calculated. Run checks to eliminate outside-element issues ---*/
  if (nDonor==4) {
    /*-- Bilinear coordinates, bounded by [-1,1] ---*/
    su2double xi, eta;
    xi = (1.0-isoparams[0]/isoparams[1])/(1.0+isoparams[0]/isoparams[1]);
    eta = 1- isoparams[2]*4/(1+xi);
    if (xi>1.0) xi=1.0;
    if (xi<-1.0) xi=-1.0;
    if (eta>1.0) eta=1.0;
    if (eta<-1.0) eta=-1.0;
    isoparams[0]=0.25*(1-xi)*(1-eta);
    isoparams[1]=0.25*(1+xi)*(1-eta);
    isoparams[2]=0.25*(1+xi)*(1+eta);
    isoparams[3]=0.25*(1-xi)*(1+eta);

  }
  if (nDonor<4) {
    tmp = 0.0; // value for normalization
    tmp2=0; // check for maximum value, to be used to id nearest neighbor if necessary
    k=0; // index for maximum value
    for (iDonor=0; iDonor< nDonor; iDonor++) {
      if (isoparams[iDonor]>tmp2) {
        k=iDonor;
        tmp2=isoparams[iDonor];
      }
      // [0,1]
      if (isoparams[iDonor]<0) isoparams[iDonor]=0;
      if (isoparams[iDonor]>1) isoparams[iDonor] = 1;
      tmp +=isoparams[iDonor];
    }
    if (tmp>0)
      for (iDonor=0; iDonor< nDonor; iDonor++)
        isoparams[iDonor]=isoparams[iDonor]/tmp;
    else {
      isoparams[k] = 1.0;
    }
  }
  
  delete [] x;
  delete [] x_tmp;
  delete [] Q;
  delete [] R;
  delete [] A;
  if (A2 != NULL) delete [] A2;
  delete [] x2;
  
  delete [] test;
  delete [] testi;

}


/* Mirror Interpolator */
CMirror::CMirror(CGeometry ****geometry_container, CConfig **config,  unsigned int iZone, unsigned int jZone) :  CInterpolator(geometry_container, config, iZone, jZone) {

  /*--- Initialize transfer coefficients between the zones ---*/
  Set_TransferCoeff(config);

}

CMirror::~CMirror() {}

void CMirror::Set_TransferCoeff(CConfig **config) {
  unsigned long iVertex, jVertex;
  unsigned long iPoint;
  unsigned short iDonor=0, iFace=0, iTarget=0;

  unsigned short nMarkerInt;
  unsigned short iMarkerInt;

  int markDonor=0, markTarget=0;

  unsigned int nNodes=0, iNodes=0;
  unsigned long nVertexDonor = 0, nVertexTarget= 0;
  unsigned long Point_Donor = 0;
  unsigned long Global_Point = 0;
  unsigned long pGlobalPoint = 0;
  int iProcessor;

  unsigned long nLocalFace_Donor = 0, nLocalFaceNodes_Donor=0;

  unsigned long faceindex;

  int nProcessor = size;

  su2double *Buffer_Send_Coeff, *Buffer_Receive_Coeff;
  su2double coeff;

  /*--- Number of markers on the interface ---*/
  nMarkerInt = (config[targetZone]->GetMarker_n_ZoneInterface())/2;

  /*--- For the number of markers on the interface... ---*/
  for (iMarkerInt=1; iMarkerInt <= nMarkerInt; iMarkerInt++) {
   /*--- Procedure:
    * -Loop through vertices of the aero grid
    * -Find nearest element and allocate enough space in the aero grid donor point info
    *    -set the transfer coefficient values
    */

    /*--- On the donor side: find the tag of the boundary sharing the interface ---*/
    markDonor  = Find_InterfaceMarker(config[donorZone],  iMarkerInt);

    /*--- On the target side: find the tag of the boundary sharing the interface ---*/
    markTarget = Find_InterfaceMarker(config[targetZone], iMarkerInt);

    /*--- Checks if the zone contains the interface, if not continue to the next step ---*/
    if( !CheckInterfaceBoundary(markDonor, markTarget) )
      continue;

    if(markDonor != -1)
      nVertexDonor  = donor_geometry->GetnVertex( markDonor );
    else
      nVertexDonor  = 0;

    if(markTarget != -1)
      nVertexTarget = target_geometry->GetnVertex( markTarget );
    else
      nVertexTarget  = 0;

    /*-- Collect the number of donor nodes: re-use 'Face' containers --*/
    nLocalFace_Donor=0;
    nLocalFaceNodes_Donor=0;
    for (jVertex = 0; jVertex<nVertexDonor; jVertex++) {
      Point_Donor =donor_geometry->vertex[markDonor][jVertex]->GetNode(); // Local index of jVertex

      if (donor_geometry->node[Point_Donor]->GetDomain()) {
        nNodes = donor_geometry->vertex[markDonor][jVertex]->GetnDonorPoints();
        nLocalFaceNodes_Donor+=nNodes;
        nLocalFace_Donor++;
      }
    }
    Buffer_Send_nFace_Donor= new unsigned long [1];
    Buffer_Send_nFaceNodes_Donor= new unsigned long [1];

    Buffer_Receive_nFace_Donor = new unsigned long [nProcessor];
    Buffer_Receive_nFaceNodes_Donor = new unsigned long [nProcessor];

    Buffer_Send_nFace_Donor[0] = nLocalFace_Donor;
    Buffer_Send_nFaceNodes_Donor[0] = nLocalFaceNodes_Donor;

    /*--- Send Interface vertex information --*/
#ifdef HAVE_MPI
    SU2_MPI::Allreduce(&nLocalFaceNodes_Donor, &MaxFaceNodes_Donor, 1, MPI_UNSIGNED_LONG, MPI_MAX, MPI_COMM_WORLD);
    SU2_MPI::Allreduce(&nLocalFace_Donor, &MaxFace_Donor, 1, MPI_UNSIGNED_LONG, MPI_MAX, MPI_COMM_WORLD);
    SU2_MPI::Allgather(Buffer_Send_nFace_Donor, 1, MPI_UNSIGNED_LONG, Buffer_Receive_nFace_Donor, 1, MPI_UNSIGNED_LONG, MPI_COMM_WORLD);
    SU2_MPI::Allgather(Buffer_Send_nFaceNodes_Donor, 1, MPI_UNSIGNED_LONG, Buffer_Receive_nFaceNodes_Donor, 1, MPI_UNSIGNED_LONG, MPI_COMM_WORLD);
    MaxFace_Donor++;
#else
    nGlobalFace_Donor       = nLocalFace_Donor;
    nGlobalFaceNodes_Donor  = nLocalFaceNodes_Donor;
    MaxFaceNodes_Donor      = nLocalFaceNodes_Donor;
    MaxFace_Donor           = nLocalFace_Donor+1;
    Buffer_Receive_nFace_Donor[0] = Buffer_Send_nFace_Donor[0];
    Buffer_Receive_nFaceNodes_Donor[0] = Buffer_Send_nFaceNodes_Donor[0];
#endif

    /*-- Send donor info --*/
    Buffer_Send_FaceIndex   = new unsigned long[MaxFace_Donor];
    Buffer_Send_FaceNodes   = new unsigned long[MaxFaceNodes_Donor];
    //Buffer_Send_FaceProc    = new unsigned long[MaxFaceNodes_Donor];
    Buffer_Send_GlobalPoint = new unsigned long[MaxFaceNodes_Donor];
    Buffer_Send_Coeff       = new su2double[MaxFaceNodes_Donor];

    Buffer_Receive_FaceIndex= new unsigned long[MaxFace_Donor*nProcessor];
    Buffer_Receive_FaceNodes= new unsigned long[MaxFaceNodes_Donor*nProcessor];
    //Buffer_Receive_FaceProc = new unsigned long[MaxFaceNodes_Donor*nProcessor];
    Buffer_Receive_GlobalPoint = new unsigned long[MaxFaceNodes_Donor*nProcessor];
    Buffer_Receive_Coeff    = new su2double[MaxFaceNodes_Donor*nProcessor];

    for (iVertex=0; iVertex<MaxFace_Donor; iVertex++) {
      Buffer_Send_FaceIndex[iVertex]=0;
    }
    for (iVertex=0; iVertex<MaxFaceNodes_Donor; iVertex++) {
      Buffer_Send_FaceNodes[iVertex]=0;
      //Buffer_Send_FaceProc[iVertex]=0;
      Buffer_Send_GlobalPoint[iVertex]=0;
      Buffer_Send_Coeff[iVertex]=0.0;
    }
    for (iVertex=0; iVertex<MaxFace_Donor; iVertex++) {
      Buffer_Send_FaceIndex[iVertex]=0;
    }

    Buffer_Send_FaceIndex[0]=rank*MaxFaceNodes_Donor;
    nLocalFace_Donor=0;
    nLocalFaceNodes_Donor=0;

    for (jVertex = 0; jVertex<nVertexDonor; jVertex++) {

      Point_Donor =donor_geometry->vertex[markDonor][jVertex]->GetNode(); // Local index of jVertex
      if (donor_geometry->node[Point_Donor]->GetDomain()) {
        nNodes = donor_geometry->vertex[markDonor][jVertex]->GetnDonorPoints();
        for (iDonor=0; iDonor<nNodes; iDonor++) {
          Buffer_Send_FaceNodes[nLocalFaceNodes_Donor] = donor_geometry->node[Point_Donor]->GetGlobalIndex();
          Buffer_Send_GlobalPoint[nLocalFaceNodes_Donor] =
              donor_geometry->vertex[markDonor][jVertex]->GetInterpDonorPoint(iDonor);
          Buffer_Send_Coeff[nLocalFaceNodes_Donor] =
              donor_geometry->vertex[markDonor][jVertex]->GetDonorCoeff(iDonor);
          nLocalFaceNodes_Donor++;
        }
        Buffer_Send_FaceIndex[nLocalFace_Donor+1] =Buffer_Send_FaceIndex[nLocalFace_Donor]+nNodes;
        nLocalFace_Donor++;
      }
    }

#ifdef HAVE_MPI
    SU2_MPI::Allgather(Buffer_Send_FaceNodes, MaxFaceNodes_Donor, MPI_UNSIGNED_LONG, Buffer_Receive_FaceNodes, MaxFaceNodes_Donor, MPI_UNSIGNED_LONG, MPI_COMM_WORLD);
    SU2_MPI::Allgather(Buffer_Send_GlobalPoint, MaxFaceNodes_Donor, MPI_UNSIGNED_LONG,Buffer_Receive_GlobalPoint, MaxFaceNodes_Donor, MPI_UNSIGNED_LONG, MPI_COMM_WORLD);
    SU2_MPI::Allgather(Buffer_Send_Coeff, MaxFaceNodes_Donor, MPI_DOUBLE,Buffer_Receive_Coeff, MaxFaceNodes_Donor, MPI_DOUBLE, MPI_COMM_WORLD);
    SU2_MPI::Allgather(Buffer_Send_FaceIndex, MaxFace_Donor, MPI_UNSIGNED_LONG, Buffer_Receive_FaceIndex, MaxFace_Donor, MPI_UNSIGNED_LONG, MPI_COMM_WORLD);
#else
    for (iFace=0; iFace<MaxFace_Donor; iFace++) {
      Buffer_Receive_FaceIndex[iFace] = Buffer_Send_FaceIndex[iFace];
    }
    for (iVertex = 0; iVertex < MaxFaceNodes_Donor; iVertex++) {
      Buffer_Receive_FaceNodes[iVertex] = Buffer_Send_FaceNodes[iVertex];
      Buffer_Receive_GlobalPoint[iVertex] = Buffer_Send_GlobalPoint[iVertex];
      Buffer_Receive_Coeff[iVertex] = Buffer_Send_Coeff[iVertex];
    }
#endif
    /*--- Loop over the vertices on the target Marker ---*/
    for (iVertex = 0; iVertex<nVertexTarget; iVertex++) {

      iPoint = target_geometry->vertex[markTarget][iVertex]->GetNode();
      if (target_geometry->node[iPoint]->GetDomain()) {
        Global_Point = target_geometry->node[iPoint]->GetGlobalIndex();
        nNodes = 0;
        for (iProcessor = 0; iProcessor < nProcessor; iProcessor++) {
          for (iFace = 0; iFace < Buffer_Receive_nFace_Donor[iProcessor]; iFace++) {
            faceindex = Buffer_Receive_FaceIndex[iProcessor*MaxFace_Donor+iFace]; // first index of this face
            iNodes = (unsigned int)Buffer_Receive_FaceIndex[iProcessor*MaxFace_Donor+iFace+1]- (unsigned int)faceindex;
            for (iTarget=0; iTarget<iNodes; iTarget++) {
              if (Global_Point == Buffer_Receive_GlobalPoint[faceindex+iTarget])
                nNodes++;
              //coeff =Buffer_Receive_Coeff[faceindex+iDonor];
            }
          }
        }

        target_geometry->vertex[markTarget][iVertex]->SetnDonorPoints(nNodes);
        target_geometry->vertex[markTarget][iVertex]->Allocate_DonorInfo();

        iDonor = 0;
        for (iProcessor = 0; iProcessor < nProcessor; iProcessor++) {
          for (iFace = 0; iFace < Buffer_Receive_nFace_Donor[iProcessor]; iFace++) {

            faceindex = Buffer_Receive_FaceIndex[iProcessor*MaxFace_Donor+iFace]; // first index of this face
            iNodes = (unsigned int)Buffer_Receive_FaceIndex[iProcessor*MaxFace_Donor+iFace+1]- (unsigned int)faceindex;
            for (iTarget=0; iTarget<iNodes; iTarget++) {
              if (Global_Point == Buffer_Receive_GlobalPoint[faceindex+iTarget]) {
                coeff =Buffer_Receive_Coeff[faceindex+iTarget];
                pGlobalPoint = Buffer_Receive_FaceNodes[faceindex+iTarget];
                target_geometry->vertex[markTarget][iVertex]->SetInterpDonorPoint(iDonor,pGlobalPoint);
                target_geometry->vertex[markTarget][iVertex]->SetDonorCoeff(iDonor,coeff);
                target_geometry->vertex[markTarget][iVertex]->SetInterpDonorProcessor(iDonor, iProcessor);
                //cout <<rank << " Global Point " << Global_Point<<" iDonor " << iDonor <<" coeff " << coeff <<" gp " << pGlobalPoint << endl;
                iDonor++;
              }
            }
          }
        }
      }
    }
    delete[] Buffer_Send_nFace_Donor;
    delete[] Buffer_Send_nFaceNodes_Donor;

    delete[] Buffer_Receive_nFace_Donor;
    delete[] Buffer_Receive_nFaceNodes_Donor;

    delete[] Buffer_Send_FaceIndex;
    delete[] Buffer_Send_FaceNodes;
    delete[] Buffer_Send_GlobalPoint;
    delete[] Buffer_Send_Coeff;

    delete[] Buffer_Receive_FaceIndex;
    delete[] Buffer_Receive_FaceNodes;
    delete[] Buffer_Receive_GlobalPoint;
    delete[] Buffer_Receive_Coeff;

  }
}

CSlidingMesh::CSlidingMesh(CGeometry ****geometry_container, CConfig **config, unsigned int iZone, unsigned int jZone)  :  CInterpolator(geometry_container, config, iZone, jZone){

  /*--- Initialize transfer coefficients between the zones ---*/
  Set_TransferCoeff(config);

  /*--- For fluid-structure interaction data interpolated with have nDim dimensions ---*/
 // InitializeData(Zones,nDim);
}

CSlidingMesh::~CSlidingMesh(){}

void CSlidingMesh::Set_TransferCoeff(CConfig **config){
    
  /* --- This routine sets the transfer coefficient for sliding mesh approach --- */
  
  /*
   * The algorithm is based on Rinaldi et al. "Flux-conserving treatment of non-conformal interfaces 
   * for finite-volume discritization of conservaation laws" 2015, Comp. Fluids, 120, pp 126-139
   */

  /*  0 - Variable declaration - */

  /* --- General variables --- */

  bool check;
  
  unsigned short iDim, nDim;
  
  unsigned long ii, jj, *uptr;
  unsigned long vPoint, dPoint;
  unsigned long iEdgeVisited, nEdgeVisited, iNodeVisited;
  unsigned long nAlreadyVisited, nToVisit, StartVisited;
  
  unsigned long *alreadyVisitedDonor, *ToVisit, *tmpVect;
  unsigned long *storeProc, *tmp_storeProc;

  su2double dTMP;
  su2double *Coeff_Vect, *tmp_Coeff_Vect;               

  /* --- Geometrical variables --- */

  su2double *Coord_i, *Coord_j, dist, mindist, *Normal;
  su2double Area, Area_old, tmp_Area;
  su2double LineIntersectionLength, *Direction, length;


  /* --- Markers Variables --- */

  unsigned short iMarkerInt, nMarkerInt; 

  unsigned long iVertex, nVertexTarget;

  int markDonor, markTarget;

  /* --- Target variables --- */

  unsigned long target_iPoint, jVertexTarget;
  unsigned long nEdges_target, nNode_target;

  unsigned long *Target_nLinkedNodes, *Target_LinkedNodes, *Target_StartLinkedNodes, *target_segment;
  unsigned long *Target_GlobalPoint, *Target_Proc;  
  
  su2double *TargetPoint_Coord, *target_iMidEdge_point, *target_jMidEdge_point, **target_element;

  /* --- Donor variables --- */

  unsigned long donor_StartIndex, donor_forward_point, donor_backward_point, donor_iPoint, donor_OldiPoint; 
  unsigned long nEdges_donor, nNode_donor, nGlobalVertex_Donor; 

  unsigned long nDonorPoints, iDonor;
  unsigned long *Donor_Vect, *tmp_Donor_Vect;
  unsigned long *Donor_nLinkedNodes, *Donor_LinkedNodes, *Donor_StartLinkedNodes;
  unsigned long *Donor_GlobalPoint, *Donor_Proc;
  
  su2double *donor_iMidEdge_point, *donor_jMidEdge_point;
  su2double **donor_element, *DonorPoint_Coord;
    
  /*  1 - Variable pre-processing - */

  nDim = donor_geometry->GetnDim();

  /*--- Setting up auxiliary vectors ---*/

  Donor_Vect = NULL;
  Coeff_Vect = NULL;
  storeProc  = NULL;

  tmp_Donor_Vect = NULL;
  tmp_Coeff_Vect = NULL;
  tmp_storeProc  = NULL;
  
  Normal    = new su2double[nDim];
  Direction = new su2double[nDim];
    
    
  /* 2 - Find boundary tag between touching grids */

  /*--- Number of markers on the FSI interface ---*/
  nMarkerInt    = (int)( config[ donorZone ]->GetMarker_n_ZoneInterface() ) / 2;

  /*--- For the number of markers on the interface... ---*/
  for ( iMarkerInt = 1; iMarkerInt <= nMarkerInt; iMarkerInt++ ){

    /*--- On the donor side: find the tag of the boundary sharing the interface ---*/
    markDonor  = Find_InterfaceMarker(config[donorZone],  iMarkerInt);

    /*--- On the target side: find the tag of the boundary sharing the interface ---*/
    markTarget = Find_InterfaceMarker(config[targetZone], iMarkerInt);

    /*--- Checks if the zone contains the interface, if not continue to the next step ---*/
    if( !CheckInterfaceBoundary(markDonor, markTarget) )
      continue;

    if(markTarget != -1)
      nVertexTarget = target_geometry->GetnVertex( markTarget );
    else
      nVertexTarget  = 0;

    /*
    3 -Reconstruct the boundaries from parallel partitioning
    */

    /*--- Target boundary ---*/
    ReconstructBoundary(targetZone, markTarget);
    
    nGlobalVertex_Target = nGlobalVertex;

    TargetPoint_Coord       = Buffer_Receive_Coord;
    Target_GlobalPoint      = Buffer_Receive_GlobalPoint;
    Target_nLinkedNodes     = Buffer_Receive_nLinkedNodes;
    Target_StartLinkedNodes = Buffer_Receive_StartLinkedNodes;
    Target_LinkedNodes      = Buffer_Receive_LinkedNodes;
    Target_Proc             = Buffer_Receive_Proc;
    
    /*--- Donor boundary ---*/
    ReconstructBoundary(donorZone, markDonor);
    
    nGlobalVertex_Donor = nGlobalVertex;

    DonorPoint_Coord       = Buffer_Receive_Coord;
    Donor_GlobalPoint      = Buffer_Receive_GlobalPoint;
    Donor_nLinkedNodes     = Buffer_Receive_nLinkedNodes;
    Donor_StartLinkedNodes = Buffer_Receive_StartLinkedNodes;
    Donor_LinkedNodes      = Buffer_Receive_LinkedNodes;
    Donor_Proc             = Buffer_Receive_Proc;

    /*--- Starts building the supermesh layer (2D or 3D) ---*/
    /* - For each target node, it first finds the closest donor point
     * - Then it creates the supermesh in the close proximity of the target point:
     * - Starting from the closest donor node, it expands the supermesh by including 
     * donor elements neighboring the initial one, until the overall target area is fully covered.
     */

    if(nDim == 2){
        
      target_iMidEdge_point = new su2double[nDim];
      target_jMidEdge_point = new su2double[nDim];

      donor_iMidEdge_point = new su2double[nDim];
      donor_jMidEdge_point = new su2double[nDim];
        
      /*--- Starts with supermesh reconstruction ---*/

      target_segment = new unsigned long[2];
      
      for (iVertex = 0; iVertex < nVertexTarget; iVertex++) {

        nDonorPoints = 0;

        /*--- Stores coordinates of the target node ---*/

        target_iPoint = target_geometry->vertex[markTarget][iVertex]->GetNode();

        if (target_geometry->node[target_iPoint]->GetDomain()){

          Coord_i = target_geometry->node[target_iPoint]->GetCoord();

          /*--- Brute force to find the closest donor_node ---*/

          mindist = 1E6;
          donor_StartIndex = 0;
 
          for (donor_iPoint = 0; donor_iPoint < nGlobalVertex_Donor; donor_iPoint++) {
        
            Coord_j = &DonorPoint_Coord[ donor_iPoint * nDim ];

            dist = PointsDistance(Coord_i, Coord_j);

            if (dist < mindist) {
              mindist = dist;  
              donor_StartIndex = donor_iPoint;
            }

            if (dist == 0.0){
              donor_StartIndex = donor_iPoint;
              break;
            }    
          }

          donor_iPoint    = donor_StartIndex;
          donor_OldiPoint = donor_iPoint;
          
          /*--- Contruct information regarding the target cell ---*/
          
          dPoint = target_geometry->node[target_iPoint]->GetGlobalIndex();
          for (jVertexTarget = 0; jVertexTarget < nGlobalVertex_Target; jVertexTarget++)
            if( dPoint == Target_GlobalPoint[jVertexTarget] )
              break;
            
          if ( Target_nLinkedNodes[jVertexTarget] == 1 ){
            target_segment[0] = Target_LinkedNodes[ Target_StartLinkedNodes[jVertexTarget] ];
            target_segment[1] = jVertexTarget;
          }
          else{
            target_segment[0] = Target_LinkedNodes[ Target_StartLinkedNodes[jVertexTarget] ];
            target_segment[1] = Target_LinkedNodes[ Target_StartLinkedNodes[jVertexTarget] + 1];
          }
      
          dTMP = 0;
          for(iDim = 0; iDim < nDim; iDim++){
            target_iMidEdge_point[iDim] = ( TargetPoint_Coord[ nDim * target_segment[0] + iDim ] + target_geometry->node[ target_iPoint ]->GetCoord(iDim) ) / 2;
            target_jMidEdge_point[iDim] = ( TargetPoint_Coord[ nDim * target_segment[1] + iDim ] + target_geometry->node[ target_iPoint ]->GetCoord(iDim) ) / 2;

            Direction[iDim] = target_jMidEdge_point[iDim] - target_iMidEdge_point[iDim];
            dTMP += Direction[iDim] * Direction[iDim];
          }

          dTMP = sqrt(dTMP);
          for(iDim = 0; iDim < nDim; iDim++)
            Direction[iDim] /= dTMP;

          length = PointsDistance(target_iMidEdge_point, target_jMidEdge_point);

          check = false;

          /*--- Proceeds along the forward direction (depending on which connected boundary node is found first) ---*/

          while( !check ){
  
            /*--- Proceeds until the value of the intersection area is null ---*/

            if ( Donor_nLinkedNodes[donor_iPoint] == 1 ){
              donor_forward_point  = Donor_LinkedNodes[ Donor_StartLinkedNodes[donor_iPoint] ];
              donor_backward_point = donor_iPoint;
            }
            else{
              uptr = &Donor_LinkedNodes[ Donor_StartLinkedNodes[donor_iPoint] ];
              
              if( donor_OldiPoint != uptr[0] ){
                donor_forward_point  = uptr[0];
                donor_backward_point = uptr[1];
              }
              else{
                donor_forward_point  = uptr[1];
                donor_backward_point = uptr[0];
              }
            }
            
            if(donor_iPoint >= nGlobalVertex_Donor){
              check = true;
              continue;
            }
            
            for(iDim = 0; iDim < nDim; iDim++){
              donor_iMidEdge_point[iDim] = ( DonorPoint_Coord[ donor_forward_point  * nDim + iDim] + DonorPoint_Coord[ donor_iPoint * nDim + iDim] ) / 2;
              donor_jMidEdge_point[iDim] = ( DonorPoint_Coord[ donor_backward_point * nDim + iDim] + DonorPoint_Coord[ donor_iPoint * nDim + iDim] ) / 2;
            }

            LineIntersectionLength = ComputeLineIntersectionLength(target_iMidEdge_point, target_jMidEdge_point, donor_iMidEdge_point, donor_jMidEdge_point, Direction);

            if ( LineIntersectionLength == 0.0 ){
              check = true;
              continue;
            }
  
            /*--- In case the element intersects the target cell, update the auxiliary communication data structure ---*/

            tmp_Coeff_Vect = new     su2double[ nDonorPoints + 1 ];
            tmp_Donor_Vect = new unsigned long[ nDonorPoints + 1 ];
            tmp_storeProc  = new unsigned long[ nDonorPoints + 1 ];
 
            for( iDonor = 0; iDonor < nDonorPoints; iDonor++){
              tmp_Donor_Vect[iDonor] = Donor_Vect[iDonor];
              tmp_Coeff_Vect[iDonor] = Coeff_Vect[iDonor];
              tmp_storeProc[iDonor]  = storeProc[iDonor];
            }

            tmp_Donor_Vect[ nDonorPoints ] = donor_iPoint;
            tmp_Coeff_Vect[ nDonorPoints ] = LineIntersectionLength / length;
            tmp_storeProc[  nDonorPoints ] = Donor_Proc[donor_iPoint];
            
            if (Donor_Vect != NULL) delete [] Donor_Vect;  
            if (Coeff_Vect != NULL) delete [] Coeff_Vect;            
            if (storeProc  != NULL) delete [] storeProc;

            Donor_Vect = tmp_Donor_Vect;
            Coeff_Vect = tmp_Coeff_Vect;
            storeProc  = tmp_storeProc;

            donor_OldiPoint = donor_iPoint;
            donor_iPoint    = donor_forward_point;

            nDonorPoints++;
          }
             
          if ( Donor_nLinkedNodes[donor_StartIndex] == 2 ){
            check = false;
           
            uptr = &Donor_LinkedNodes[ Donor_StartLinkedNodes[donor_StartIndex] ];

            donor_iPoint = uptr[1];
            donor_OldiPoint = donor_StartIndex;
          }
          else
            check = true;

          /*--- Proceeds along the backward direction (depending on which connected boundary node is found first) ---*/

          while( !check ){

            /*--- Proceeds until the value of the intersection length is null ---*/
            if ( Donor_nLinkedNodes[donor_iPoint] == 1 ){
              donor_forward_point  = donor_OldiPoint;
              donor_backward_point = donor_iPoint;
            }
            else{
              uptr = &Donor_LinkedNodes[ Donor_StartLinkedNodes[donor_iPoint] ];
              
              if( donor_OldiPoint != uptr[0] ){
                donor_forward_point  = uptr[0];
                donor_backward_point = uptr[1];
              }
              else{
                donor_forward_point  = uptr[1];
                donor_backward_point = uptr[0];
              }
            }

            if(donor_iPoint >= nGlobalVertex_Donor){
              check = true;
              continue;
            }
            
            for(iDim = 0; iDim < nDim; iDim++){
              donor_iMidEdge_point[iDim] = ( DonorPoint_Coord[ donor_forward_point  * nDim + iDim] + DonorPoint_Coord[ donor_iPoint * nDim + iDim] ) / 2;
              donor_jMidEdge_point[iDim] = ( DonorPoint_Coord[ donor_backward_point * nDim + iDim] + DonorPoint_Coord[ donor_iPoint * nDim + iDim] ) / 2;
            }       

            LineIntersectionLength = ComputeLineIntersectionLength(target_iMidEdge_point, target_jMidEdge_point, donor_iMidEdge_point, donor_jMidEdge_point, Direction);

            if ( LineIntersectionLength == 0.0 ){
              check = true;
              continue;
            }

            /*--- In case the element intersects the target cell, update the auxiliary communication data structure ---*/

            tmp_Coeff_Vect = new     su2double[ nDonorPoints + 1 ];
            tmp_Donor_Vect = new unsigned long[ nDonorPoints + 1 ];
            tmp_storeProc  = new unsigned long[ nDonorPoints + 1 ];
 
            for( iDonor = 0; iDonor < nDonorPoints; iDonor++){
              tmp_Donor_Vect[iDonor] = Donor_Vect[iDonor];
              tmp_Coeff_Vect[iDonor] = Coeff_Vect[iDonor];
              tmp_storeProc[iDonor]  = storeProc[iDonor];
            }
                  
            tmp_Coeff_Vect[ nDonorPoints ] = LineIntersectionLength / length;                  
            tmp_Donor_Vect[ nDonorPoints ] = donor_iPoint;
            tmp_storeProc[  nDonorPoints ] = Donor_Proc[donor_iPoint];

            if (Donor_Vect != NULL) delete [] Donor_Vect;
            if (Coeff_Vect != NULL) delete [] Coeff_Vect;
            if (storeProc  != NULL) delete [] storeProc;

            Donor_Vect = tmp_Donor_Vect;
            Coeff_Vect = tmp_Coeff_Vect;
            storeProc  = tmp_storeProc;

            donor_OldiPoint = donor_iPoint;
            donor_iPoint    = donor_forward_point;
  
            nDonorPoints++;
          }
                
          /*--- Set the communication data structure and copy data from the auxiliary vectors ---*/

          target_geometry->vertex[markTarget][iVertex]->SetnDonorPoints(nDonorPoints);

          target_geometry->vertex[markTarget][iVertex]->Allocate_DonorInfo();
   
          for ( iDonor = 0; iDonor < nDonorPoints; iDonor++ ){              
            target_geometry->vertex[markTarget][iVertex]->SetDonorCoeff(          iDonor, Coeff_Vect[iDonor]);
            target_geometry->vertex[markTarget][iVertex]->SetInterpDonorPoint(    iDonor, Donor_GlobalPoint[ Donor_Vect[iDonor] ]);
            target_geometry->vertex[markTarget][iVertex]->SetInterpDonorProcessor(iDonor, storeProc[iDonor]);
          }
        }
      }    
      
      delete [] target_segment;
      
      delete [] target_iMidEdge_point;
      delete [] target_jMidEdge_point;

      delete [] donor_iMidEdge_point;
      delete [] donor_jMidEdge_point;
    }
    else{ 
      /* --- 3D geometry, creates a superficial super-mesh --- */
      
      for (iVertex = 0; iVertex < nVertexTarget; iVertex++) {
  
        nDonorPoints = 0;

        /*--- Stores coordinates of the target node ---*/

        target_iPoint = target_geometry->vertex[markTarget][iVertex]->GetNode();
        
        if (target_geometry->node[target_iPoint]->GetDomain()){
    
          Coord_i = target_geometry->node[target_iPoint]->GetCoord();

          target_geometry->vertex[markTarget][iVertex]->GetNormal(Normal);
 
          /*--- The value of Area computed here includes also portion of boundary belonging to different marker ---*/
          Area = 0.0;
          for (iDim = 0; iDim < nDim; iDim++) 
            Area += Normal[iDim]*Normal[iDim];
          Area = sqrt(Area);
 
          for (iDim = 0; iDim < nDim; iDim++)
            Normal[iDim] /= Area;

          for (iDim = 0; iDim < nDim; iDim++)
            Coord_i[iDim] = target_geometry->node[target_iPoint]->GetCoord(iDim);
          
          dPoint = target_geometry->node[target_iPoint]->GetGlobalIndex();
          for (target_iPoint = 0; target_iPoint < nGlobalVertex_Target; target_iPoint++){
            if( dPoint == Target_GlobalPoint[target_iPoint] )
              break;
          }        
        
          /*--- Build local surface dual mesh for target element ---*/
        
          nEdges_target = Target_nLinkedNodes[target_iPoint];

          nNode_target = 2*(nEdges_target + 1);
          
          target_element = new su2double*[nNode_target];
          for (ii = 0; ii < nNode_target; ii++)
            target_element[ii] = new su2double[nDim];
            
          nNode_target = Build_3D_surface_element(Target_LinkedNodes, Target_StartLinkedNodes, Target_nLinkedNodes, TargetPoint_Coord, target_iPoint, target_element);

          /*--- Brute force to find the closest donor_node ---*/

          mindist = 1E6;
          donor_StartIndex = 0;
 
          for (donor_iPoint = 0; donor_iPoint < nGlobalVertex_Donor; donor_iPoint++) {
        
            Coord_j = &DonorPoint_Coord[ donor_iPoint * nDim ];

            dist = PointsDistance(Coord_i, Coord_j);

            if (dist < mindist) {
              mindist = dist;  
              donor_StartIndex = donor_iPoint;
            }

            if (dist == 0.0){
              donor_StartIndex = donor_iPoint;
              break;
            }    
          }
                
          donor_iPoint = donor_StartIndex;

          nEdges_donor = Donor_nLinkedNodes[donor_iPoint];

          donor_element = new su2double*[ 2*nEdges_donor + 2 ];
          for (ii = 0; ii < 2*nEdges_donor + 2; ii++)
            donor_element[ii] = new su2double[nDim];                

          nNode_donor = Build_3D_surface_element(Donor_LinkedNodes, Donor_StartLinkedNodes, Donor_nLinkedNodes, DonorPoint_Coord, donor_iPoint, donor_element);

          Area = 0;
          for (ii = 1; ii < nNode_target-1; ii++){
            for (jj = 1; jj < nNode_donor-1; jj++){
              Area += Compute_Triangle_Intersection(target_element[0], target_element[ii], target_element[ii+1], donor_element[0], donor_element[jj], donor_element[jj+1], Normal);
              //cout << Compute_Triangle_Intersection(target_element[0], target_element[ii], target_element[ii+1], donor_element[0], donor_element[jj], donor_element[jj+1], Normal) << endl;
            }
          }

          for (ii = 0; ii < 2*nEdges_donor + 2; ii++)
            delete [] donor_element[ii];
          delete [] donor_element;

          nDonorPoints = 1;

          /*--- In case the element intersect the target cell update the auxiliary communication data structure ---*/

          Coeff_Vect = new     su2double[ nDonorPoints ];
          Donor_Vect = new unsigned long[ nDonorPoints ];
          storeProc  = new unsigned long[ nDonorPoints ];

          Coeff_Vect[0] = Area;
          Donor_Vect[0] = donor_iPoint;
          storeProc[0]  = Donor_Proc[donor_iPoint];

          alreadyVisitedDonor = new unsigned long[1];

          alreadyVisitedDonor[0] = donor_iPoint;
          nAlreadyVisited = 1;
          StartVisited = 0;

          Area_old = -1;
                    
          while( Area > Area_old ){ 

            /* 
             * - Starting from the closest donor_point, it expands the supermesh by a countour search pattern.
             * - The closest donor element becomes the core, at each iteration a new layer of elements around the core is taken into account
             */

            Area_old = Area;

            ToVisit = NULL;
            nToVisit = 0;

            for( iNodeVisited = StartVisited; iNodeVisited < nAlreadyVisited; iNodeVisited++ ){

              vPoint = alreadyVisitedDonor[ iNodeVisited ];
            
              nEdgeVisited = Donor_nLinkedNodes[vPoint];
 
              for (iEdgeVisited = 0; iEdgeVisited < nEdgeVisited; iEdgeVisited++){

                donor_iPoint = Donor_LinkedNodes[ Donor_StartLinkedNodes[vPoint] + iEdgeVisited];

                /*--- Check if the node to visit is already listed in the data structure to avoid double visits ---*/

                check = 0;

                for( jj = 0; jj < nAlreadyVisited; jj++ ){
                  if( donor_iPoint == alreadyVisitedDonor[jj] ){
                    check = 1; 
                    break;
                  }
                }

                if( check == 0 && ToVisit != NULL){
                  for( jj = 0; jj < nToVisit; jj++ )
                    if( donor_iPoint == ToVisit[jj] ){
                      check = 1; 
                      break;
                    }       
                }

                if( check == 0 ){ 
                  /*--- If the node was not already visited, visit it and list it into data structure ---*/
  
                  tmpVect = new unsigned long[ nToVisit + 1 ];

                  for( jj = 0; jj < nToVisit; jj++ )
                    tmpVect[jj] = ToVisit[jj];
                  tmpVect[nToVisit] = donor_iPoint;

                  if( ToVisit != NULL )
                    delete [] ToVisit;
                    
                  ToVisit = tmpVect;
                  tmpVect = NULL;

                  nToVisit++; 

                  /*--- Find the value of the intersection area between the current donor element and the target element --- */

                  nEdges_donor = Donor_nLinkedNodes[donor_iPoint];

                  donor_element = new su2double*[ 2*nEdges_donor + 2 ];   
                  for (ii = 0; ii < 2*nEdges_donor + 2; ii++)
                    donor_element[ii] = new su2double[nDim];             

                  nNode_donor = Build_3D_surface_element(Donor_LinkedNodes, Donor_StartLinkedNodes, Donor_nLinkedNodes, DonorPoint_Coord, donor_iPoint, donor_element);

                  tmp_Area = 0;
                  for (ii = 1; ii < nNode_target-1; ii++)
                    for (jj = 1; jj < nNode_donor-1; jj++)
                      tmp_Area += Compute_Triangle_Intersection(target_element[0], target_element[ii], target_element[ii+1], donor_element[0], donor_element[jj], donor_element[jj+1], Normal);

                  for (ii = 0; ii < 2*nEdges_donor + 2; ii++)
                    delete [] donor_element[ii];
                  delete [] donor_element;
 
                  /*--- In case the element intersect the target cell update the auxiliary communication data structure ---*/

                  tmp_Coeff_Vect = new     su2double[ nDonorPoints + 1 ];
                  tmp_Donor_Vect = new unsigned long[ nDonorPoints + 1 ];
                  tmp_storeProc  = new unsigned long[ nDonorPoints + 1 ];
 
                  for( iDonor = 0; iDonor < nDonorPoints; iDonor++){
                    tmp_Donor_Vect[iDonor] = Donor_Vect[iDonor];
                    tmp_Coeff_Vect[iDonor] = Coeff_Vect[iDonor];
                    tmp_storeProc[iDonor]  = storeProc[iDonor];
                  }
                  
                  tmp_Coeff_Vect[ nDonorPoints ] = tmp_Area;                  
                  tmp_Donor_Vect[ nDonorPoints ] = donor_iPoint;
                  tmp_storeProc[  nDonorPoints ] = Donor_Proc[donor_iPoint];

                  if (Donor_Vect != NULL) {delete [] Donor_Vect; }
                  if (Coeff_Vect != NULL) {delete [] Coeff_Vect; }
                  if (storeProc  != NULL) {delete [] storeProc;  }

                  Donor_Vect = tmp_Donor_Vect;
                  Coeff_Vect = tmp_Coeff_Vect;
                  storeProc  = tmp_storeProc;

                  tmp_Coeff_Vect = NULL;                  
                  tmp_Donor_Vect = NULL;
                  tmp_storeProc  = NULL;

                  nDonorPoints++;
   
                  Area += tmp_Area;
                }
              }   
            }

            /*--- Update auxiliary data structure ---*/
 
            StartVisited = nAlreadyVisited;

            tmpVect = new unsigned long[ nAlreadyVisited + nToVisit ];

            for( jj = 0; jj < nAlreadyVisited; jj++ )
              tmpVect[jj] = alreadyVisitedDonor[jj];
              
            for( jj = 0; jj < nToVisit; jj++ )
              tmpVect[ nAlreadyVisited + jj ] = ToVisit[jj];

            if( alreadyVisitedDonor != NULL )
              delete [] alreadyVisitedDonor;

            alreadyVisitedDonor = tmpVect;            

            nAlreadyVisited += nToVisit;    

            delete [] ToVisit;  
          }

          delete [] alreadyVisitedDonor;
  
          /*--- Set the communication data structure and copy data from the auxiliary vectors ---*/

          target_geometry->vertex[markTarget][iVertex]->SetnDonorPoints(nDonorPoints);
          target_geometry->vertex[markTarget][iVertex]->Allocate_DonorInfo();

          for ( iDonor = 0; iDonor < nDonorPoints; iDonor++ ){              
            target_geometry->vertex[markTarget][iVertex]->SetDonorCoeff(iDonor, Coeff_Vect[iDonor]/Area);
            target_geometry->vertex[markTarget][iVertex]->SetInterpDonorPoint( iDonor, Donor_GlobalPoint[ Donor_Vect[iDonor] ] );
            target_geometry->vertex[markTarget][iVertex]->SetInterpDonorProcessor(iDonor, storeProc[iDonor]);
            //cout <<rank << " Global Point " << Global_Point<<" iDonor " << iDonor <<" coeff " << coeff <<" gp " << pGlobalPoint << endl;               
          }

          for (ii = 0; ii < 2*nEdges_target + 2; ii++)
            delete [] target_element[ii];
          delete [] target_element;
          
          if (Donor_Vect != NULL) {delete [] Donor_Vect; Donor_Vect = NULL;}
          if (Coeff_Vect != NULL) {delete [] Coeff_Vect; Coeff_Vect = NULL;}
          if (storeProc  != NULL) {delete [] storeProc;  storeProc  = NULL;}
        }
      }
    }


    delete [] TargetPoint_Coord;
    delete [] Target_GlobalPoint;
    delete [] Target_Proc;
    delete [] Target_nLinkedNodes;
    delete [] Target_LinkedNodes;
    delete [] Target_StartLinkedNodes;
        
    delete [] DonorPoint_Coord;
    delete [] Donor_GlobalPoint;
    delete [] Donor_Proc;
    delete [] Donor_nLinkedNodes;      
    delete [] Donor_StartLinkedNodes;  
    delete [] Donor_LinkedNodes;       
    
  }

  delete [] Normal;
  delete [] Direction;
  
  if (Donor_Vect != NULL) delete [] Donor_Vect;
  if (Coeff_Vect != NULL) delete [] Coeff_Vect;
  if (storeProc  != NULL) delete [] storeProc;  
}

int CSlidingMesh::Build_3D_surface_element(unsigned long *map, unsigned long *startIndex, unsigned long* nNeighbor, su2double *coord, unsigned long centralNode, su2double** element){
    
  /*--- Given a node "centralNode", this routines reconstruct the vertex centered surface element around the node and store it into "element" ---*/
  /*--- Returns the number of points included in the element ---*/
  
  unsigned long iNode, jNode, kNode, iElementNode, iPoint, jPoint, nOuterNodes;

  unsigned short nDim = 3, iDim, nTmp;

  int NextNode, **OuterNodesNeighbour, CurrentNode, StartIndex, count;
  unsigned long *OuterNodes, *ptr;

  /* --- Store central node as element first point --- */

  for (iDim = 0; iDim < nDim; iDim++)
    element[0][iDim] = coord[centralNode * nDim + iDim];

  nOuterNodes = nNeighbor[centralNode];

  OuterNodes = &map[ startIndex[centralNode] ];

  /* --- Allocate auxiliary structure, vectors are longer than needed but this avoid further re-allocations due to length variation --- */

  OuterNodesNeighbour = new int*[nOuterNodes];
  for ( iNode = 0; iNode < nOuterNodes; iNode++ )
    OuterNodesNeighbour[ iNode ] = new int[2];

  /* --- Finds which and how many nodes belong to the specified marker, initialize some variables --- */

  for ( iNode = 0; iNode < nOuterNodes; iNode++ ){
    OuterNodesNeighbour[ iNode ][0] = -1;
    OuterNodesNeighbour[ iNode ][1] = -1;
  }
    
  /* --- For each outer node, the program finds the two neighbouring outer nodes --- */

  StartIndex = 0;
  for( iNode = 0; iNode < nOuterNodes; iNode++ ){

  count = 0;
  iPoint = OuterNodes[ iNode ];
  ptr = &map[ startIndex[iPoint] ];
  nTmp = nNeighbor[iPoint];

  for ( jNode = 0; jNode < nTmp; jNode++ ){
    jPoint = ptr[jNode];
    for( kNode = 0; kNode < nOuterNodes; kNode++ ){
      if ( jPoint == OuterNodes[ kNode ] && jPoint != centralNode){
        OuterNodesNeighbour[iNode][count] = (int)kNode;
        count++;
        break;
      }
    }
  }

  // If the central node belongs to two different markers, ie at corners, makes this outer node the starting point for reconstructing the element
  if( count == 1 ) 
    StartIndex = (int)iNode;
  }

  /* --- Build element, starts from one outer node and loops along the external edges until the element is reconstructed --- */

  CurrentNode = StartIndex;
  NextNode    = OuterNodesNeighbour[ CurrentNode ][0];
  iElementNode = 1;

  while( NextNode != -1 ){

    for (iDim = 0; iDim < nDim; iDim++)
      element[ iElementNode ][iDim] = ( element[0][iDim] + coord[ OuterNodes[ CurrentNode ] * nDim + iDim ])/2;

    iElementNode++;

    for (iDim = 0; iDim < nDim; iDim++) 
      element[ iElementNode ][iDim] = ( element[0][iDim] + coord[ OuterNodes[ CurrentNode ] * nDim + iDim] + coord[ OuterNodes[ NextNode ] * nDim + iDim] )/3;

    iElementNode++;

    if( OuterNodesNeighbour[ NextNode ][0] == CurrentNode){
      CurrentNode = NextNode; 
      NextNode = OuterNodesNeighbour[ NextNode ][1];  
    }
    else{
      CurrentNode = NextNode; 
      NextNode = OuterNodesNeighbour[ NextNode ][0];  
    }

    if (CurrentNode == StartIndex)
      break;
    }

    if( CurrentNode == StartIndex ){ // This is a closed element, so add again element 1 to the end of the structure, useful later

    for (iDim = 0; iDim < nDim; iDim++)
      element[ iElementNode ][iDim] = element[1][iDim];
    iElementNode++;
  }
  else{
    for (iDim = 0; iDim < nDim; iDim++)
    element[ iElementNode ][iDim] = ( element[0][iDim] + coord[ OuterNodes[ CurrentNode ] * nDim + iDim] )/2;
    iElementNode++;
  }

  for ( iNode = 0; iNode < nOuterNodes; iNode++ )
    delete [] OuterNodesNeighbour[ iNode ];
  delete [] OuterNodesNeighbour;

  return (int)iElementNode;
  
}

su2double CSlidingMesh::ComputeLineIntersectionLength(su2double* A1, su2double* A2, su2double* B1, su2double* B2, su2double* Direction){
    
  /*--- Given 2 segments, each defined by 2 points, it projects them along a given direction and it computes the length of the segment resulting from their intersection ---*/
  /*--- The algorithm works for both 2D and 3D problems ---*/

  unsigned short iDim;
  unsigned short nDim = donor_geometry->GetnDim();

  su2double dotA2, dotB1, dotB2;

  dotA2 = 0;
  for(iDim = 0; iDim < nDim; iDim++)
    dotA2 += ( A2[iDim] - A1[iDim] ) * Direction[iDim];

  if( dotA2 >= 0 ){
    dotB1 = 0;
    dotB2 = 0;
    for(iDim = 0; iDim < nDim; iDim++){
      dotB1 += ( B1[iDim] - A1[iDim] ) * Direction[iDim];
      dotB2 += ( B2[iDim] - A1[iDim] ) * Direction[iDim];
    }
  }
  else{
    dotA2 *= -1;

    dotB1 = 0;
    dotB2 = 0;
    for(iDim = 0; iDim < nDim; iDim++){
      dotB1 -= ( B1[iDim] - A1[iDim] ) * Direction[iDim];
      dotB2 -= ( B2[iDim] - A1[iDim] ) * Direction[iDim];
    }
  }

  if( dotB1 >= 0 && dotB1 <= dotA2 ){
    if ( dotB2 < 0 )
      return fabs( dotB1 );
    if ( dotB2 > dotA2 )
      return fabs( dotA2 - dotB1 );

    return fabs( dotB1 - dotB2 );
  }

  if( dotB2 >= 0 && dotB2 <= dotA2 ){
    if ( dotB1 < 0 )
      return fabs(dotB2);
    if ( dotB1 > dotA2 )
      return fabs( dotA2 - dotB2 );
  }

  if( ( dotB1 <= 0 && dotA2 <= dotB2 ) || ( dotB2 <= 0 && dotA2 <= dotB1 ) )
    return fabs( dotA2 );

  return 0.0;
}

su2double CSlidingMesh::Compute_Triangle_Intersection(su2double* A1, su2double* A2, su2double* A3, su2double* B1, su2double* B2, su2double* B3, su2double* Direction){
    
  /* --- This routine is ONLY for 3D grids --- */
  /* --- Projects triangle points onto a plane, specified by its normal "Direction", and calls the ComputeIntersectionArea routine --- */

  unsigned short iDim;
  unsigned short nDim = 3;

  su2double I[3], J[3], K[3];
  su2double a1[3], a2[3], a3[3];
  su2double b1[3], b2[3], b3[3];
  su2double m1, m2;

  /* --- Reference frame is determined by: x = A1A2 y = x ^ ( -Direction ) --- */

  for(iDim = 0; iDim < 3; iDim++){
    a1[iDim] = 0;
    a2[iDim] = 0;
    a3[iDim] = 0;

    b1[iDim] = 0;
    b2[iDim] = 0;
    b3[iDim] = 0;
  }

  m1 = 0;
  for(iDim = 0; iDim < nDim; iDim++){
    K[iDim] = Direction[iDim];

    m1 += K[iDim] * K[iDim];
  }

  for(iDim = 0; iDim < nDim; iDim++)
    K[iDim] /= sqrt(m1);

  m2 = 0;
  for(iDim = 0; iDim < nDim; iDim++)
    m2 += (A2[iDim] - A1[iDim]) * K[iDim];

  m1 = 0;
  for(iDim = 0; iDim < nDim; iDim++){
    I[iDim] = (A2[iDim] - A1[iDim]) - m2 * K[iDim];
    m1 += I[iDim] * I[iDim];
  }

  for(iDim = 0; iDim < nDim; iDim++)
    I[iDim] /= sqrt(m1);

  // Cross product to find Y
  J[0] =   K[1]*I[2] - K[2]*I[1];
  J[1] = -(K[0]*I[2] - K[2]*I[0]);
  J[2] =   K[0]*I[1] - K[1]*I[0];

  /* --- Project all points on the plane specified by Direction and change their reference frame taking A1 as origin --- */

  for(iDim = 0; iDim < nDim; iDim++){
    a2[0] += (A2[iDim] - A1[iDim]) * I[iDim];
    a2[1] += (A2[iDim] - A1[iDim]) * J[iDim];
    a2[2] += (A2[iDim] - A1[iDim]) * K[iDim];

    a3[0] += (A3[iDim] - A1[iDim]) * I[iDim];
    a3[1] += (A3[iDim] - A1[iDim]) * J[iDim];
    a3[2] += (A3[iDim] - A1[iDim]) * K[iDim];

    b1[0] += (B1[iDim] - A1[iDim]) * I[iDim];
    b1[1] += (B1[iDim] - A1[iDim]) * J[iDim];
    b1[2] += (B1[iDim] - A1[iDim]) * K[iDim];

    b2[0] += (B2[iDim] - A1[iDim]) * I[iDim];
    b2[1] += (B2[iDim] - A1[iDim]) * J[iDim];
    b2[2] += (B2[iDim] - A1[iDim]) * K[iDim];

    b3[0] += (B3[iDim] - A1[iDim]) * I[iDim];
    b3[1] += (B3[iDim] - A1[iDim]) * J[iDim];
    b3[2] += (B3[iDim] - A1[iDim]) * K[iDim];       
  }

  /* --- Compute intersection area --- */

  return ComputeIntersectionArea( a1, a2, a3, b1, b2, b3 );
}

su2double CSlidingMesh::ComputeIntersectionArea( su2double* P1, su2double* P2, su2double* P3, su2double* Q1, su2double* Q2, su2double* Q3 ){
    
  /* --- This routines computes the area of the polygonal element generated by the superimposition of 2 planar triangle --- */
  /* --- The 2 triangle must lie on the same plane --- */

  unsigned short iDim, nPoints, i, j, k;
  unsigned short nDim, min_theta_index;

  su2double points[16][2], IntersectionPoint[2], theta[6];
  su2double TriangleP[4][2], TriangleQ[4][2];
  su2double Area, det, dot1, dot2, dtmp, min_theta;

  nDim    = 2;
  nPoints = 0;

  for(iDim = 0; iDim < nDim; iDim++){
    TriangleP[0][iDim] = 0;
    TriangleP[1][iDim] = P2[iDim] - P1[iDim];
    TriangleP[2][iDim] = P3[iDim] - P1[iDim];
    TriangleP[3][iDim] = 0;

    TriangleQ[0][iDim] = Q1[iDim] - P1[iDim];
    TriangleQ[1][iDim] = Q2[iDim] - P1[iDim];
    TriangleQ[2][iDim] = Q3[iDim] - P1[iDim];
    TriangleQ[3][iDim] = Q1[iDim] - P1[iDim];
  }


  for( j = 0; j < 3; j++){
    if( CheckPointInsideTriangle(TriangleP[j], TriangleQ[0], TriangleQ[1], TriangleQ[2]) ){

      // Then P1 is also inside triangle Q, so store it
      for(iDim = 0; iDim < nDim; iDim++)
        points[nPoints][iDim] = TriangleP[j][iDim];

      nPoints++;      
    }
  }

  for( j = 0; j < 3; j++){    
    if( CheckPointInsideTriangle(TriangleQ[j], TriangleP[0], TriangleP[1], TriangleP[2]) ){

      // Then Q1 is also inside triangle P, so store it
      for(iDim = 0; iDim < nDim; iDim++)
        points[nPoints][iDim] = TriangleQ[j][iDim];

      nPoints++;      
    }
  }


  // Compute all edge intersections

  for( j = 0; j < 3; j++){
    for( i = 0; i < 3; i++){

      det = (TriangleP[j][0] - TriangleP[j+1][0]) * ( TriangleQ[i][1] - TriangleQ[i+1][1] ) - (TriangleP[j][1] - TriangleP[j+1][1]) * (TriangleQ[i][0] - TriangleQ[i+1][0]);

      if ( det != 0.0 ){
        ComputeLineIntersectionPoint( TriangleP[j], TriangleP[j+1], TriangleQ[i], TriangleQ[i+1], IntersectionPoint );

        dot1 = 0;
        dot2 = 0;
        for(iDim = 0; iDim < nDim; iDim++){
          dot1 += ( TriangleP[j][iDim] - IntersectionPoint[iDim] ) * ( TriangleP[j+1][iDim] - IntersectionPoint[iDim] );
          dot2 += ( TriangleQ[i][iDim] - IntersectionPoint[iDim] ) * ( TriangleQ[i+1][iDim] - IntersectionPoint[iDim] );
        }

       if( dot1 <= 0 && dot2 <= 0 ){ // It found one intersection

         // Store temporarily the intersection point

         for(iDim = 0; iDim < nDim; iDim++)
           points[nPoints][iDim] = IntersectionPoint[iDim];

         nPoints++;
       }   
     }
   }
 }

  // Remove double points, if any

  for( i = 0; i < nPoints; i++){
    for( j = i+1; j < nPoints; j++){
      if(points[j][0] == points[i][0] && points[j][1] == points[i][1]){
        for( k = j; k < nPoints-1; k++){
          points[k][0] = points[k+1][0];
          points[k][1] = points[k+1][1];
        }
        nPoints--;
        j--;
      }
    }
  }       

  // Re-order nodes   

  for( i = 1; i < nPoints; i++){ // Change again reference frame
    for(iDim = 0; iDim < nDim; iDim++)
      points[i][iDim] -= points[0][iDim]; 

    // Compute polar azimuth for each node but the first
    theta[i] = atan2(points[i][1], points[i][0]);
  }

  for(iDim = 0; iDim < nDim; iDim++)
    points[0][iDim] = 0;

  for( i = 1; i < nPoints; i++){

    min_theta = theta[i];
    min_theta_index = 0;

    for( j = i + 1; j < nPoints; j++){ 

      if( theta[j] < min_theta ){
        min_theta = theta[j];
        min_theta_index = j;
      }
    }

    if( min_theta_index != 0 ){
      dtmp = theta[i];
      theta[i] = theta[min_theta_index];
      theta[min_theta_index] = dtmp;

      dtmp = points[i][0];
      points[i][0] = points[min_theta_index][0];
      points[min_theta_index][0] = dtmp;

      dtmp = points[i][1];
      points[i][1] = points[min_theta_index][1];
      points[min_theta_index][1] = dtmp;
    }
  }
    
  // compute area using cross product rule, points position are referred to the 2-dimensional, local, reference frame centered in points[0]

  Area = 0;

  if (nPoints > 2){
    for( i = 1; i < nPoints-1; i++ ){

      // Ax*By
      Area += ( points[i][0] - points[0][0] ) * ( points[i+1][1] - points[0][1] );

      // Ay*Bx
      Area -= ( points[i][1] - points[0][1] ) * ( points[i+1][0] - points[0][0] );        
    }
  }

  return fabs(Area)/2;
}

void CSlidingMesh::ComputeLineIntersectionPoint( su2double* A1, su2double* A2, su2double* B1, su2double* B2, su2double* IntersectionPoint ){
    
  /* --- Uses determinant rule to compute the intersection point between 2 straight segments --- */
  /* This works only for lines on a 2D plane, A1, A2 and B1, B2 are respectively the head and the tail points of each segment, 
   * since they're on a 2D plane they are defined by a 2-elements array containing their coordinates */

  su2double det;

  det = (A1[0] - A2[0]) * (B1[1] - B2[1]) - (A1[1] - A2[1]) * (B1[0] - B2[0]);
 
  if ( det != 0.0 ){ // else there is no intersection point
    IntersectionPoint[0] = ( ( A1[0]*A2[1] - A1[1]*A2[0] ) * ( B1[0] - B2[0] ) - ( B1[0]*B2[1] - B1[1]*B2[0] ) * ( A1[0] - A2[0] ) ) / det;
    IntersectionPoint[1] = ( ( A1[0]*A2[1] - A1[1]*A2[0] ) * ( B1[1] - B2[1] ) - ( B1[0]*B2[1] - B1[1]*B2[0] ) * ( A1[1] - A2[1] ) ) / det;
  }

  return;
}

bool CSlidingMesh::CheckPointInsideTriangle(su2double* Point, su2double* T1, su2double* T2, su2double* T3){

  /* --- Check whether a point "Point" lies inside or outside a triangle defined by 3 points "T1", "T2", "T3" --- */
  /* For each edge it checks on which side the point lies:
   * - Computes the unit vector pointing at the internal side of the edge
   * - Comutes the vector that connects the point to a point along the edge
   * - If the dot product is positive it means that the point is on the internal side of the edge
   * - If the check is positive for all the 3 edges, then the point lies within the triangle
   */ 

  unsigned short iDim, nDim, check;

  su2double vect1[2], vect2[2], r[2];
  su2double dot;

  check = 0;
  nDim  = 2;

  /* --- Check first edge --- */

  dot = 0;
  for(iDim = 0; iDim < nDim; iDim++){
    vect1[iDim] = T3[iDim] - T1[iDim]; // vec 1 is aligned to the edge
    vect2[iDim] = T2[iDim] - T1[iDim]; // vect 2 is the vector connecting one edge point to the third triangle vertex

    r[iDim] = Point[iDim] - T1[iDim];  // Connects point to vertex T1

    dot += vect2[iDim] * vect2[iDim];  
  }
  dot = sqrt(dot);

  for(iDim = 0; iDim < nDim; iDim++)
    vect2[iDim] /= dot;

  dot = 0;
  for(iDim = 0; iDim < nDim; iDim++)
    dot += vect1[iDim] * vect2[iDim];

  for(iDim = 0; iDim < nDim; iDim++)
    vect1[iDim] = T3[iDim] - (T1[iDim] + dot * vect2[iDim]); // Computes the inward unit vector

  dot = 0;
  for(iDim = 0; iDim < nDim; iDim++)  // Checs that the point lies on the internal plane
    dot += vect1[iDim] * r[iDim];

  if (dot >= 0)
    check++;

  /* --- Check second edge --- */

  dot = 0;
  for(iDim = 0; iDim < nDim; iDim++){
    vect1[iDim] = T1[iDim] - T2[iDim];
    vect2[iDim] = T3[iDim] - T2[iDim];

    r[iDim] = Point[iDim] - T2[iDim];

    dot += vect2[iDim] * vect2[iDim];
  }
  dot = sqrt(dot);

  for(iDim = 0; iDim < nDim; iDim++)
    vect2[iDim] /= dot;

  dot = 0;
  for(iDim = 0; iDim < nDim; iDim++)
    dot += vect1[iDim] * vect2[iDim];

  for(iDim = 0; iDim < nDim; iDim++)
    vect1[iDim] = T1[iDim] - (T2[iDim] + dot * vect2[iDim]);

  dot = 0;
  for(iDim = 0; iDim < nDim; iDim++)
    dot += vect1[iDim] * r[iDim];

  if (dot >= 0)
    check++;

  /* --- Check third edge --- */

  dot = 0;
  for(iDim = 0; iDim < nDim; iDim++){
    vect1[iDim] = T2[iDim] - T3[iDim];
    vect2[iDim] = T1[iDim] - T3[iDim];

    r[iDim] = Point[iDim] - T3[iDim];

    dot += vect2[iDim] * vect2[iDim];
  }
  dot = sqrt(dot);

  for(iDim = 0; iDim < nDim; iDim++)
    vect2[iDim] /= dot;

  dot = 0;
  for(iDim = 0; iDim < nDim; iDim++)
    dot += vect1[iDim] * vect2[iDim];

  for(iDim = 0; iDim < nDim; iDim++)
    vect1[iDim] = T2[iDim] - (T3[iDim] + dot * vect2[iDim]);

  dot = 0;
  for(iDim = 0; iDim < nDim; iDim++)
    dot += vect1[iDim] * r[iDim];

  if (dot >= 0)
    check++;

  return (check == 3);     
}

/*--- Radial Basis Function Interpolator ---*/
CRadialBasisFunction::CRadialBasisFunction(void):  CInterpolator() { }

CRadialBasisFunction::CRadialBasisFunction(CGeometry ****geometry_container, CConfig **config,  unsigned int iZone, unsigned int jZone) :  CInterpolator(geometry_container, config, iZone, jZone) {

  /*--- Initialize transfer coefficients between the zones ---*/
  Set_TransferCoeff(config);

}

CRadialBasisFunction::~CRadialBasisFunction() {}

void CRadialBasisFunction::Set_TransferCoeff(CConfig **config) {

  int iProcessor, nProcessor = size;
  int nPolynomial;
  int mark_donor, mark_target, target_check, donor_check;
  int *skip_row = NULL, *calc_polynomial_check;

  unsigned short iDim, nDim, iMarkerInt, nMarkerInt;    

  unsigned long iVertexDonor, jVertexDonor, iVertexTarget, iCount, jCount;
  unsigned long nVertexDonor, nVertexTarget, nVertexDonorInDomain;
  unsigned long nGlobalVertexDonor, iGlobalVertexDonor_end, nLocalM;
  unsigned long point_donor, point_target;
  unsigned long *nLocalM_arr;
  
  su2double val_i, val_j;
  su2double interface_coord_tol=1e6*numeric_limits<double>::epsilon();
  su2double *Coord_i, *Coord_j;
  su2double *local_M;
  su2double *P = NULL;
  su2double *C_inv_trunc = NULL, *C_tmp = NULL;
  su2double *target_vec, *coeff_vec;
  
  CSymmetricMatrix *global_M = NULL, *Mp = NULL;

#ifdef HAVE_MPI
  unsigned long iLocalM;
  su2double *global_M_val_arr = NULL, *Buffer_recv_local_M;
  int *Buffer_Recv_mark = new int[nProcessor], iRank;
#endif

  /*--- Initialize variables --- */
  
  nMarkerInt = (int) ( config[donorZone]->GetMarker_n_ZoneInterface() / 2 );
  
  nDim = donor_geometry->GetnDim();

  
  Buffer_Receive_nVertex_Donor = new unsigned long [nProcessor];


  /*--- Cycle over nMarkersInt interface to determine communication pattern ---*/

  for (iMarkerInt = 1; iMarkerInt <= nMarkerInt; iMarkerInt++) {

    /*--- On the donor side: find the tag of the boundary sharing the interface ---*/
    mark_donor  = Find_InterfaceMarker(config[donorZone],  iMarkerInt);
      
    /*--- On the target side: find the tag of the boundary sharing the interface ---*/
    mark_target = Find_InterfaceMarker(config[targetZone], iMarkerInt);

#ifdef HAVE_MPI

    donor_check  = -1;
    target_check = -1;
        
    /*--- We gather a vector in MASTER_NODE to determines whether the boundary is not on the processor because of the partition or because the zone does not include it ---*/
    
    SU2_MPI::Gather(&mark_donor , 1, MPI_INT, Buffer_Recv_mark, 1, MPI_INT, MASTER_NODE, MPI_COMM_WORLD);
    
    if (rank == MASTER_NODE)
      for (iRank = 0; iRank < nProcessor; iRank++)
        if( Buffer_Recv_mark[iRank] != -1 ) {
          donor_check = Buffer_Recv_mark[iRank];
          break;
        }
    
    SU2_MPI::Bcast(&donor_check , 1, MPI_INT, MASTER_NODE, MPI_COMM_WORLD);
    
    
    SU2_MPI::Gather(&mark_target, 1, MPI_INT, Buffer_Recv_mark, 1, MPI_INT, MASTER_NODE, MPI_COMM_WORLD);
    
    if (rank == MASTER_NODE)
      for (iRank = 0; iRank < nProcessor; iRank++)
        if( Buffer_Recv_mark[iRank] != -1 ) {
          target_check = Buffer_Recv_mark[iRank];
          break;
        }

    SU2_MPI::Bcast(&target_check, 1, MPI_INT, MASTER_NODE, MPI_COMM_WORLD);
        
#else
    donor_check  = mark_donor;
    target_check = mark_target;  
#endif
    
    /*--- Checks if the zone contains the interface, if not continue to the next step ---*/
    if(target_check == -1 || donor_check == -1)
      continue;

    if(mark_donor != -1)
      nVertexDonor  = donor_geometry->GetnVertex( mark_donor );
    else
      nVertexDonor  = 0;
    
    if(mark_target != -1)
      nVertexTarget = target_geometry->GetnVertex( mark_target );
    else
      nVertexTarget  = 0;
    
    Buffer_Send_nVertex_Donor  = new unsigned long [ 1 ];

    /*--- Sets MaxLocalVertex_Donor, Buffer_Receive_nVertex_Donor ---*/
    Determine_ArraySize(false, mark_donor, mark_target, nVertexDonor, nDim);
    
    /*--- Collect information about number of donor vertices in domain.
          Calculate total number of donor vertices across all ranks and
          number of vertices on boundary prior to current rank. ---*/
    nVertexDonorInDomain = Buffer_Send_nVertex_Donor[0];
    iGlobalVertexDonor_end = nGlobalVertexDonor = 0;
    for (iProcessor = 0; iProcessor < nProcessor; iProcessor++)
    {
      nGlobalVertexDonor += Buffer_Receive_nVertex_Donor[iProcessor];
      if (iProcessor<=rank) iGlobalVertexDonor_end += Buffer_Receive_nVertex_Donor[iProcessor];
    }

    /*-- Collect coordinates, global points, and normal vectors ---*/
    Buffer_Send_Coord          = new su2double     [ MaxLocalVertex_Donor * nDim ];
    Buffer_Send_GlobalPoint    = new unsigned long [ MaxLocalVertex_Donor ];
    Buffer_Receive_Coord       = new su2double     [ nProcessor * MaxLocalVertex_Donor * nDim ];
    Buffer_Receive_GlobalPoint = new unsigned long [ nProcessor * MaxLocalVertex_Donor ];

    Collect_VertexInfo( false, mark_donor, mark_target, nVertexDonor, nDim);

    /*--- Send information about size of local_M array ---*/
    nLocalM = nVertexDonorInDomain*(nVertexDonorInDomain+1)/2 \
		    + nVertexDonorInDomain*(nGlobalVertexDonor-iGlobalVertexDonor_end);
		
    nLocalM_arr = new unsigned long [nProcessor];
#ifdef HAVE_MPI
    SU2_MPI::Allgather(&nLocalM, 1, MPI_UNSIGNED_LONG, nLocalM_arr, 1, MPI_UNSIGNED_LONG, MPI_COMM_WORLD);
#else
    nLocalM_arr[MASTER_NODE] = nLocalM;
#endif
    
    /*--- Initialize local M array and calculate values ---*/
    local_M = new su2double [nLocalM];  
    Coord_i = new su2double [nDim];
    Coord_j = new su2double [nDim];
    iCount=0;
    for (iVertexDonor=0; iVertexDonor<nVertexDonorInDomain; iVertexDonor++)
    {
      for (iDim=0; iDim<nDim; iDim++)
        Coord_i[iDim] = Buffer_Send_Coord[iVertexDonor*nDim + iDim];

      for (jVertexDonor=iVertexDonor; jVertexDonor<nVertexDonorInDomain; jVertexDonor++)
      { 
        for (iDim=0; iDim<nDim; iDim++)
          Coord_j[iDim] = Buffer_Send_Coord[jVertexDonor*nDim + iDim];

        local_M[iCount++] = Get_RadialBasisValue(config[donorZone]->GetKindRadialBasisFunction(),
                                                 config[donorZone]->GetRadialBasisFunctionParameter(),
                                                 PointsDistance(Coord_i, Coord_j));
      }

      for (iProcessor=rank+1; iProcessor<nProcessor; iProcessor++)
      {
        for (jVertexDonor=0; jVertexDonor<Buffer_Receive_nVertex_Donor[iProcessor]; jVertexDonor++)
        {
          for (iDim=0; iDim<nDim; iDim++)
            Coord_j[iDim] = Buffer_Receive_Coord[(iProcessor*MaxLocalVertex_Donor+jVertexDonor)*nDim + iDim];

          local_M[iCount++] = Get_RadialBasisValue(config[donorZone]->GetKindRadialBasisFunction(),
                                                   config[donorZone]->GetRadialBasisFunctionParameter(),
                                                   PointsDistance(Coord_i, Coord_j));
        }
      }
    }
    
#ifdef HAVE_MPI
    if (rank != MASTER_NODE) {
    	SU2_MPI::Send(local_M, nLocalM, MPI_DOUBLE, MASTER_NODE, 0, MPI_COMM_WORLD);
    }
    
    /*--- Assemble global_M ---*/
    if (rank == MASTER_NODE) {
      global_M_val_arr = new su2double [nGlobalVertexDonor*(nGlobalVertexDonor+1)/2];
    	
      /*--- Copy master node local_M to global_M ---*/
      iCount = 0;
      for (iLocalM=0; iLocalM<nLocalM; iLocalM++) {
        global_M_val_arr[iCount] = local_M[iLocalM];
        iCount++;
      }
    	
      /*--- Receive local_M from other processors ---*/
      if (nProcessor > SINGLE_NODE) {
        for (iProcessor=1; iProcessor<nProcessor; iProcessor++) {
          Buffer_recv_local_M = new su2double[nLocalM_arr[iProcessor]];
          SU2_MPI::Recv(Buffer_recv_local_M, nLocalM_arr[iProcessor], MPI_DOUBLE, iProcessor, 0, MPI_COMM_WORLD, MPI_STATUS_IGNORE);

          /*--- Copy processor's local_M to global_M ---*/
          for (iLocalM=0; iLocalM<nLocalM_arr[iProcessor]; iLocalM++) {
            global_M_val_arr[iCount] = Buffer_recv_local_M[iLocalM];
            iCount++;
          }
          delete [] Buffer_recv_local_M;
        }
      }
    	
      /*--- Initialize global_M ---*/
      global_M = new CSymmetricMatrix;
      global_M->Initialize(nGlobalVertexDonor, global_M_val_arr);
    }
    
#else
    global_M = new CSymmetricMatrix;
    global_M->Initialize(nVertexDonorInDomain, local_M);
#endif
    
    /*--- Invert M matrix ---*/
    if (rank == MASTER_NODE) {
      switch (config[donorZone]->GetKindRadialBasisFunction())
      {
        /*--- Basis functions that make M positive definite ---*/
        case WENDLAND_C2:
        case INV_MULTI_QUADRIC:
        case GAUSSIAN:
          global_M->Invert(true);
          break;

        case THIN_PLATE_SPLINE:
        case MULTI_QUADRIC:
          global_M->Invert(false);
          break;
      }
    }
    
    calc_polynomial_check = new int [nDim];
    
    /*--- Calculate C_inv_trunc ---*/
    if (rank == MASTER_NODE) {
		
      if ( config[donorZone]->GetRadialBasisFunctionPolynomialOption() ) {
			  
        /*--- Fill P matrix and get minimum and maximum values ---*/
        P = new su2double [nGlobalVertexDonor*(nDim+1)];
        iCount = 0;
        for (iProcessor=MASTER_NODE; iProcessor<nProcessor; iProcessor++) {
          for (iVertexDonor=0; iVertexDonor<Buffer_Receive_nVertex_Donor[iProcessor]; iVertexDonor++) {
            P[iCount*(nDim+1)] = 1;
            for (iDim=0; iDim<nDim; iDim++) {
              P[iCount*(nDim+1)+iDim+1] = Buffer_Receive_Coord[(iProcessor*MaxLocalVertex_Donor+iVertexDonor)*nDim + iDim];
            }
            iCount++;
          }
        }

        skip_row = new int [nDim+1];
        skip_row[0] = 1;
        for (int i=1; i<nDim+1; i++) skip_row[i] = 0;

<<<<<<< HEAD
        Check_PolynomialTerms(nDim+1, nGlobalVertexDonor, true, skip_row, interface_coord_tol, calc_polynomial_check, nPolynomial, P);
=======
        Check_PolynomialTerms(nDim+1, nGlobalVertexDonor, skip_row, interface_coord_tol, calc_polynomial_check, nPolynomial, P);
>>>>>>> a48a26ef

        /*--- Calculate Mp ---*/
        Mp = new CSymmetricMatrix;
        Mp->Initialize(nPolynomial+1);
        for (int m=0; m<nPolynomial+1; m++) {
          for (int n=m; n<nPolynomial+1; n++) {
            val_i = 0;
            for (iVertexDonor=0; iVertexDonor<nGlobalVertexDonor; iVertexDonor++) {
              val_j = 0;
              for (jVertexDonor=0; jVertexDonor<nGlobalVertexDonor; jVertexDonor++) {
                val_j += global_M->Read(iVertexDonor, jVertexDonor)*P[jVertexDonor*(nPolynomial+1)+n];
              }
              val_i += val_j*P[iVertexDonor*(nPolynomial+1)+m];
            }
            Mp->Write(m, n, val_i);
          }
        }
        Mp->Invert(false);

        /*--- Calculate M_p*P*M_inv ---*/
        C_inv_trunc = new su2double [(nGlobalVertexDonor+nPolynomial+1)*nGlobalVertexDonor];
      	for (int m=0; m<nPolynomial+1; m++) {
          for (iVertexDonor=0; iVertexDonor<nGlobalVertexDonor; iVertexDonor++) {
            val_i = 0;
            for (int n=0; n<nPolynomial+1; n++) {
              val_j = 0;
              for (jVertexDonor=0; jVertexDonor<nGlobalVertexDonor; jVertexDonor++) {
                val_j += P[jVertexDonor*(nPolynomial+1)+n]*global_M->Read(jVertexDonor, iVertexDonor);
              }
              val_i += val_j*Mp->Read(m, n);
            }
            /*--- Save in row major order ---*/
            C_inv_trunc[m*nGlobalVertexDonor+iVertexDonor] = val_i;
          }  		
      	}

        /*--- Calculate (I - P'*M_p*P*M_inv) ---*/
        C_tmp = new su2double [nGlobalVertexDonor*nGlobalVertexDonor];
        for (iVertexDonor=0; iVertexDonor<nGlobalVertexDonor; iVertexDonor++) {
          for (jVertexDonor=0; jVertexDonor<nGlobalVertexDonor; jVertexDonor++) {
            val_i = 0;
            for (int m=0; m<nPolynomial+1; m++) {
              val_i += P[iVertexDonor*(nPolynomial+1)+m]*C_inv_trunc[m*nGlobalVertexDonor+jVertexDonor];
            }
            /*--- Save in row major order ---*/
            C_tmp[iVertexDonor*(nGlobalVertexDonor)+jVertexDonor] = -val_i;

            if (jVertexDonor==iVertexDonor) { C_tmp[iVertexDonor*(nGlobalVertexDonor)+jVertexDonor] += 1; }
          }
        }

        /*--- Calculate M_inv*(I - P'*M_p*P*M_inv) ---*/
        global_M->MatMatMult(true, C_tmp, nGlobalVertexDonor);

        /*--- Write to C_inv_trunc matrix ---*/
        for (iVertexDonor=0; iVertexDonor<nGlobalVertexDonor; iVertexDonor++)
      	  for (jVertexDonor=0; jVertexDonor<nGlobalVertexDonor; jVertexDonor++)
            C_inv_trunc[(iVertexDonor+nPolynomial+1)*(nGlobalVertexDonor)+jVertexDonor] = C_tmp[iVertexDonor*(nGlobalVertexDonor)+jVertexDonor];

      } else { // no polynomial term used in the interpolation

        C_inv_trunc = new su2double [nGlobalVertexDonor*nGlobalVertexDonor];
        for (iVertexDonor=0; iVertexDonor<nGlobalVertexDonor; iVertexDonor++)
          for (jVertexDonor=0; jVertexDonor<nGlobalVertexDonor; jVertexDonor++)
      		C_inv_trunc[iVertexDonor*nGlobalVertexDonor+jVertexDonor] = global_M->Read(iVertexDonor, jVertexDonor);
      
      } // endif GetRadialBasisFunctionPolynomialOption
    } // endif (rank == MASTER_NODE)
    
#ifdef HAVE_MPI
    SU2_MPI::Bcast(&nPolynomial, 1, MPI_INT, MASTER_NODE, MPI_COMM_WORLD);
    SU2_MPI::Bcast(calc_polynomial_check, nDim, MPI_INT, MASTER_NODE, MPI_COMM_WORLD);
    
    if (rank != MASTER_NODE) {
      C_inv_trunc = new su2double [(nGlobalVertexDonor+nPolynomial+1)*nGlobalVertexDonor];
    }

  	SU2_MPI::Bcast(C_inv_trunc, (nGlobalVertexDonor+nPolynomial+1)*nGlobalVertexDonor, MPI_DOUBLE, MASTER_NODE, MPI_COMM_WORLD);
#endif
    
    /*--- Calculate H matrix ---*/
    if (config[donorZone]->GetRadialBasisFunctionPolynomialOption())
      target_vec = new su2double [nGlobalVertexDonor+nPolynomial+1];
    else
      target_vec = new su2double [nGlobalVertexDonor];
    
    coeff_vec = new su2double [nGlobalVertexDonor];
    
    for (iVertexTarget = 0; iVertexTarget < nVertexTarget; iVertexTarget++) {

      point_target = target_geometry->vertex[mark_target][iVertexTarget]->GetNode();
    
      if ( target_geometry->node[point_target]->GetDomain() ) {
        iCount = 0;
        if (config[donorZone]->GetRadialBasisFunctionPolynomialOption()) {
          target_vec[iCount] = 1;
          iCount++;
        }
        
        for (iDim=0; iDim<nDim; iDim++) {
          Coord_i[iDim] = target_geometry->node[point_target]->GetCoord(iDim);
          if (config[donorZone]->GetRadialBasisFunctionPolynomialOption()) {
            if (calc_polynomial_check[iDim] == 1) {
              target_vec[iCount] = Coord_i[iDim];
              iCount++;
            }
          }
        }
				
        for (iProcessor=0; iProcessor<nProcessor; iProcessor++) {
          for (iVertexDonor=0; iVertexDonor<Buffer_Receive_nVertex_Donor[iProcessor]; iVertexDonor++) {
            for (iDim=0; iDim<nDim; iDim++)
              Coord_j[iDim] = Buffer_Receive_Coord[(iProcessor*MaxLocalVertex_Donor+iVertexDonor)*nDim + iDim];  		

            target_vec[iCount++] = Get_RadialBasisValue(config[donorZone]->GetKindRadialBasisFunction(),
                                                        config[donorZone]->GetRadialBasisFunctionParameter(),
                                                        PointsDistance(Coord_i, Coord_j));
          }
        }
		  	
        for (iVertexDonor=0; iVertexDonor<nGlobalVertexDonor; iVertexDonor++) {
          coeff_vec[iVertexDonor] = 0;
          for (jVertexDonor=0; jVertexDonor<iCount; jVertexDonor++) // May have error here, original loop ends at: jVertexDonor < nGlobalVertexDonor+nPolynomial+1
            coeff_vec[iVertexDonor] += target_vec[jVertexDonor]*C_inv_trunc[jVertexDonor*nGlobalVertexDonor+iVertexDonor];
        }

        iCount = 0;
        for (iVertexDonor=0; iVertexDonor<nGlobalVertexDonor; iVertexDonor++) {
          if ( coeff_vec[iVertexDonor] != 0 ) {
            iCount++;
          }
        }
        target_geometry->vertex[mark_target][iVertexTarget]->SetnDonorPoints(iCount);
        target_geometry->vertex[mark_target][iVertexTarget]->Allocate_DonorInfo();

        iCount = 0;
        jCount = 0;
        for (iProcessor=0; iProcessor<nProcessor; iProcessor++) {
          for (iVertexDonor=0; iVertexDonor<Buffer_Receive_nVertex_Donor[iProcessor]; iVertexDonor++) {
            if ( coeff_vec[iCount] != 0 ) {
              point_donor = Buffer_Receive_GlobalPoint[iProcessor*MaxLocalVertex_Donor+iVertexDonor];
              target_geometry->vertex[mark_target][iVertexTarget]->SetInterpDonorPoint(jCount, point_donor);
              target_geometry->vertex[mark_target][iVertexTarget]->SetInterpDonorProcessor(jCount, iProcessor);	
              target_geometry->vertex[mark_target][iVertexTarget]->SetDonorCoeff(jCount, coeff_vec[iCount]);
              jCount++;
            }
            iCount++;
          }
        }
      } // endif
    } // endfor
    
    /*--- Memory management ---*/
    delete [] nLocalM_arr;
    delete [] local_M;
    delete [] Coord_i;
    delete [] Coord_j;
    delete [] calc_polynomial_check;
    delete [] C_inv_trunc;
    delete [] target_vec;
    delete [] coeff_vec;   
    
    if ( rank == MASTER_NODE ) {
      delete global_M;
      
      if ( config[donorZone]->GetRadialBasisFunctionPolynomialOption() ) {
        delete [] skip_row;
        delete [] P;
        delete Mp;
        delete [] C_tmp;
      }
    }
    
    delete[] Buffer_Send_Coord;
    delete[] Buffer_Send_GlobalPoint;
    
    delete[] Buffer_Receive_Coord;
    delete[] Buffer_Receive_GlobalPoint;

    delete[] Buffer_Send_nVertex_Donor;
    
#ifdef HAVE_MPI
    if (rank == MASTER_NODE)
      delete [] global_M_val_arr;
#endif
  } // end loop over markers

  delete[] Buffer_Receive_nVertex_Donor;

#ifdef HAVE_MPI
  if (rank == MASTER_NODE) 
    delete [] Buffer_Recv_mark;
#endif
}

<<<<<<< HEAD
void CRadialBasisFunction::Check_PolynomialTerms(int m, unsigned long n, bool P_transposed, const int *skip_row, su2double max_diff_tol_in, int *keep_row, int &n_polynomial, su2double *P)
{
  int *write_row = NULL;
  unsigned long iCount, jCount, n_rows;
  double sum, max_diff, max_coeff, *coeff, *P_tmp = NULL;
  CSymmetricMatrix *PPT;
  double max_diff_tol = SU2_TYPE::GetValue(max_diff_tol_in);
=======
void CRadialBasisFunction::Check_PolynomialTerms(int m, unsigned long n, const int *skip_row, su2double max_diff_tol_in, int *keep_row, int &n_polynomial, su2double *P)
{
  /*--- This routine keeps the AD information in P but the calculations are done in passivedouble as their purpose
  is to decide which (if any) row of P to remove, and that process is not differentiable anyway. ---*/

  int *write_row = NULL;
  unsigned long iCount, jCount, n_rows;
  passivedouble sum, max_diff, max_coeff, *coeff = NULL, max_diff_tol = SU2_TYPE::GetValue(max_diff_tol_in);
  CSymmetricMatrix *PPT;
  su2double *P_tmp = NULL;
>>>>>>> a48a26ef

  n_rows = 0;
  for (int i=0; i<m; i++) {
    if (skip_row[i] == 0) { n_rows++; }
  }
  
  /*--- Fit a plane through the points in P ---*/
  
  /*--- Compute P times its transpose ---*/
  PPT = new CSymmetricMatrix;
  PPT->Initialize(n_rows);

  iCount = 0;
  for (int i = 0; i < m; i ++) {
    if (skip_row[i] == 0) {
    
      jCount = 0;
      for (int j = 0; j < m; j ++){
        if (skip_row[j] == 0) {
        
          sum = 0.0;
          for (unsigned long k = 0; k < n; k ++)
          {
<<<<<<< HEAD
            sum += SU2_TYPE::GetValue((P_transposed)? P[k*m+i]*P[k*m+j] : P[i*n+k]*P[j*n+k]);
=======
            sum += SU2_TYPE::GetValue(P[k*m+i]*P[k*m+j]);
>>>>>>> a48a26ef
          }
          PPT->Write(iCount, jCount, sum);
          
          jCount++;
        }
      }
      
      iCount++;
    }
  }
  
  PPT->Invert(true);

  /*--- RHS for the least squares fit (vector of ones times P) ---*/
<<<<<<< HEAD
  coeff = new double [n_rows];
=======
  coeff = new passivedouble [n_rows];
>>>>>>> a48a26ef
  iCount = 0;
  for (int i = 0; i < m; i ++) {
    if (skip_row[i] == 0) {
      coeff[iCount] = 0;
      for (unsigned long j = 0; j < n; j += 1)
      {
<<<<<<< HEAD
        coeff[iCount] += SU2_TYPE::GetValue((P_transposed)? P[j*m+i] : P[i*n+j]);
=======
        coeff[iCount] += SU2_TYPE::GetValue(P[j*m+i]);
>>>>>>> a48a26ef
      }
      iCount++;
    }
  } 
  
  /*--- Multiply the RHS by the inverse thus obtaining the coefficients ---*/
  PPT->MatVecMult(coeff);
  
  /*--- Determine the maximum deviation of the points from the fitted plane ---*/
  max_diff = 0;
  for (unsigned long i = 0; i < n; i ++)
  {
    sum = 0;
    iCount = 0;
    for (int j = 0; j < m; j ++)
    {
      if (skip_row[j] == 0) {
<<<<<<< HEAD
        sum += coeff[iCount]*SU2_TYPE::GetValue((P_transposed)? P[i*m+j] : P[j*n+i]);
=======
        sum += coeff[iCount]*SU2_TYPE::GetValue(P[i*m+j]);
>>>>>>> a48a26ef
        iCount++;
      }
    }
    /*--- 1.0 is the arbitrary constant we are assuming when fitting the plane ---*/
    max_diff = max(abs(1.0-sum), max_diff);
  }
  
  for (unsigned long i=0; i<n_rows; i++) {
    if (max_diff < max_diff_tol) { keep_row[i] = 0; } // it is a plane! assume none will be kept
    else {keep_row[i] = 1;} // not a plane, keep all
  }
  
  /*--- If points lie on plane remove row associated with the maximum coefficient ---*/
  if (max_diff < max_diff_tol)
  {
    /*--- find the max coeff and mark the corresponding row for removal ---*/
    iCount = 0;
    for (unsigned long i=1; i<n_rows; i++) {
      max_coeff = abs(coeff[iCount]);
      if(abs(coeff[i]) > max_coeff) iCount = i;
    }

    for (unsigned long i=0; i<n_rows; i++)
      keep_row[i] = int(i != iCount);
    
    /*--- form the truncated P... ---*/
    n_polynomial = n_rows - 1;
    
    write_row = new int [m];
    iCount = 0;
    jCount = 0;
    for (int i=0; i<m; i++) {
      if (skip_row[i] == 1) {
        write_row[i] = 1;
        jCount++;
      }
      else if (keep_row[iCount] == 1) {
        write_row[i] = 1;
        iCount++;
        jCount++;
      }
      else {iCount++;}
    }
    
<<<<<<< HEAD
    P_tmp = new double [jCount*n];
    iCount = 0;
    if (P_transposed) {
      for (unsigned long i=0; i<n; i++) {
        for (int j=0; j<m; j++) {
          if (write_row[j] == 1) {
            P_tmp[iCount] = SU2_TYPE::GetValue(P[i*m+j]);
            iCount++;
          }
        }
      }
    }
    else {
      for (int i=0; i<m; i++) {
        for (unsigned long j=0; j<n; j++) {
          if (write_row[i] == 1) {
            P_tmp[iCount] = SU2_TYPE::GetValue(P[i*n+j]);
            iCount++;
          }
=======
    P_tmp = new su2double [jCount*n];
    iCount = 0;
    
    for (unsigned long i=0; i<n; i++) {
      for (int j=0; j<m; j++) {
        if (write_row[j] == 1) {
          P_tmp[iCount] = P[i*m+j];
          iCount++;
>>>>>>> a48a26ef
        }
      }
    }
    
    /*--- ...write over the original. ---*/
    for (unsigned long i=0; i<jCount*n; i++) P[i] = P_tmp[i];
  }
  /*--- Not a plane after all ---*/
  else {
    n_polynomial = n_rows;
  }
  
  delete PPT;
  delete [] coeff;
  if (max_diff<max_diff_tol) {
    delete [] write_row;
    delete [] P_tmp;    
  }
  
}

su2double CRadialBasisFunction::Get_RadialBasisValue(const short unsigned int type, const su2double &radius, const su2double &dist)
{
  su2double rbf = dist/radius;

  switch (type) {

    case WENDLAND_C2:
      if(rbf < 1) rbf = pow((1-rbf),4)*(4*rbf+1);
      else        rbf = 0.0;
      break;

    case GAUSSIAN:
      rbf = exp(-rbf*rbf);
      break;

    case THIN_PLATE_SPLINE:
      if(rbf < numeric_limits<float>::min()) rbf = 0.0;
      else rbf *= rbf*log(rbf);
      break;

    case MULTI_QUADRIC:
    case INV_MULTI_QUADRIC:
      rbf = sqrt(1.0+rbf*rbf);
      if(type == INV_MULTI_QUADRIC) rbf = 1.0/rbf;
      break;
  }

  return rbf;
}

/*--- Symmetric matrix class definitions ---*/
CSymmetricMatrix::CSymmetricMatrix()
{
  initialized = false;
  inversed    = false;
  decomposed  = none;

  val_vec       = NULL;
  decompose_vec = NULL;
  inv_val_vec   = NULL;
  perm_vec      = NULL;
}

CSymmetricMatrix::~CSymmetricMatrix()
{
  if(val_vec)       {delete [] val_vec;}
  if(decompose_vec) {delete [] decompose_vec;}
  if(inv_val_vec)   {delete [] inv_val_vec;}
  if(perm_vec)      {delete [] perm_vec;}
}

void CSymmetricMatrix::Initialize(int N)
{
  int i;

  sz = N;
  num_val = sz*(sz+1)/2;
<<<<<<< HEAD
  val_vec = new double [num_val];
=======
  val_vec = new passivedouble [num_val];
>>>>>>> a48a26ef
  for (i=0; i<num_val; i++) {val_vec[i] = 0.0;}

  initialized = true;
}

void CSymmetricMatrix::Initialize(int N, su2double *formed_val_vec)
{
  sz = N;	
  num_val = sz*(sz+1)/2;

<<<<<<< HEAD
  val_vec = new double [num_val];
=======
  val_vec = new passivedouble [num_val];
>>>>>>> a48a26ef
  for (int i=0; i<num_val; i++) {val_vec[i] = SU2_TYPE::GetValue(formed_val_vec[i]);}

  initialized = true;
}

inline int CSymmetricMatrix::CalcIdx(int i, int j)
{	
  return max(i, j) + (2*sz-min(i, j)-1)*min(i, j)/2;
}

inline int CSymmetricMatrix::CalcIdxFull(int i, int j)
{
  return i*sz + j;
}

inline int CSymmetricMatrix::GetSize()
{
  return sz;
}

void CSymmetricMatrix::CholeskyDecompose(bool overwrite)
{
#ifndef HAVE_LAPACK
  int i, j, k;
<<<<<<< HEAD
  double *vec, sum;
=======
  passivedouble *vec, sum;
>>>>>>> a48a26ef
	
  if (!initialized) {
    throw invalid_argument("Matrix not initialized.");
  }

  /*--- Point to correct vector ---*/
  if (overwrite) {
    vec = val_vec;
  }
  else {
<<<<<<< HEAD
    decompose_vec = new double [num_val];
=======
    decompose_vec = new passivedouble [num_val];
>>>>>>> a48a26ef
    for (i=0; i<num_val; i++){decompose_vec[i] = val_vec[i];}
    vec = decompose_vec;
  }

  /*--- Decompose matrix ---*/
  for (j=0; j<sz; j++) {
    for (i=j; i<sz; i++) {
      sum = 0.0;
      for (k=0; k<j; k++) sum += vec[CalcIdx(i, k)]*vec[CalcIdx(j, k)];
			
      if (i==j) vec[CalcIdx(i, i)] = sqrt(vec[CalcIdx(i, i)] - sum);
      else      vec[CalcIdx(i, j)] = (vec[CalcIdx(i, j)] - sum)/vec[CalcIdx(j, j)];
    }
  }
  
  decomposed = cholesky;
#endif
}

void CSymmetricMatrix::LUDecompose()
{
#ifndef HAVE_LAPACK
  bool interchange_row;
  int i, j, k, pivot_idx, tmp_perm_idx;
<<<<<<< HEAD
  double pivot, *tmp_row;
=======
  passivedouble pivot, *tmp_row;
>>>>>>> a48a26ef

  if (! initialized) {
    throw invalid_argument("Matrix not initialized.");
  }

  /*--- Copy matrix values to LU matrix ---*/
<<<<<<< HEAD
  decompose_vec = new double [sz*sz];
=======
  decompose_vec = new passivedouble [sz*sz];
>>>>>>> a48a26ef
  perm_vec = new int [sz];
  for (i=0; i<sz; i++) {
    for (j=i; j<sz; j++) {
      decompose_vec[CalcIdxFull(i, j)] = val_vec[CalcIdx(i, j)];
      decompose_vec[CalcIdxFull(j, i)] = decompose_vec[CalcIdxFull(i, j)];
    }
    perm_vec[i] = i;
  }

  /*--- Decompose LU matrix ---*/
<<<<<<< HEAD
  tmp_row = new double [sz];
=======
  tmp_row = new passivedouble [sz];
>>>>>>> a48a26ef
  for (j=0; j<sz-1; j++) {

    /*--- Search for pivot and interchange rows ---*/
    interchange_row = false;
    pivot = decompose_vec[CalcIdxFull(j, j)];
    pivot_idx = j;
    for ( i=j+1; i<sz; i++ ) {
      if ( abs(decompose_vec[CalcIdxFull(i, j)]) > abs(pivot) ) {
        pivot = decompose_vec[CalcIdxFull(i, j)];
        pivot_idx = i;
        interchange_row = true;
      }
    }

    if ( interchange_row ) {
      for ( k=0; k<sz; k++ ) {
        tmp_row[k] = decompose_vec[CalcIdxFull(j, k)];
        decompose_vec[CalcIdxFull(j, k)] = decompose_vec[CalcIdxFull(pivot_idx, k)];
        decompose_vec[CalcIdxFull(pivot_idx, k)] = tmp_row[k];
      }

      tmp_perm_idx = perm_vec[j];
      perm_vec[j] = perm_vec[pivot_idx];
      perm_vec[pivot_idx] = tmp_perm_idx;
    }
		
    /*--- Perform elimination ---*/
    for ( k=j+1; k<sz; k++ ) decompose_vec[CalcIdxFull(k, j)] /= pivot;
		
    for ( k=j+1; k<sz; k++ )
      for ( i=j+1; i<sz; i++ )
        decompose_vec[CalcIdxFull(i, k)] -= decompose_vec[CalcIdxFull(j, k)]*decompose_vec[CalcIdxFull(i, j)];

  }
  delete [] tmp_row;

  decomposed = lu;
#endif
}

void CSymmetricMatrix::CalcInv(bool overwrite)
{
#ifndef HAVE_LAPACK
  int i, j, k;
<<<<<<< HEAD
  double *vec, sum, *write_vec;
=======
  passivedouble *vec, sum, *write_vec;
>>>>>>> a48a26ef

  if ( ! initialized ) {
    throw invalid_argument("Matrix not initialized.");
  }

  /*--- Decompose matrix if not already done ---*/
  if ( decomposed == none ) { LUDecompose(); }

  /*--- Calculate inverse from decomposed matrices ---*/
  switch ( decomposed ) {

    case cholesky:
      /*--- Point to correct vector ---*/
      if ( decompose_vec ) { vec = decompose_vec; }
      else { vec = val_vec; }
	
      /*--- Initialize inverse matrix ---*/
<<<<<<< HEAD
      inv_val_vec = new double [num_val];
=======
      inv_val_vec = new passivedouble [num_val];
>>>>>>> a48a26ef
      for (i=0; i<num_val; i++){inv_val_vec[i] = 0.0;}	
	
      /*---        Calculate L inverse       ---*/
      /*--- Solve smaller and smaller system ---*/
      for (j=0; j<sz; j++) { 

        inv_val_vec[CalcIdx(j, j)] = 1.0;

        /*--- Forward substitution ---*/
        for (i=j; i<sz; i++) {

          if (i==j) {
            inv_val_vec[CalcIdx(i, i)] = 1/ReadL(i, i);
          }
          else {
            sum = 0.0;
            for (k=j; k<i; k++) {
              sum += vec[CalcIdx(i, k)]*inv_val_vec[CalcIdx(k, j)];
            }
            inv_val_vec[CalcIdx(i, j)] = -sum/ReadL(i, i);
          }
        }

      } // L inverse in inv_val_vec
	
      /*--- Multiply inversed matrices ---*/
      for (j=0; j<sz; j++) {
        for (i=j; i<sz; i++) {
          sum = 0.0;
          for (k=i; k<sz; k++) {
            sum += inv_val_vec[CalcIdx(k, i)]*inv_val_vec[CalcIdx(k, j)];
          }
          vec[CalcIdx(i, j)] = sum;
        }
      } // Inverse values in vec
	
      /*--- Memory management ---*/
      delete [] inv_val_vec;
      inv_val_vec = NULL;
	
      if (decompose_vec && ! overwrite) {
        inv_val_vec = decompose_vec;
      }
      else if (decompose_vec && overwrite) {
        delete [] val_vec;
        val_vec = decompose_vec;
      }
      
      break;

    case lu:
      /*--- Point to correct vector ---*/
      vec = decompose_vec;

      /*--- Initialize inverse matrix ---*/
<<<<<<< HEAD
      inv_val_vec = new double [sz*sz];
=======
      inv_val_vec = new passivedouble [sz*sz];
>>>>>>> a48a26ef

      /*--- Invert L and U matrices in place ---*/
      for ( j=0; j<sz; j++ ) {
        inv_val_vec[CalcIdxFull(j, j)] = 1/vec[CalcIdxFull(j, j)];
        for ( i=j+1; i<sz; i++ ) {
          inv_val_vec[CalcIdxFull(i, j)] = -vec[CalcIdxFull(i, j)];
          inv_val_vec[CalcIdxFull(j, i)] = -vec[CalcIdxFull(j, i)]*inv_val_vec[CalcIdxFull(j, j)];
					
          if (j+1 <= i) {
            for ( k=j+1; k<i; k++ ) {
              inv_val_vec[CalcIdxFull(i, j)] -= vec[CalcIdxFull(i, k)]*inv_val_vec[CalcIdxFull(k, j)];
              inv_val_vec[CalcIdxFull(j, i)] -= vec[CalcIdxFull(k, i)]*inv_val_vec[CalcIdxFull(j, k)];
            }
            inv_val_vec[CalcIdxFull(j, i)] /= vec[CalcIdxFull(i, i)];
          }
        }
      }

      /*--- Multiple U_inv with L_inv ---*/
      for ( i=0; i<sz; i++ ) {
        for ( j=0; j<sz; j++ ) {
          vec[CalcIdxFull(i, j)] = 0.0;
          for ( k=max(i, j); k<sz; k++ ) {
            vec[CalcIdxFull(i, j)] += inv_val_vec[CalcIdxFull(i, k)]*( (k==j) ? 1 : inv_val_vec[CalcIdxFull(k, j)] );
          }
        }
      } // Permuted inverse matrix in vec (equal to decompose_vec, which is a full matrix for LU decomposition)
			
      /*--- Get correct vector to write to ---*/
      delete [] inv_val_vec;
      if ( overwrite ) {
        write_vec = val_vec;
        inv_val_vec = NULL;
      }
      else { 
<<<<<<< HEAD
        inv_val_vec = new double [num_val];
=======
        inv_val_vec = new passivedouble [num_val];
>>>>>>> a48a26ef
        write_vec = inv_val_vec;
      }

      /*--- Permutate multiplied matrix to recover A_inv ---*/
      for (j=0; j<sz; j++) {
        k = perm_vec[j];
        for ( i=k; i<sz; i++ ) {
          write_vec[CalcIdx(i, k)] = vec[CalcIdxFull(i, j)];
        }
      }
      write_vec = NULL;

      /*--- Memory management ---*/
      vec = NULL;
      delete [] decompose_vec;

      break;
    
    default:
      throw invalid_argument("Default (LU) decomposition failed.");
  }

  decompose_vec = NULL;
  decomposed = none;
  inversed = true;
#endif
}

<<<<<<< HEAD
void CSymmetricMatrix::CalcInv_dsptri()
=======
void CSymmetricMatrix::CalcInv_sptri()
>>>>>>> a48a26ef
{
#ifdef HAVE_LAPACK
  char uplo = 'L';
  int info, *ipiv = new int [sz];
<<<<<<< HEAD
  double *work = new double [sz];
=======
  passivedouble *work = new passivedouble [sz];
>>>>>>> a48a26ef

  dsptrf_(&uplo, &sz, val_vec, ipiv, &info);
  dsptri_(&uplo, &sz, val_vec, ipiv, work, &info);

  delete [] ipiv;
  delete [] work;

  if(decompose_vec) delete[] decompose_vec;
  decompose_vec = NULL;
  decomposed    = none;
  inversed      = true;
#endif
}

void CSymmetricMatrix::Invert(const bool is_spd)
{
#ifdef HAVE_LAPACK
<<<<<<< HEAD
  CalcInv_dsptri();
=======
  CalcInv_sptri();
>>>>>>> a48a26ef
#else
  if(!is_spd) LUDecompose();
  else CholeskyDecompose(true);
  CalcInv(true);
#endif // HAVE_LAPACK
}

<<<<<<< HEAD
void CSymmetricMatrix::MatVecMult(double *v)
{
  double *tmp_res = new double [sz];
=======
void CSymmetricMatrix::MatVecMult(passivedouble *v)
{
  passivedouble *tmp_res = new passivedouble [sz];
>>>>>>> a48a26ef

  for (int i=0; i<sz; i++) {
    tmp_res[i] = 0.0;
      for (int k=0; k<sz; k++) tmp_res[i] += v[k]*Read(i, k);
  }

  for (int i=0; i<sz; i++) v[i] = tmp_res[i];

  delete [] tmp_res;
}

void CSymmetricMatrix::MatMatMult(bool left_side, su2double *mat_vec_in, int N)
{
<<<<<<< HEAD
  double *tmp_res, *mat_vec;

  tmp_res = new double [sz*N];
=======
  passivedouble *tmp_res, *mat_vec;

  tmp_res = new passivedouble [sz*N];
>>>>>>> a48a26ef

  /*--- For compatibility with LAPACK in AD a copy of the input matrix is made
  demoting su2double to double. The interpolation weights are only differentiated
  for unsteady fluid adjoint so in all other cases there is no loss of accuracy. ---*/
<<<<<<< HEAD
  mat_vec = new double [sz*N];
=======
  mat_vec = new passivedouble [sz*N];
>>>>>>> a48a26ef
  for(int i=0; i<sz*N; ++i)
    mat_vec[i] = SU2_TYPE::GetValue(mat_vec_in[i]);

  if ( ! left_side ) {
    throw invalid_argument("Matrix right multiply not implemented yet.");
  }

#ifdef HAVE_LAPACK
  
  char side[1]={'R'}, uplo[1]={'L'}; // Right side because mat_vec in row major order
<<<<<<< HEAD
  double *val_full, alpha=1, beta=0;
  
  /*--- Copy packed storage to full storage to use BLAS level 3 routine ---*/
  val_full = new double [sz*sz];
=======
  passivedouble *val_full, alpha=1, beta=0;
  
  /*--- Copy packed storage to full storage to use BLAS level 3 routine ---*/
  val_full = new passivedouble [sz*sz];
>>>>>>> a48a26ef
  for (int i=0; i<sz; i++) {
    for (int j=i; j<sz; j++) {
      val_full[i+sz*j] = val_vec[CalcIdx(i, j)]; // val_full in column major storage
      if (i != j) {
        val_full[j+sz*i] = val_full[i+sz*j];
      }
    }
  }

  dsymm_(side, uplo, &N, &sz, &alpha, val_full, &sz, mat_vec, &N, &beta, tmp_res, &N);
  
  delete [] val_full;
  
#else

  for (int i=0; i<sz; i++) {
    for (int j=0; j<N; j++) {
      tmp_res[i*N+j] = 0;
      for (int k=0; k<sz; k++) {
        tmp_res[i*N+j] += val_vec[CalcIdx(i, k)]*mat_vec[k*N+j];
      }
    }
  }

#endif

  for (int i=0; i<sz*N; i++) {mat_vec_in[i] = tmp_res[i];}

  delete [] tmp_res;
  delete [] mat_vec;
}

inline void CSymmetricMatrix::CheckBounds(int i, int j)
{
  if (!initialized) {
    throw invalid_argument("Matrix not initialized.");
  }
  else if (i<0 || i>=sz || j<0 || j>=sz) {
    throw out_of_range("Index to access matrix out of bounds.");
  }
}

void CSymmetricMatrix::Write(int i, int j, const su2double& val)
{
  CheckBounds(i,j);
  val_vec[CalcIdx(i, j)] = SU2_TYPE::GetValue(val);
}

<<<<<<< HEAD
double CSymmetricMatrix::Read(int i, int j)
=======
passivedouble CSymmetricMatrix::Read(int i, int j)
>>>>>>> a48a26ef
{
  CheckBounds(i,j);
  return val_vec[CalcIdx(i, j)];
}

<<<<<<< HEAD
double CSymmetricMatrix::ReadL(int i, int j)
{
  double *p;
=======
passivedouble CSymmetricMatrix::ReadL(int i, int j)
{
  passivedouble *p = NULL;
>>>>>>> a48a26ef

  CheckBounds(i,j);

  if (decompose_vec) { p = decompose_vec; }
  else { p = val_vec; }

  switch (decomposed) {
    case cholesky:
      if (i>=j) return p[CalcIdx(i, j)];
      else      return 0.0;
			
    case lu:
      if (i>j)  return p[CalcIdxFull(i, j)];
<<<<<<< HEAD
      else      return double(i==j);
=======
      else      return passivedouble(i==j);
>>>>>>> a48a26ef
      
    default:
      throw invalid_argument("Matrix not decomposed yet or results have been deleted.");
	}
}

<<<<<<< HEAD
double CSymmetricMatrix::ReadU(int i, int j)
{
  double *p;
=======
passivedouble CSymmetricMatrix::ReadU(int i, int j)
{
  passivedouble *p = NULL;
>>>>>>> a48a26ef

  CheckBounds(i,j);
	
  if (decompose_vec){ p = decompose_vec; }
  else {p = val_vec;}
	
  switch (decomposed) {
    case cholesky:
      return 0.0;
			
    case lu:
      if (j>=i) return p[CalcIdxFull(j, i)];
      else      return 0.0;

    default:
      throw invalid_argument("Matrix not decomposed yet or results have been deleted.");
	}
}

double CSymmetricMatrix::ReadInv(int i, int j)
{
<<<<<<< HEAD
  double *p;
=======
  passivedouble *p = NULL;
>>>>>>> a48a26ef

  CheckBounds(i,j);

  if (inversed) {
    if (inv_val_vec) { p = inv_val_vec; }
    else { p = val_vec; }
		
    return p[CalcIdx(i, j)];
  }
  else {
    throw invalid_argument("Matrix inverse not calculated yet.");
  }
}<|MERGE_RESOLUTION|>--- conflicted
+++ resolved
@@ -2985,11 +2985,7 @@
         skip_row[0] = 1;
         for (int i=1; i<nDim+1; i++) skip_row[i] = 0;
 
-<<<<<<< HEAD
-        Check_PolynomialTerms(nDim+1, nGlobalVertexDonor, true, skip_row, interface_coord_tol, calc_polynomial_check, nPolynomial, P);
-=======
         Check_PolynomialTerms(nDim+1, nGlobalVertexDonor, skip_row, interface_coord_tol, calc_polynomial_check, nPolynomial, P);
->>>>>>> a48a26ef
 
         /*--- Calculate Mp ---*/
         Mp = new CSymmetricMatrix;
@@ -3185,15 +3181,6 @@
 #endif
 }
 
-<<<<<<< HEAD
-void CRadialBasisFunction::Check_PolynomialTerms(int m, unsigned long n, bool P_transposed, const int *skip_row, su2double max_diff_tol_in, int *keep_row, int &n_polynomial, su2double *P)
-{
-  int *write_row = NULL;
-  unsigned long iCount, jCount, n_rows;
-  double sum, max_diff, max_coeff, *coeff, *P_tmp = NULL;
-  CSymmetricMatrix *PPT;
-  double max_diff_tol = SU2_TYPE::GetValue(max_diff_tol_in);
-=======
 void CRadialBasisFunction::Check_PolynomialTerms(int m, unsigned long n, const int *skip_row, su2double max_diff_tol_in, int *keep_row, int &n_polynomial, su2double *P)
 {
   /*--- This routine keeps the AD information in P but the calculations are done in passivedouble as their purpose
@@ -3204,7 +3191,6 @@
   passivedouble sum, max_diff, max_coeff, *coeff = NULL, max_diff_tol = SU2_TYPE::GetValue(max_diff_tol_in);
   CSymmetricMatrix *PPT;
   su2double *P_tmp = NULL;
->>>>>>> a48a26ef
 
   n_rows = 0;
   for (int i=0; i<m; i++) {
@@ -3228,11 +3214,7 @@
           sum = 0.0;
           for (unsigned long k = 0; k < n; k ++)
           {
-<<<<<<< HEAD
-            sum += SU2_TYPE::GetValue((P_transposed)? P[k*m+i]*P[k*m+j] : P[i*n+k]*P[j*n+k]);
-=======
             sum += SU2_TYPE::GetValue(P[k*m+i]*P[k*m+j]);
->>>>>>> a48a26ef
           }
           PPT->Write(iCount, jCount, sum);
           
@@ -3247,22 +3229,14 @@
   PPT->Invert(true);
 
   /*--- RHS for the least squares fit (vector of ones times P) ---*/
-<<<<<<< HEAD
-  coeff = new double [n_rows];
-=======
   coeff = new passivedouble [n_rows];
->>>>>>> a48a26ef
   iCount = 0;
   for (int i = 0; i < m; i ++) {
     if (skip_row[i] == 0) {
       coeff[iCount] = 0;
       for (unsigned long j = 0; j < n; j += 1)
       {
-<<<<<<< HEAD
-        coeff[iCount] += SU2_TYPE::GetValue((P_transposed)? P[j*m+i] : P[i*n+j]);
-=======
         coeff[iCount] += SU2_TYPE::GetValue(P[j*m+i]);
->>>>>>> a48a26ef
       }
       iCount++;
     }
@@ -3280,11 +3254,7 @@
     for (int j = 0; j < m; j ++)
     {
       if (skip_row[j] == 0) {
-<<<<<<< HEAD
-        sum += coeff[iCount]*SU2_TYPE::GetValue((P_transposed)? P[i*m+j] : P[j*n+i]);
-=======
         sum += coeff[iCount]*SU2_TYPE::GetValue(P[i*m+j]);
->>>>>>> a48a26ef
         iCount++;
       }
     }
@@ -3329,27 +3299,6 @@
       else {iCount++;}
     }
     
-<<<<<<< HEAD
-    P_tmp = new double [jCount*n];
-    iCount = 0;
-    if (P_transposed) {
-      for (unsigned long i=0; i<n; i++) {
-        for (int j=0; j<m; j++) {
-          if (write_row[j] == 1) {
-            P_tmp[iCount] = SU2_TYPE::GetValue(P[i*m+j]);
-            iCount++;
-          }
-        }
-      }
-    }
-    else {
-      for (int i=0; i<m; i++) {
-        for (unsigned long j=0; j<n; j++) {
-          if (write_row[i] == 1) {
-            P_tmp[iCount] = SU2_TYPE::GetValue(P[i*n+j]);
-            iCount++;
-          }
-=======
     P_tmp = new su2double [jCount*n];
     iCount = 0;
     
@@ -3358,7 +3307,6 @@
         if (write_row[j] == 1) {
           P_tmp[iCount] = P[i*m+j];
           iCount++;
->>>>>>> a48a26ef
         }
       }
     }
@@ -3437,11 +3385,7 @@
 
   sz = N;
   num_val = sz*(sz+1)/2;
-<<<<<<< HEAD
-  val_vec = new double [num_val];
-=======
   val_vec = new passivedouble [num_val];
->>>>>>> a48a26ef
   for (i=0; i<num_val; i++) {val_vec[i] = 0.0;}
 
   initialized = true;
@@ -3452,11 +3396,7 @@
   sz = N;	
   num_val = sz*(sz+1)/2;
 
-<<<<<<< HEAD
-  val_vec = new double [num_val];
-=======
   val_vec = new passivedouble [num_val];
->>>>>>> a48a26ef
   for (int i=0; i<num_val; i++) {val_vec[i] = SU2_TYPE::GetValue(formed_val_vec[i]);}
 
   initialized = true;
@@ -3481,11 +3421,7 @@
 {
 #ifndef HAVE_LAPACK
   int i, j, k;
-<<<<<<< HEAD
-  double *vec, sum;
-=======
   passivedouble *vec, sum;
->>>>>>> a48a26ef
 	
   if (!initialized) {
     throw invalid_argument("Matrix not initialized.");
@@ -3496,11 +3432,7 @@
     vec = val_vec;
   }
   else {
-<<<<<<< HEAD
-    decompose_vec = new double [num_val];
-=======
     decompose_vec = new passivedouble [num_val];
->>>>>>> a48a26ef
     for (i=0; i<num_val; i++){decompose_vec[i] = val_vec[i];}
     vec = decompose_vec;
   }
@@ -3525,22 +3457,14 @@
 #ifndef HAVE_LAPACK
   bool interchange_row;
   int i, j, k, pivot_idx, tmp_perm_idx;
-<<<<<<< HEAD
-  double pivot, *tmp_row;
-=======
   passivedouble pivot, *tmp_row;
->>>>>>> a48a26ef
 
   if (! initialized) {
     throw invalid_argument("Matrix not initialized.");
   }
 
   /*--- Copy matrix values to LU matrix ---*/
-<<<<<<< HEAD
-  decompose_vec = new double [sz*sz];
-=======
   decompose_vec = new passivedouble [sz*sz];
->>>>>>> a48a26ef
   perm_vec = new int [sz];
   for (i=0; i<sz; i++) {
     for (j=i; j<sz; j++) {
@@ -3551,11 +3475,7 @@
   }
 
   /*--- Decompose LU matrix ---*/
-<<<<<<< HEAD
-  tmp_row = new double [sz];
-=======
   tmp_row = new passivedouble [sz];
->>>>>>> a48a26ef
   for (j=0; j<sz-1; j++) {
 
     /*--- Search for pivot and interchange rows ---*/
@@ -3600,11 +3520,7 @@
 {
 #ifndef HAVE_LAPACK
   int i, j, k;
-<<<<<<< HEAD
-  double *vec, sum, *write_vec;
-=======
   passivedouble *vec, sum, *write_vec;
->>>>>>> a48a26ef
 
   if ( ! initialized ) {
     throw invalid_argument("Matrix not initialized.");
@@ -3622,11 +3538,7 @@
       else { vec = val_vec; }
 	
       /*--- Initialize inverse matrix ---*/
-<<<<<<< HEAD
-      inv_val_vec = new double [num_val];
-=======
       inv_val_vec = new passivedouble [num_val];
->>>>>>> a48a26ef
       for (i=0; i<num_val; i++){inv_val_vec[i] = 0.0;}	
 	
       /*---        Calculate L inverse       ---*/
@@ -3682,11 +3594,7 @@
       vec = decompose_vec;
 
       /*--- Initialize inverse matrix ---*/
-<<<<<<< HEAD
-      inv_val_vec = new double [sz*sz];
-=======
       inv_val_vec = new passivedouble [sz*sz];
->>>>>>> a48a26ef
 
       /*--- Invert L and U matrices in place ---*/
       for ( j=0; j<sz; j++ ) {
@@ -3722,11 +3630,7 @@
         inv_val_vec = NULL;
       }
       else { 
-<<<<<<< HEAD
-        inv_val_vec = new double [num_val];
-=======
         inv_val_vec = new passivedouble [num_val];
->>>>>>> a48a26ef
         write_vec = inv_val_vec;
       }
 
@@ -3755,20 +3659,12 @@
 #endif
 }
 
-<<<<<<< HEAD
-void CSymmetricMatrix::CalcInv_dsptri()
-=======
 void CSymmetricMatrix::CalcInv_sptri()
->>>>>>> a48a26ef
 {
 #ifdef HAVE_LAPACK
   char uplo = 'L';
   int info, *ipiv = new int [sz];
-<<<<<<< HEAD
-  double *work = new double [sz];
-=======
   passivedouble *work = new passivedouble [sz];
->>>>>>> a48a26ef
 
   dsptrf_(&uplo, &sz, val_vec, ipiv, &info);
   dsptri_(&uplo, &sz, val_vec, ipiv, work, &info);
@@ -3786,11 +3682,7 @@
 void CSymmetricMatrix::Invert(const bool is_spd)
 {
 #ifdef HAVE_LAPACK
-<<<<<<< HEAD
-  CalcInv_dsptri();
-=======
   CalcInv_sptri();
->>>>>>> a48a26ef
 #else
   if(!is_spd) LUDecompose();
   else CholeskyDecompose(true);
@@ -3798,15 +3690,9 @@
 #endif // HAVE_LAPACK
 }
 
-<<<<<<< HEAD
-void CSymmetricMatrix::MatVecMult(double *v)
-{
-  double *tmp_res = new double [sz];
-=======
 void CSymmetricMatrix::MatVecMult(passivedouble *v)
 {
   passivedouble *tmp_res = new passivedouble [sz];
->>>>>>> a48a26ef
 
   for (int i=0; i<sz; i++) {
     tmp_res[i] = 0.0;
@@ -3820,24 +3706,14 @@
 
 void CSymmetricMatrix::MatMatMult(bool left_side, su2double *mat_vec_in, int N)
 {
-<<<<<<< HEAD
-  double *tmp_res, *mat_vec;
-
-  tmp_res = new double [sz*N];
-=======
   passivedouble *tmp_res, *mat_vec;
 
   tmp_res = new passivedouble [sz*N];
->>>>>>> a48a26ef
 
   /*--- For compatibility with LAPACK in AD a copy of the input matrix is made
   demoting su2double to double. The interpolation weights are only differentiated
   for unsteady fluid adjoint so in all other cases there is no loss of accuracy. ---*/
-<<<<<<< HEAD
-  mat_vec = new double [sz*N];
-=======
   mat_vec = new passivedouble [sz*N];
->>>>>>> a48a26ef
   for(int i=0; i<sz*N; ++i)
     mat_vec[i] = SU2_TYPE::GetValue(mat_vec_in[i]);
 
@@ -3848,17 +3724,10 @@
 #ifdef HAVE_LAPACK
   
   char side[1]={'R'}, uplo[1]={'L'}; // Right side because mat_vec in row major order
-<<<<<<< HEAD
-  double *val_full, alpha=1, beta=0;
-  
-  /*--- Copy packed storage to full storage to use BLAS level 3 routine ---*/
-  val_full = new double [sz*sz];
-=======
   passivedouble *val_full, alpha=1, beta=0;
   
   /*--- Copy packed storage to full storage to use BLAS level 3 routine ---*/
   val_full = new passivedouble [sz*sz];
->>>>>>> a48a26ef
   for (int i=0; i<sz; i++) {
     for (int j=i; j<sz; j++) {
       val_full[i+sz*j] = val_vec[CalcIdx(i, j)]; // val_full in column major storage
@@ -3907,25 +3776,15 @@
   val_vec[CalcIdx(i, j)] = SU2_TYPE::GetValue(val);
 }
 
-<<<<<<< HEAD
-double CSymmetricMatrix::Read(int i, int j)
-=======
 passivedouble CSymmetricMatrix::Read(int i, int j)
->>>>>>> a48a26ef
 {
   CheckBounds(i,j);
   return val_vec[CalcIdx(i, j)];
 }
 
-<<<<<<< HEAD
-double CSymmetricMatrix::ReadL(int i, int j)
-{
-  double *p;
-=======
 passivedouble CSymmetricMatrix::ReadL(int i, int j)
 {
   passivedouble *p = NULL;
->>>>>>> a48a26ef
 
   CheckBounds(i,j);
 
@@ -3939,26 +3798,16 @@
 			
     case lu:
       if (i>j)  return p[CalcIdxFull(i, j)];
-<<<<<<< HEAD
-      else      return double(i==j);
-=======
       else      return passivedouble(i==j);
->>>>>>> a48a26ef
       
     default:
       throw invalid_argument("Matrix not decomposed yet or results have been deleted.");
 	}
 }
 
-<<<<<<< HEAD
-double CSymmetricMatrix::ReadU(int i, int j)
-{
-  double *p;
-=======
 passivedouble CSymmetricMatrix::ReadU(int i, int j)
 {
   passivedouble *p = NULL;
->>>>>>> a48a26ef
 
   CheckBounds(i,j);
 	
@@ -3980,11 +3829,7 @@
 
 double CSymmetricMatrix::ReadInv(int i, int j)
 {
-<<<<<<< HEAD
-  double *p;
-=======
   passivedouble *p = NULL;
->>>>>>> a48a26ef
 
   CheckBounds(i,j);
 
