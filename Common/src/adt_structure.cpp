--- conflicted
+++ resolved
@@ -788,14 +788,6 @@
   return false;
 }
 
-<<<<<<< HEAD
-void CADTElemClass::DetermineNearestElement(const su2double *coor,
-                                            su2double       &dist,
-                                            unsigned short  &markerID,
-                                            unsigned long   &elemID,
-                                            int             &rankID, 
-                                            su2double       &localRoughness) {
-=======
 void CADTElemClass::DetermineNearestElement_impl(vector<CBBoxTargetClass>& BBoxTargets,
                                                  vector<unsigned long>& frontLeaves,
                                                  vector<unsigned long>& frontLeavesNew,
@@ -803,8 +795,8 @@
                                                  su2double       &dist,
                                                  unsigned short  &markerID,
                                                  unsigned long   &elemID,
-                                                 int             &rankID) const {
->>>>>>> 31e55ed9
+                                                 int             &rankID,
+                                                 su2double       &localRoughness) const {
 
   AD_BEGIN_PASSIVE
 
