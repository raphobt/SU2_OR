/*!
 * \file grid_movement_structure.cpp
 * \brief Subroutines for doing the grid movement using different strategies
 * \author F. Palacios, T. Economon, S. Padron
 * \version 4.3.0 "Cardinal"
 *
 * SU2 Lead Developers: Dr. Francisco Palacios (Francisco.D.Palacios@boeing.com).
 *                      Dr. Thomas D. Economon (economon@stanford.edu).
 *
 * SU2 Developers: Prof. Juan J. Alonso's group at Stanford University.
 *                 Prof. Piero Colonna's group at Delft University of Technology.
 *                 Prof. Nicolas R. Gauger's group at Kaiserslautern University of Technology.
 *                 Prof. Alberto Guardone's group at Polytechnic University of Milan.
 *                 Prof. Rafael Palacios' group at Imperial College London.
 *                 Prof. Edwin van der Weide's group at the University of Twente.
 *                 Prof. Vincent Terrapon's group at the University of Liege.
 *
 * Copyright (C) 2012-2016 SU2, the open-source CFD code.
 *
 * SU2 is free software; you can redistribute it and/or
 * modify it under the terms of the GNU Lesser General Public
 * License as published by the Free Software Foundation; either
 * version 2.1 of the License, or (at your option) any later version.
 *
 * SU2 is distributed in the hope that it will be useful,
 * but WITHOUT ANY WARRANTY; without even the implied warranty of
 * MERCHANTABILITY or FITNESS FOR A PARTICULAR PURPOSE. See the GNU
 * Lesser General Public License for more details.
 *
 * You should have received a copy of the GNU Lesser General Public
 * License along with SU2. If not, see <http://www.gnu.org/licenses/>.
 */

#include "../include/grid_movement_structure.hpp"
#include <list>

#ifdef HAVE_GELITE
#include "../include/gelite.hpp"
#endif

using namespace std;

CGridMovement::CGridMovement(void) { }

CGridMovement::~CGridMovement(void) { }

CVolumetricMovement::CVolumetricMovement(CGeometry *geometry, CConfig *config) : CGridMovement() {
	
	  /*--- Initialize the number of spatial dimensions, length of the state
	   vector (same as spatial dimensions for grid deformation), and grid nodes. ---*/

	  nDim   = geometry->GetnDim();
	  nVar   = geometry->GetnDim();
	  nPoint = geometry->GetnPoint();
	  nPointDomain = geometry->GetnPointDomain();

	  nIterMesh = 0;

	  /*--- Initialize matrix, solution, and r.h.s. structures for the linear solver. ---*/

	  config->SetKind_Linear_Solver_Prec(LU_SGS);
	  LinSysSol.Initialize(nPoint, nPointDomain, nVar, 0.0);
	  LinSysRes.Initialize(nPoint, nPointDomain, nVar, 0.0);
	  StiffMatrix.Initialize(nPoint, nPointDomain, nVar, nVar, false, geometry, config);
  
}

CVolumetricMovement::~CVolumetricMovement(void) {


}


void CVolumetricMovement::UpdateGridCoord(CGeometry *geometry, CConfig *config) {
  
  unsigned short iDim;
	unsigned long iPoint, total_index;
	su2double new_coord;
  
  /*--- Update the grid coordinates using the solution of the linear system
   after grid deformation (LinSysSol contains the x, y, z displacements). ---*/
  
	for (iPoint = 0; iPoint < nPoint; iPoint++)
		for (iDim = 0; iDim < nDim; iDim++) {
			total_index = iPoint*nDim + iDim;
			new_coord = geometry->node[iPoint]->GetCoord(iDim)+LinSysSol[total_index];
			if (fabs(new_coord) < EPS*EPS) new_coord = 0.0;
			geometry->node[iPoint]->SetCoord(iDim, new_coord);
		}

  /*--- LinSysSol contains the non-transformed displacements in the periodic halo cells.
   * Hence we still need a communication of the transformed coordinates, otherwise periodicity
   * is not maintained. ---*/

  geometry->Set_MPI_Coord(config);

}

void CVolumetricMovement::UpdateDualGrid(CGeometry *geometry, CConfig *config) {
  
  /*--- After moving all nodes, update the dual mesh. Recompute the edges and
   dual mesh control volumes in the domain and on the boundaries. ---*/
  
	geometry->SetCoord_CG();
	geometry->SetControlVolume(config, UPDATE);
	geometry->SetBoundControlVolume(config, UPDATE);
  
}

void CVolumetricMovement::UpdateMultiGrid(CGeometry **geometry, CConfig *config) {
  
  unsigned short iMGfine, iMGlevel, nMGlevel = config->GetnMGLevels();
  
  /*--- Update the multigrid structure after moving the finest grid,
   including computing the grid velocities on the coarser levels. ---*/
  
  for (iMGlevel = 1; iMGlevel <= nMGlevel; iMGlevel++) {
    iMGfine = iMGlevel-1;
    geometry[iMGlevel]->SetControlVolume(config, geometry[iMGfine], UPDATE);
    geometry[iMGlevel]->SetBoundControlVolume(config, geometry[iMGfine],UPDATE);
    geometry[iMGlevel]->SetCoord(geometry[iMGfine]);
    if (config->GetGrid_Movement())
      geometry[iMGlevel]->SetRestricted_GridVelocity(geometry[iMGfine], config);
  }
 
}

void CVolumetricMovement::SetVolume_Deformation(CGeometry *geometry, CConfig *config, bool UpdateGeo, bool Derivative) {
  
  unsigned long IterLinSol = 0, Smoothing_Iter, iNonlinear_Iter, MaxIter = 0, RestartIter = 50, Tot_Iter = 0, Nonlinear_Iter = 0;
  su2double MinVolume, MaxVolume, NumError, Tol_Factor, Residual = 0.0, Residual_Init = 0.0;
  bool Screen_Output;
  
  int rank = MASTER_NODE;
#ifdef HAVE_MPI
	MPI_Comm_rank(MPI_COMM_WORLD, &rank);
#endif

  /*--- Retrieve number or iterations, tol, output, etc. from config ---*/
  
  Smoothing_Iter = config->GetGridDef_Linear_Iter();
  Screen_Output  = config->GetDeform_Output();
  Tol_Factor     = config->GetDeform_Tol_Factor();
  Nonlinear_Iter = config->GetGridDef_Nonlinear_Iter();
  
  /*--- Disable the screen output if we're running SU2_CFD ---*/
  
  if (config->GetKind_SU2() == SU2_CFD && !Derivative) Screen_Output = false;

  /*--- Set the number of nonlinear iterations to 1 if Derivative computation is enabled ---*/

  if (Derivative) Nonlinear_Iter = 1;
  
  /*--- Loop over the total number of grid deformation iterations. The surface
   deformation can be divided into increments to help with stability. In
   particular, the linear elasticity equations hold only for small deformations. ---*/
  
  for (iNonlinear_Iter = 0; iNonlinear_Iter < Nonlinear_Iter; iNonlinear_Iter++) {
    
    /*--- Initialize vector and sparse matrix ---*/
    
    LinSysSol.SetValZero();
    LinSysRes.SetValZero();
    StiffMatrix.SetValZero();
    
    /*--- Compute the stiffness matrix entries for all nodes/elements in the
     mesh. FEA uses a finite element method discretization of the linear
     elasticity equations (transfers element stiffnesses to point-to-point). ---*/
    
    MinVolume = SetFEAMethodContributions_Elem(geometry, config);
    
    /*--- Compute the tolerance of the linear solver using MinLength ---*/
    
    NumError = MinVolume * Tol_Factor;
    
    /*--- Set the boundary displacements (as prescribed by the design variable
     perturbations controlling the surface shape) as a Dirichlet BC. ---*/
    
    SetBoundaryDisplacements(geometry, config);

    /*--- Set the boundary derivatives (overrides the actual displacements) ---*/

    if (Derivative) {
      SetBoundaryDerivatives(geometry, config);
    }
    
    /*--- Fix the location of any points in the domain, if requested. ---*/
    
    if (config->GetHold_GridFixed())
      SetDomainDisplacements(geometry, config);
    
    CMatrixVectorProduct* mat_vec = NULL;
    CPreconditioner* precond = NULL;

    /*--- Communicate any prescribed boundary displacements via MPI,
     so that all nodes have the same solution and r.h.s. entries
     across all partitions. ---*/

    StiffMatrix.SendReceive_Solution(LinSysSol, geometry, config);
    StiffMatrix.SendReceive_Solution(LinSysRes, geometry, config);

    /*--- Definition of the preconditioner matrix vector multiplication, and linear solver ---*/

    /*--- If we want no derivatives or the direct derivatives,
     * we solve the system using the normal matrix vector product and preconditioner.
     * For the mesh sensitivities using the discrete adjoint method we solve the system using the transposed matrix,
     * hence we need the corresponding matrix vector product and the preconditioner.  ---*/
    if (!Derivative || ((config->GetKind_SU2() == SU2_CFD) && Derivative)) {
      mat_vec = new CSysMatrixVectorProduct(StiffMatrix, geometry, config);
      precond = new CLU_SGSPreconditioner(StiffMatrix, geometry, config);

    } else if (Derivative && (config->GetKind_SU2() == SU2_DOT)) {
      /*--- Build the ILU preconditioner for the transposed system ---*/

      StiffMatrix.BuildILUPreconditioner(true);
      mat_vec = new CSysMatrixVectorProductTransposed(StiffMatrix, geometry, config);
      precond = new CILUPreconditioner(StiffMatrix, geometry, config);
    }

    CSysSolve *system  = new CSysSolve();
    
    switch (config->GetDeform_Linear_Solver()) {
        
        /*--- Solve the linear system (GMRES with restart) ---*/
        
      case RESTARTED_FGMRES:
        
        Tot_Iter = 0; MaxIter = RestartIter;
        
        system->FGMRES_LinSolver(LinSysRes, LinSysSol, *mat_vec, *precond, NumError, 1, &Residual_Init, false);
        
        if ((rank == MASTER_NODE) && Screen_Output) {
          cout << "\n# FGMRES (with restart) residual history" << endl;
          cout << "# Residual tolerance target = " << NumError << endl;
          cout << "# Initial residual norm     = " << Residual_Init << endl;
        }
        
        if (rank == MASTER_NODE) { cout << "     " << Tot_Iter << "     " << Residual_Init/Residual_Init << endl; }
        
        while (Tot_Iter < Smoothing_Iter) {
          
          if (IterLinSol + RestartIter > Smoothing_Iter)
            MaxIter = Smoothing_Iter - IterLinSol;
          
          IterLinSol = system->FGMRES_LinSolver(LinSysRes, LinSysSol, *mat_vec, *precond, NumError, MaxIter, &Residual, false);
          Tot_Iter += IterLinSol;
          
          if ((rank == MASTER_NODE) && Screen_Output) { cout << "     " << Tot_Iter << "     " << Residual/Residual_Init << endl; }
          
          if (Residual < Residual_Init*NumError) { break; }
          
        }
        
        if ((rank == MASTER_NODE) && Screen_Output) {
          cout << "# FGMRES (with restart) final (true) residual:" << endl;
          cout << "# Iteration = " << Tot_Iter << ": |res|/|res0| = " << Residual/Residual_Init << ".\n" << endl;
        }
        
        break;
        
        /*--- Solve the linear system (GMRES) ---*/
        
      case FGMRES:
        
        Tot_Iter = system->FGMRES_LinSolver(LinSysRes, LinSysSol, *mat_vec, *precond, NumError, Smoothing_Iter, &Residual, Screen_Output);
        
        break;
        
        /*--- Solve the linear system (BCGSTAB) ---*/
        
      case BCGSTAB:
        
        Tot_Iter = system->BCGSTAB_LinSolver(LinSysRes, LinSysSol, *mat_vec, *precond, NumError, Smoothing_Iter, &Residual, Screen_Output);
        
        break;
        
    }
    
    /*--- Deallocate memory needed by the Krylov linear solver ---*/
    
    delete system;
    delete mat_vec;
    delete precond;
    
    /*--- Update the grid coordinates and cell volumes using the solution
     of the linear system (usol contains the x, y, z displacements). ---*/

    if (!Derivative) {
      UpdateGridCoord(geometry, config);
    }else {
      UpdateGridCoord_Derivatives(geometry, config);
    }

    if (UpdateGeo)
      UpdateDualGrid(geometry, config);
    
    /*--- Check for failed deformation (negative volumes). ---*/
    
    ComputeDeforming_Element_Volume(geometry, MinVolume, MaxVolume);
    
    /*--- Set number of iterations in the mesh update. ---*/

    Set_nIterMesh(Tot_Iter);

    if (rank == MASTER_NODE) {
      cout << "Non-linear iter.: " << iNonlinear_Iter+1 << "/" << Nonlinear_Iter  << ". Linear iter.: " << Tot_Iter << ". ";
      if (nDim == 2) cout << "Min. area: " << MinVolume << ". Error: " << Residual << "." << endl;
      else cout << "Min. volume: " << MinVolume << ". Error: " << Residual << "." << endl;
    }
    
  }
  

}

void CVolumetricMovement::ComputeDeforming_Element_Volume(CGeometry *geometry, su2double &MinVolume, su2double &MaxVolume) {
  
  unsigned long iElem, ElemCounter = 0, PointCorners[8];
  su2double Volume = 0.0, CoordCorners[8][3];
  unsigned short nNodes = 0, iNodes, iDim;
  bool RightVol = true;
  
  int rank = MASTER_NODE;
  
#ifdef HAVE_MPI
  MPI_Comm_rank(MPI_COMM_WORLD, &rank);
#endif
  
  if (rank == MASTER_NODE)
    cout << "Computing volumes of the grid elements." << endl;
  
  MaxVolume = -1E22; MinVolume = 1E22;
  
  /*--- Load up each triangle and tetrahedron to check for negative volumes. ---*/
  
  for (iElem = 0; iElem < geometry->GetnElem(); iElem++) {
    
    if (geometry->elem[iElem]->GetVTK_Type() == TRIANGLE)     nNodes = 3;
    if (geometry->elem[iElem]->GetVTK_Type() == QUADRILATERAL)    nNodes = 4;
    if (geometry->elem[iElem]->GetVTK_Type() == TETRAHEDRON)  nNodes = 4;
    if (geometry->elem[iElem]->GetVTK_Type() == PYRAMID)      nNodes = 5;
    if (geometry->elem[iElem]->GetVTK_Type() == PRISM)        nNodes = 6;
    if (geometry->elem[iElem]->GetVTK_Type() == HEXAHEDRON)   nNodes = 8;
    
    for (iNodes = 0; iNodes < nNodes; iNodes++) {
      PointCorners[iNodes] = geometry->elem[iElem]->GetNode(iNodes);
      for (iDim = 0; iDim < nDim; iDim++) {
        CoordCorners[iNodes][iDim] = geometry->node[PointCorners[iNodes]]->GetCoord(iDim);
      }
    }
    
    /*--- 2D elements ---*/
    
    if (nDim == 2) {
      if (nNodes == 3) Volume = GetTriangle_Area(CoordCorners);
      if (nNodes == 4) Volume = GetQuadrilateral_Area(CoordCorners);
    }
    
    /*--- 3D Elementes ---*/
    
    if (nDim == 3) {
      if (nNodes == 4) Volume = GetTetra_Volume(CoordCorners);
      if (nNodes == 5) Volume = GetPyram_Volume(CoordCorners);
      if (nNodes == 6) Volume = GetPrism_Volume(CoordCorners);
      if (nNodes == 8) Volume = GetHexa_Volume(CoordCorners);
    }
    
    RightVol = true;
    if (Volume < 0.0) RightVol = false;
    
    MaxVolume = max(MaxVolume, Volume);
    MinVolume = min(MinVolume, Volume);
    geometry->elem[iElem]->SetVolume(Volume);
    
    if (!RightVol) ElemCounter++;
    
  }
  
#ifdef HAVE_MPI
  unsigned long ElemCounter_Local = ElemCounter; ElemCounter = 0;
  su2double MaxVolume_Local = MaxVolume; MaxVolume = 0.0;
  su2double MinVolume_Local = MinVolume; MinVolume = 0.0;
  SU2_MPI::Allreduce(&ElemCounter_Local, &ElemCounter, 1, MPI_UNSIGNED_LONG, MPI_SUM, MPI_COMM_WORLD);
  SU2_MPI::Allreduce(&MaxVolume_Local, &MaxVolume, 1, MPI_DOUBLE, MPI_MAX, MPI_COMM_WORLD);
  SU2_MPI::Allreduce(&MinVolume_Local, &MinVolume, 1, MPI_DOUBLE, MPI_MIN, MPI_COMM_WORLD);
#endif
  
  /*--- Volume from  0 to 1 ---*/
  
  for (iElem = 0; iElem < geometry->GetnElem(); iElem++) {
    Volume = geometry->elem[iElem]->GetVolume()/MaxVolume;
    geometry->elem[iElem]->SetVolume(Volume);
  }
  
  if ((ElemCounter != 0) && (rank == MASTER_NODE))
    cout <<"There are " << ElemCounter << " elements with negative volume.\n" << endl;
  
}

void CVolumetricMovement::ComputeDeforming_Wall_Distance(CGeometry *geometry, CConfig *config, su2double &MinDistance, su2double &MaxDistance) {
  
  su2double *coord, dist2, dist;
  unsigned short iDim, iMarker;
  unsigned long iPoint, iVertex, nVertex_SolidWall;
  
  int rank = MASTER_NODE;
#ifdef HAVE_MPI
  MPI_Comm_rank(MPI_COMM_WORLD, &rank);
#endif
  
  MaxDistance = -1E22; MinDistance = 1E22;
  
  
  if (rank == MASTER_NODE)
    cout << "Computing distances to the nearest deforming surface." << endl;
  
  /*--- Get the SU2 module. SU2_CFD will use this routine for dynamically
   deforming meshes (MARKER_MOVING), while SU2_DEF will use it for deforming
   meshes after imposing design variable surface deformations (DV_MARKER). ---*/
  
  unsigned short Kind_SU2 = config->GetKind_SU2();
  
#ifndef HAVE_MPI
  
  /*--- Compute the total number of nodes on deforming boundaries ---*/
  
  nVertex_SolidWall = 0;
  for (iMarker = 0; iMarker < config->GetnMarker_All(); iMarker++)
    if (((config->GetMarker_All_Moving(iMarker) == YES) && (Kind_SU2 == SU2_CFD)) ||
        ((config->GetMarker_All_DV(iMarker) == YES) && (Kind_SU2 == SU2_DEF)) ||
        ((config->GetMarker_All_DV(iMarker) == YES) && (Kind_SU2 == SU2_DOT)))
      if (config->GetMarker_All_KindBC(iMarker) != INTERNAL_BOUNDARY)
      nVertex_SolidWall += geometry->GetnVertex(iMarker);
  
  /*--- Allocate an array to hold boundary node coordinates ---*/
  
  su2double **Coord_bound;
  Coord_bound = new su2double* [nVertex_SolidWall];
  for (iVertex = 0; iVertex < nVertex_SolidWall; iVertex++)
    Coord_bound[iVertex] = new su2double [nDim];
  
  /*--- Retrieve and store the coordinates of the deforming boundary nodes ---*/
  
  nVertex_SolidWall = 0;
  for (iMarker = 0; iMarker < config->GetnMarker_All(); iMarker++) {
    if (((config->GetMarker_All_Moving(iMarker) == YES) && (Kind_SU2 == SU2_CFD)) ||
        ((config->GetMarker_All_DV(iMarker) == YES) && (Kind_SU2 == SU2_DEF)) ||
        ((config->GetMarker_All_DV(iMarker) == YES) && (Kind_SU2 == SU2_DOT)))
      if (config->GetMarker_All_KindBC(iMarker) != INTERNAL_BOUNDARY)
      for (iVertex = 0; iVertex < geometry->GetnVertex(iMarker); iVertex++) {
        iPoint = geometry->vertex[iMarker][iVertex]->GetNode();
        for (iDim = 0; iDim < nDim; iDim++)
          Coord_bound[nVertex_SolidWall][iDim] = geometry->node[iPoint]->GetCoord(iDim);
        nVertex_SolidWall++;
      }
  }
  
  /*--- Loop over all interior mesh nodes and compute the distances to each
   of the deforming boundary nodes. Store the minimum distance to the wall for
   each interior mesh node. Store the global minimum distance. ---*/
  
  for (iPoint = 0; iPoint < geometry->GetnPoint(); iPoint++) {
    coord = geometry->node[iPoint]->GetCoord();
    dist = 1E20;
    for (iVertex = 0; iVertex < nVertex_SolidWall; iVertex++) {
      dist2 = 0.0;
      for (iDim = 0; iDim < nDim; iDim++)
        dist2 += (coord[iDim]-Coord_bound[iVertex][iDim]) *(coord[iDim]-Coord_bound[iVertex][iDim]);
      if (dist2 < dist) dist = dist2;
    }
    
    MaxDistance = max(MaxDistance, sqrt(dist));
    if (sqrt(dist)> EPS) MinDistance = min(MinDistance, sqrt(dist));
    
    geometry->node[iPoint]->SetWall_Distance(sqrt(dist));
  }
  
  /*--- Distance from  0 to 1 ---*/
  
  for (iPoint = 0; iPoint < geometry->GetnPoint(); iPoint++) {
    dist = geometry->node[iPoint]->GetWall_Distance()/MaxDistance;
    geometry->node[iPoint]->SetWall_Distance(dist);
  }
  
  /*--- Deallocate the vector of boundary coordinates. ---*/
  
  for (iVertex = 0; iVertex < nVertex_SolidWall; iVertex++)
    delete[] Coord_bound[iVertex];
  delete[] Coord_bound;
  
  
#else
  
  /*--- Variables and buffers needed for MPI ---*/
  
  int iProcessor, nProcessor;
  
  MPI_Comm_size(MPI_COMM_WORLD, &nProcessor);
  
  unsigned long nLocalVertex_NS = 0, nGlobalVertex_NS = 0, MaxLocalVertex_NS = 0;
  unsigned long *Buffer_Send_nVertex    = new unsigned long [1];
  unsigned long *Buffer_Receive_nVertex = new unsigned long [nProcessor];
  
  /*--- Count the total number of nodes on deforming boundaries within the
   local partition. ---*/
  
  for (iMarker = 0; iMarker < config->GetnMarker_All(); iMarker++)
    if (((config->GetMarker_All_Moving(iMarker) == YES) && (Kind_SU2 == SU2_CFD)) ||
        ((config->GetMarker_All_DV(iMarker) == YES) && (Kind_SU2 == SU2_DEF)) ||
        ((config->GetMarker_All_DV(iMarker) == YES) && (Kind_SU2 == SU2_DOT)))
      nLocalVertex_NS += geometry->GetnVertex(iMarker);
  
  /*--- Communicate to all processors the total number of deforming boundary
   nodes, the maximum number of deforming boundary nodes on any single
   partition, and the number of deforming nodes on each partition. ---*/
  
  Buffer_Send_nVertex[0] = nLocalVertex_NS;
  SU2_MPI::Allreduce(&nLocalVertex_NS, &nGlobalVertex_NS,  1, MPI_UNSIGNED_LONG, MPI_SUM, MPI_COMM_WORLD);
  SU2_MPI::Allreduce(&nLocalVertex_NS, &MaxLocalVertex_NS, 1, MPI_UNSIGNED_LONG, MPI_MAX, MPI_COMM_WORLD);
  SU2_MPI::Allgather(Buffer_Send_nVertex, 1, MPI_UNSIGNED_LONG, Buffer_Receive_nVertex, 1, MPI_UNSIGNED_LONG, MPI_COMM_WORLD);
  
  /*--- Create and initialize to zero some buffers to hold the coordinates
   of the boundary nodes that are communicated from each partition (all-to-all). ---*/
  
  su2double *Buffer_Send_Coord    = new su2double [MaxLocalVertex_NS*nDim];
  su2double *Buffer_Receive_Coord = new su2double [nProcessor*MaxLocalVertex_NS*nDim];
  unsigned long nBuffer = MaxLocalVertex_NS*nDim;
  
  for (iVertex = 0; iVertex < MaxLocalVertex_NS; iVertex++)
    for (iDim = 0; iDim < nDim; iDim++)
      Buffer_Send_Coord[iVertex*nDim+iDim] = 0.0;
  
  /*--- Retrieve and store the coordinates of the deforming boundary nodes on
   the local partition and broadcast them to all partitions. ---*/
  
  nVertex_SolidWall = 0;
  for (iMarker = 0; iMarker < config->GetnMarker_All(); iMarker++)
    if (((config->GetMarker_All_Moving(iMarker) == YES) && (Kind_SU2 == SU2_CFD)) ||
        ((config->GetMarker_All_DV(iMarker) == YES) && (Kind_SU2 == SU2_DEF)) ||
        ((config->GetMarker_All_DV(iMarker) == YES) && (Kind_SU2 == SU2_DOT)))
      if (config->GetMarker_All_KindBC(iMarker) != INTERNAL_BOUNDARY)
      for (iVertex = 0; iVertex < geometry->GetnVertex(iMarker); iVertex++) {
        iPoint = geometry->vertex[iMarker][iVertex]->GetNode();
        for (iDim = 0; iDim < nDim; iDim++)
          Buffer_Send_Coord[nVertex_SolidWall*nDim+iDim] = geometry->node[iPoint]->GetCoord(iDim);
        nVertex_SolidWall++;
      }

  SU2_MPI::Allgather(Buffer_Send_Coord, nBuffer, MPI_DOUBLE, Buffer_Receive_Coord, nBuffer, MPI_DOUBLE, MPI_COMM_WORLD);
  
  /*--- Loop over all interior mesh nodes on the local partition and compute
   the distances to each of the deforming boundary nodes in the entire mesh.
   Store the minimum distance to the wall for each interior mesh node. ---*/
  
  for (iPoint = 0; iPoint < geometry->GetnPoint(); iPoint++) {
    coord = geometry->node[iPoint]->GetCoord();
    dist = 1E20;
    for (iProcessor = 0; iProcessor < nProcessor; iProcessor++)
      for (iVertex = 0; iVertex < Buffer_Receive_nVertex[iProcessor]; iVertex++) {
        dist2 = 0.0;
        for (iDim = 0; iDim < nDim; iDim++)
          dist2 += (coord[iDim]-Buffer_Receive_Coord[(iProcessor*MaxLocalVertex_NS+iVertex)*nDim+iDim])*
          (coord[iDim]-Buffer_Receive_Coord[(iProcessor*MaxLocalVertex_NS+iVertex)*nDim+iDim]);
        
        if (dist2 < dist) dist = dist2;
      }
    
    MaxDistance = max(MaxDistance, sqrt(dist));
    if (sqrt(dist)> EPS)  MinDistance = min(MinDistance, sqrt(dist));
    
    geometry->node[iPoint]->SetWall_Distance(sqrt(dist));
  }
  
  su2double MaxDistance_Local = MaxDistance; MaxDistance = 0.0;
  su2double MinDistance_Local = MinDistance; MinDistance = 0.0;
  SU2_MPI::Allreduce(&MaxDistance_Local, &MaxDistance, 1, MPI_DOUBLE, MPI_MAX, MPI_COMM_WORLD);
  SU2_MPI::Allreduce(&MinDistance_Local, &MinDistance, 1, MPI_DOUBLE, MPI_MIN, MPI_COMM_WORLD);
  
  /*--- Distance from  0 to 1 ---*/
  
  for (iPoint = 0; iPoint < geometry->GetnPoint(); iPoint++) {
    dist = geometry->node[iPoint]->GetWall_Distance()/MaxDistance;
    geometry->node[iPoint]->SetWall_Distance(dist);
  }
  
  /*--- Deallocate the buffers needed for the MPI communication. ---*/
  
  delete[] Buffer_Send_Coord;
  delete[] Buffer_Receive_Coord;
  delete[] Buffer_Send_nVertex;
  delete[] Buffer_Receive_nVertex;
  
#endif
  
}

su2double CVolumetricMovement::SetFEAMethodContributions_Elem(CGeometry *geometry, CConfig *config) {
  
  unsigned short iVar, iDim, nNodes = 0, iNodes, StiffMatrix_nElem = 0;
  unsigned long iElem, PointCorners[8];
  su2double **StiffMatrix_Elem = NULL, CoordCorners[8][3];
  su2double MinVolume = 0.0, MaxVolume = 0.0, MinDistance = 0.0, MaxDistance = 0.0, ElemVolume = 0.0, ElemDistance = 0.0;
  
  int rank = MASTER_NODE;
#ifdef HAVE_MPI
  MPI_Comm_rank(MPI_COMM_WORLD, &rank);
#endif
  
  /*--- Allocate maximum size (quadrilateral and hexahedron) ---*/
  
  if (nDim == 2) StiffMatrix_nElem = 8;
  else StiffMatrix_nElem = 24;
    
  StiffMatrix_Elem = new su2double* [StiffMatrix_nElem];
  for (iVar = 0; iVar < StiffMatrix_nElem; iVar++)
    StiffMatrix_Elem[iVar] = new su2double [StiffMatrix_nElem];
  
  /*--- Compute min volume in the entire mesh. ---*/
  
  ComputeDeforming_Element_Volume(geometry, MinVolume, MaxVolume);
  if (rank == MASTER_NODE) cout <<"Min. volume: "<< MinVolume <<", max. volume: "<< MaxVolume <<"." << endl;
  
  
  /*--- Compute the distance to the nearest deforming surface if needed
   as part of the stiffness calculation.. ---*/
  
  if (config->GetDeform_Stiffness_Type() == WALL_DISTANCE) {
    ComputeDeforming_Wall_Distance(geometry, config, MinDistance, MaxDistance);
    if (rank == MASTER_NODE) cout <<"Min. distance: "<< MinDistance <<", max. distance: "<< MaxDistance <<"." << endl;
  }
  
	/*--- Compute contributions from each element by forming the stiffness matrix (FEA) ---*/
  
	for (iElem = 0; iElem < geometry->GetnElem(); iElem++) {
    
    if (geometry->elem[iElem]->GetVTK_Type() == TRIANGLE)      nNodes = 3;
    if (geometry->elem[iElem]->GetVTK_Type() == QUADRILATERAL) nNodes = 4;
    if (geometry->elem[iElem]->GetVTK_Type() == TETRAHEDRON)   nNodes = 4;
    if (geometry->elem[iElem]->GetVTK_Type() == PYRAMID)       nNodes = 5;
    if (geometry->elem[iElem]->GetVTK_Type() == PRISM)         nNodes = 6;
    if (geometry->elem[iElem]->GetVTK_Type() == HEXAHEDRON)    nNodes = 8;
    
    for (iNodes = 0; iNodes < nNodes; iNodes++) {
      PointCorners[iNodes] = geometry->elem[iElem]->GetNode(iNodes);
      for (iDim = 0; iDim < nDim; iDim++) {
        CoordCorners[iNodes][iDim] = geometry->node[PointCorners[iNodes]]->GetCoord(iDim);
      }
    }
    
    /*--- Extract Element volume and distance to compute the stiffness ---*/
    
    ElemVolume = geometry->elem[iElem]->GetVolume();
    
    if (config->GetDeform_Stiffness_Type() == WALL_DISTANCE) {
      ElemDistance = 0.0;
      for (iNodes = 0; iNodes < nNodes; iNodes++)
        ElemDistance += geometry->node[PointCorners[iNodes]]->GetWall_Distance();
      ElemDistance = ElemDistance/(su2double)nNodes;
    }
    
    if (nDim == 2) SetFEA_StiffMatrix2D(geometry, config, StiffMatrix_Elem, PointCorners, CoordCorners, nNodes, ElemVolume, ElemDistance);
    if (nDim == 3) SetFEA_StiffMatrix3D(geometry, config, StiffMatrix_Elem, PointCorners, CoordCorners, nNodes, ElemVolume, ElemDistance);
    
    AddFEA_StiffMatrix(geometry, StiffMatrix_Elem, PointCorners, nNodes);
    
	}
  
  /*--- Deallocate memory and exit ---*/
  
  for (iVar = 0; iVar < StiffMatrix_nElem; iVar++)
    delete [] StiffMatrix_Elem[iVar];
  delete [] StiffMatrix_Elem;
  
  return MinVolume;

}

su2double CVolumetricMovement::ShapeFunc_Triangle(su2double Xi, su2double Eta, su2double CoordCorners[8][3], su2double DShapeFunction[8][4]) {
  
  int i, j, k;
  su2double c0, c1, xsj;
  su2double xs[3][3], ad[3][3];
  
  /*--- Shape functions ---*/
  
  DShapeFunction[0][3] = Xi;
  DShapeFunction[1][3] = Eta;
  DShapeFunction[2][3] = 1-Xi-Eta;
  
  /*--- dN/d xi, dN/d eta ---*/
  
  DShapeFunction[0][0] = 1.0;  DShapeFunction[0][1] = 0.0;
  DShapeFunction[1][0] = 0.0;  DShapeFunction[1][1] = 1.0;
  DShapeFunction[2][0] = -1.0; DShapeFunction[2][1] = -1.0;
  
  /*--- Jacobian transformation ---*/
  
  for (i = 0; i < 2; i++) {
    for (j = 0; j < 2; j++) {
      xs[i][j] = 0.0;
      for (k = 0; k < 3; k++) {
        xs[i][j] = xs[i][j]+CoordCorners[k][j]*DShapeFunction[k][i];
      }
    }
  }
  
  /*--- Adjoint to Jacobian ---*/
  
  ad[0][0] = xs[1][1];
  ad[0][1] = -xs[0][1];
  ad[1][0] = -xs[1][0];
  ad[1][1] = xs[0][0];
  
  /*--- Determinant of Jacobian ---*/
  
  xsj = ad[0][0]*ad[1][1]-ad[0][1]*ad[1][0];
  
  /*--- Jacobian inverse ---*/
  
  for (i = 0; i < 2; i++) {
    for (j = 0; j < 2; j++) {
      xs[i][j] = ad[i][j]/xsj;
    }
  }
  
  /*--- Derivatives with repect to global coordinates ---*/
  
  for (k = 0; k < 3; k++) {
    c0 = xs[0][0]*DShapeFunction[k][0]+xs[0][1]*DShapeFunction[k][1]; // dN/dx
    c1 = xs[1][0]*DShapeFunction[k][0]+xs[1][1]*DShapeFunction[k][1]; // dN/dy
    DShapeFunction[k][0] = c0; // store dN/dx instead of dN/d xi
    DShapeFunction[k][1] = c1; // store dN/dy instead of dN/d eta
  }
  
  return xsj;
  
}

su2double CVolumetricMovement::ShapeFunc_Quadrilateral(su2double Xi, su2double Eta, su2double CoordCorners[8][3], su2double DShapeFunction[8][4]) {
  
  int i, j, k;
  su2double c0, c1, xsj;
  su2double xs[3][3], ad[3][3];
  
  /*--- Shape functions ---*/
  
  DShapeFunction[0][3] = 0.25*(1.0-Xi)*(1.0-Eta);
  DShapeFunction[1][3] = 0.25*(1.0+Xi)*(1.0-Eta);
  DShapeFunction[2][3] = 0.25*(1.0+Xi)*(1.0+Eta);
  DShapeFunction[3][3] = 0.25*(1.0-Xi)*(1.0+Eta);
  
  /*--- dN/d xi, dN/d eta ---*/
  
  DShapeFunction[0][0] = -0.25*(1.0-Eta); DShapeFunction[0][1] = -0.25*(1.0-Xi);
  DShapeFunction[1][0] =  0.25*(1.0-Eta); DShapeFunction[1][1] = -0.25*(1.0+Xi);
  DShapeFunction[2][0] =  0.25*(1.0+Eta); DShapeFunction[2][1] =  0.25*(1.0+Xi);
  DShapeFunction[3][0] = -0.25*(1.0+Eta); DShapeFunction[3][1] =  0.25*(1.0-Xi);
  
  /*--- Jacobian transformation ---*/
  
  for (i = 0; i < 2; i++) {
    for (j = 0; j < 2; j++) {
      xs[i][j] = 0.0;
      for (k = 0; k < 4; k++) {
        xs[i][j] = xs[i][j]+CoordCorners[k][j]*DShapeFunction[k][i];
      }
    }
  }
  
  /*--- Adjoint to Jacobian ---*/
  
  ad[0][0] = xs[1][1];
  ad[0][1] = -xs[0][1];
  ad[1][0] = -xs[1][0];
  ad[1][1] = xs[0][0];
  
  /*--- Determinant of Jacobian ---*/
  
  xsj = ad[0][0]*ad[1][1]-ad[0][1]*ad[1][0];
  
  /*--- Jacobian inverse ---*/
  
  for (i = 0; i < 2; i++) {
    for (j = 0; j < 2; j++) {
      xs[i][j] = ad[i][j]/xsj;
    }
  }
  
  /*--- Derivatives with repect to global coordinates ---*/
  
  for (k = 0; k < 4; k++) {
    c0 = xs[0][0]*DShapeFunction[k][0]+xs[0][1]*DShapeFunction[k][1]; // dN/dx
    c1 = xs[1][0]*DShapeFunction[k][0]+xs[1][1]*DShapeFunction[k][1]; // dN/dy
    DShapeFunction[k][0] = c0; // store dN/dx instead of dN/d xi
    DShapeFunction[k][1] = c1; // store dN/dy instead of dN/d eta
  }
  
  return xsj;
  
}

su2double CVolumetricMovement::ShapeFunc_Tetra(su2double Xi, su2double Eta, su2double Zeta, su2double CoordCorners[8][3], su2double DShapeFunction[8][4]) {
  
  int i, j, k;
  su2double c0, c1, c2, xsj;
  su2double xs[3][3], ad[3][3];
  
  /*--- Shape functions ---*/
  
  DShapeFunction[0][3] = Xi;
  DShapeFunction[1][3] = Zeta;
  DShapeFunction[2][3] = 1.0 - Xi - Eta - Zeta;
  DShapeFunction[3][3] = Eta;
  
  /*--- dN/d xi, dN/d eta, dN/d zeta ---*/
  
  DShapeFunction[0][0] = 1.0;  DShapeFunction[0][1] = 0.0;  DShapeFunction[0][2] = 0.0;
  DShapeFunction[1][0] = 0.0;  DShapeFunction[1][1] = 0.0;  DShapeFunction[1][2] = 1.0;
  DShapeFunction[2][0] = -1.0; DShapeFunction[2][1] = -1.0; DShapeFunction[2][2] = -1.0;
  DShapeFunction[3][0] = 0.0;  DShapeFunction[3][1] = 1.0;  DShapeFunction[3][2] = 0.0;
  
  /*--- Jacobian transformation ---*/
  
  for (i = 0; i < 3; i++) {
    for (j = 0; j < 3; j++) {
      xs[i][j] = 0.0;
      for (k = 0; k < 4; k++) {
        xs[i][j] = xs[i][j]+CoordCorners[k][j]*DShapeFunction[k][i];
      }
    }
  }
  
  /*--- Adjoint to Jacobian ---*/
  
  ad[0][0] = xs[1][1]*xs[2][2]-xs[1][2]*xs[2][1];
  ad[0][1] = xs[0][2]*xs[2][1]-xs[0][1]*xs[2][2];
  ad[0][2] = xs[0][1]*xs[1][2]-xs[0][2]*xs[1][1];
  ad[1][0] = xs[1][2]*xs[2][0]-xs[1][0]*xs[2][2];
  ad[1][1] = xs[0][0]*xs[2][2]-xs[0][2]*xs[2][0];
  ad[1][2] = xs[0][2]*xs[1][0]-xs[0][0]*xs[1][2];
  ad[2][0] = xs[1][0]*xs[2][1]-xs[1][1]*xs[2][0];
  ad[2][1] = xs[0][1]*xs[2][0]-xs[0][0]*xs[2][1];
  ad[2][2] = xs[0][0]*xs[1][1]-xs[0][1]*xs[1][0];
  
  /*--- Determinant of Jacobian ---*/
  
  xsj = xs[0][0]*ad[0][0]+xs[0][1]*ad[1][0]+xs[0][2]*ad[2][0];
  
  /*--- Jacobian inverse ---*/
  
  for (i = 0; i < 3; i++) {
    for (j = 0; j < 3; j++) {
      xs[i][j] = ad[i][j]/xsj;
    }
  }
  
  /*--- Derivatives with repect to global coordinates ---*/
  
  for (k = 0; k < 4; k++) {
    c0 = xs[0][0]*DShapeFunction[k][0]+xs[0][1]*DShapeFunction[k][1]+xs[0][2]*DShapeFunction[k][2]; // dN/dx
    c1 = xs[1][0]*DShapeFunction[k][0]+xs[1][1]*DShapeFunction[k][1]+xs[1][2]*DShapeFunction[k][2]; // dN/dy
    c2 = xs[2][0]*DShapeFunction[k][0]+xs[2][1]*DShapeFunction[k][1]+xs[2][2]*DShapeFunction[k][2]; // dN/dz
    DShapeFunction[k][0] = c0; // store dN/dx instead of dN/d xi
    DShapeFunction[k][1] = c1; // store dN/dy instead of dN/d eta
    DShapeFunction[k][2] = c2; // store dN/dz instead of dN/d zeta
  }
  
  return xsj;
  
}

su2double CVolumetricMovement::ShapeFunc_Pyram(su2double Xi, su2double Eta, su2double Zeta, su2double CoordCorners[8][3], su2double DShapeFunction[8][4]) {
  
  int i, j, k;
  su2double c0, c1, c2, xsj;
  su2double xs[3][3], ad[3][3];
  
  /*--- Shape functions ---*/
  
  DShapeFunction[0][3] = 0.125*(1.0-Xi)*(1.0-Eta)*(1.0-Zeta);
  DShapeFunction[1][3] = 0.125*(1.0+Xi)*(1.0-Eta)*(1.0-Zeta);
  DShapeFunction[2][3] = 0.125*(1.0+Xi)*(1.0+Eta)*(1.0-Zeta);
  DShapeFunction[3][3] = 0.125*(1.0-Xi)*(1.0+Eta)*(1.0-Zeta);
  DShapeFunction[4][3] = 0.5*(1.0+Zeta);
  
  /*--- dN/d xi ---*/
  
  DShapeFunction[0][0] = -0.125*(1.0-Eta)*(1.0-Zeta);
  DShapeFunction[1][0] = 0.125*(1.0-Eta)*(1.0-Zeta);
  DShapeFunction[2][0] = 0.125*(1.0+Eta)*(1.0-Zeta);
  DShapeFunction[3][0] = -0.125*(1.0+Eta)*(1.0-Zeta);
  DShapeFunction[4][0] = 0.0;
  
  /*--- dN/d eta ---*/
  
  DShapeFunction[0][1] = -0.125*(1.0-Xi)*(1.0-Zeta);
  DShapeFunction[1][1] = -0.125*(1.0+Xi)*(1.0-Zeta);
  DShapeFunction[2][1] = 0.125*(1.0+Xi)*(1.0-Zeta);
  DShapeFunction[3][1] = 0.125*(1.0-Xi)*(1.0-Zeta);
  DShapeFunction[4][1] = 0.0;
  
  /*--- dN/d zeta ---*/
  
  DShapeFunction[0][2] = -0.125*(1.0-Xi)*(1.0-Eta);
  DShapeFunction[1][2] = -0.125*(1.0+Xi)*(1.0-Eta);
  DShapeFunction[2][2] = -0.125*(1.0+Xi)*(1.0+Eta);
  DShapeFunction[3][2] = -0.125*(1.0-Xi)*(1.0+Eta);
  DShapeFunction[4][2] = 0.5;
  
  /*--- Jacobian transformation ---*/
  
  for (i = 0; i < 3; i++) {
    for (j = 0; j < 3; j++) {
      xs[i][j] = 0.0;
      for (k = 0; k < 5; k++) {
        xs[i][j] = xs[i][j]+CoordCorners[k][j]*DShapeFunction[k][i];
      }
    }
  }
  
  /*--- Adjoint to Jacobian ---*/
  
  ad[0][0] = xs[1][1]*xs[2][2]-xs[1][2]*xs[2][1];
  ad[0][1] = xs[0][2]*xs[2][1]-xs[0][1]*xs[2][2];
  ad[0][2] = xs[0][1]*xs[1][2]-xs[0][2]*xs[1][1];
  ad[1][0] = xs[1][2]*xs[2][0]-xs[1][0]*xs[2][2];
  ad[1][1] = xs[0][0]*xs[2][2]-xs[0][2]*xs[2][0];
  ad[1][2] = xs[0][2]*xs[1][0]-xs[0][0]*xs[1][2];
  ad[2][0] = xs[1][0]*xs[2][1]-xs[1][1]*xs[2][0];
  ad[2][1] = xs[0][1]*xs[2][0]-xs[0][0]*xs[2][1];
  ad[2][2] = xs[0][0]*xs[1][1]-xs[0][1]*xs[1][0];
  
  /*--- Determinant of Jacobian ---*/
  
  xsj = xs[0][0]*ad[0][0]+xs[0][1]*ad[1][0]+xs[0][2]*ad[2][0];
  
  /*--- Jacobian inverse ---*/
  
  for (i = 0; i < 3; i++) {
    for (j = 0; j < 3; j++) {
      xs[i][j] = ad[i][j]/xsj;
    }
  }
  
  /*--- Derivatives with repect to global coordinates ---*/
  
  for (k = 0; k < 5; k++) {
    c0 = xs[0][0]*DShapeFunction[k][0]+xs[0][1]*DShapeFunction[k][1]+xs[0][2]*DShapeFunction[k][2]; // dN/dx
    c1 = xs[1][0]*DShapeFunction[k][0]+xs[1][1]*DShapeFunction[k][1]+xs[1][2]*DShapeFunction[k][2]; // dN/dy
    c2 = xs[2][0]*DShapeFunction[k][0]+xs[2][1]*DShapeFunction[k][1]+xs[2][2]*DShapeFunction[k][2]; // dN/dz
    DShapeFunction[k][0] = c0; // store dN/dx instead of dN/d xi
    DShapeFunction[k][1] = c1; // store dN/dy instead of dN/d eta
    DShapeFunction[k][2] = c2; // store dN/dz instead of dN/d zeta
  }
  
  return xsj;
  
}

su2double CVolumetricMovement::ShapeFunc_Prism(su2double Xi, su2double Eta, su2double Zeta, su2double CoordCorners[8][3], su2double DShapeFunction[8][4]) {
  
  int i, j, k;
  su2double c0, c1, c2, xsj;
  su2double xs[3][3], ad[3][3];
  
  /*--- Shape functions ---*/
  
  DShapeFunction[0][3] = 0.5*Eta*(1.0-Xi);
  DShapeFunction[1][3] = 0.5*Zeta*(1.0-Xi);
  DShapeFunction[2][3] = 0.5*(1.0-Eta-Zeta)*(1.0-Xi);
  DShapeFunction[3][3] = 0.5*Eta*(Xi+1.0);
  DShapeFunction[4][3] = 0.5*Zeta*(Xi+1.0);
  DShapeFunction[5][3] = 0.5*(1.0-Eta-Zeta)*(Xi+1.0);
  
  /*--- dN/d Xi, dN/d Eta, dN/d Zeta ---*/
  
  DShapeFunction[0][0] = -0.5*Eta;            DShapeFunction[0][1] = 0.5*(1.0-Xi);      DShapeFunction[0][2] = 0.0;
  DShapeFunction[1][0] = -0.5*Zeta;           DShapeFunction[1][1] = 0.0;               DShapeFunction[1][2] = 0.5*(1.0-Xi);
  DShapeFunction[2][0] = -0.5*(1.0-Eta-Zeta); DShapeFunction[2][1] = -0.5*(1.0-Xi);     DShapeFunction[2][2] = -0.5*(1.0-Xi);
  DShapeFunction[3][0] = 0.5*Eta;             DShapeFunction[3][1] = 0.5*(Xi+1.0);      DShapeFunction[3][2] = 0.0;
  DShapeFunction[4][0] = 0.5*Zeta;            DShapeFunction[4][1] = 0.0;               DShapeFunction[4][2] = 0.5*(Xi+1.0);
  DShapeFunction[5][0] = 0.5*(1.0-Eta-Zeta);  DShapeFunction[5][1] = -0.5*(Xi+1.0);     DShapeFunction[5][2] = -0.5*(Xi+1.0);
  
  /*--- Jacobian transformation ---*/
  
  for (i = 0; i < 3; i++) {
    for (j = 0; j < 3; j++) {
      xs[i][j] = 0.0;
      for (k = 0; k < 6; k++) {
        xs[i][j] = xs[i][j]+CoordCorners[k][j]*DShapeFunction[k][i];
      }
    }
  }
  
  /*--- Adjoint to Jacobian ---*/
  
  ad[0][0] = xs[1][1]*xs[2][2]-xs[1][2]*xs[2][1];
  ad[0][1] = xs[0][2]*xs[2][1]-xs[0][1]*xs[2][2];
  ad[0][2] = xs[0][1]*xs[1][2]-xs[0][2]*xs[1][1];
  ad[1][0] = xs[1][2]*xs[2][0]-xs[1][0]*xs[2][2];
  ad[1][1] = xs[0][0]*xs[2][2]-xs[0][2]*xs[2][0];
  ad[1][2] = xs[0][2]*xs[1][0]-xs[0][0]*xs[1][2];
  ad[2][0] = xs[1][0]*xs[2][1]-xs[1][1]*xs[2][0];
  ad[2][1] = xs[0][1]*xs[2][0]-xs[0][0]*xs[2][1];
  ad[2][2] = xs[0][0]*xs[1][1]-xs[0][1]*xs[1][0];
  
  /*--- Determinant of Jacobian ---*/
  
  xsj = xs[0][0]*ad[0][0]+xs[0][1]*ad[1][0]+xs[0][2]*ad[2][0];
  
  /*--- Jacobian inverse ---*/
  
  for (i = 0; i < 3; i++) {
    for (j = 0; j < 3; j++) {
      xs[i][j] = ad[i][j]/xsj;
    }
  }
  
  /*--- Derivatives with repect to global coordinates ---*/
  
  for (k = 0; k < 6; k++) {
    c0 = xs[0][0]*DShapeFunction[k][0]+xs[0][1]*DShapeFunction[k][1]+xs[0][2]*DShapeFunction[k][2]; // dN/dx
    c1 = xs[1][0]*DShapeFunction[k][0]+xs[1][1]*DShapeFunction[k][1]+xs[1][2]*DShapeFunction[k][2]; // dN/dy
    c2 = xs[2][0]*DShapeFunction[k][0]+xs[2][1]*DShapeFunction[k][1]+xs[2][2]*DShapeFunction[k][2]; // dN/dz
    DShapeFunction[k][0] = c0; // store dN/dx instead of dN/d xi
    DShapeFunction[k][1] = c1; // store dN/dy instead of dN/d eta
    DShapeFunction[k][2] = c2; // store dN/dz instead of dN/d zeta
  }
  
  return xsj;
  
}

su2double CVolumetricMovement::ShapeFunc_Hexa(su2double Xi, su2double Eta, su2double Zeta, su2double CoordCorners[8][3], su2double DShapeFunction[8][4]) {
  
  int i, j, k;
  su2double c0, c1, c2, xsj;
  su2double xs[3][3], ad[3][3];
  
  
  /*--- Shape functions ---*/
  
  DShapeFunction[0][3] = 0.125*(1.0-Xi)*(1.0-Eta)*(1.0-Zeta);
  DShapeFunction[1][3] = 0.125*(1.0+Xi)*(1.0-Eta)*(1.0-Zeta);
  DShapeFunction[2][3] = 0.125*(1.0+Xi)*(1.0+Eta)*(1.0-Zeta);
  DShapeFunction[3][3] = 0.125*(1.0-Xi)*(1.0+Eta)*(1.0-Zeta);
  DShapeFunction[4][3] = 0.125*(1.0-Xi)*(1.0-Eta)*(1.0+Zeta);
  DShapeFunction[5][3] = 0.125*(1.0+Xi)*(1.0-Eta)*(1.0+Zeta);
  DShapeFunction[6][3] = 0.125*(1.0+Xi)*(1.0+Eta)*(1.0+Zeta);
  DShapeFunction[7][3] = 0.125*(1.0-Xi)*(1.0+Eta)*(1.0+Zeta);
  
  /*--- dN/d xi ---*/
  
  DShapeFunction[0][0] = -0.125*(1.0-Eta)*(1.0-Zeta);
  DShapeFunction[1][0] = 0.125*(1.0-Eta)*(1.0-Zeta);
  DShapeFunction[2][0] = 0.125*(1.0+Eta)*(1.0-Zeta);
  DShapeFunction[3][0] = -0.125*(1.0+Eta)*(1.0-Zeta);
  DShapeFunction[4][0] = -0.125*(1.0-Eta)*(1.0+Zeta);
  DShapeFunction[5][0] = 0.125*(1.0-Eta)*(1.0+Zeta);
  DShapeFunction[6][0] = 0.125*(1.0+Eta)*(1.0+Zeta);
  DShapeFunction[7][0] = -0.125*(1.0+Eta)*(1.0+Zeta);
  
  /*--- dN/d eta ---*/
  
  DShapeFunction[0][1] = -0.125*(1.0-Xi)*(1.0-Zeta);
  DShapeFunction[1][1] = -0.125*(1.0+Xi)*(1.0-Zeta);
  DShapeFunction[2][1] = 0.125*(1.0+Xi)*(1.0-Zeta);
  DShapeFunction[3][1] = 0.125*(1.0-Xi)*(1.0-Zeta);
  DShapeFunction[4][1] = -0.125*(1.0-Xi)*(1.0+Zeta);
  DShapeFunction[5][1] = -0.125*(1.0+Xi)*(1.0+Zeta);
  DShapeFunction[6][1] = 0.125*(1.0+Xi)*(1.0+Zeta);
  DShapeFunction[7][1] = 0.125*(1.0-Xi)*(1.0+Zeta);
  
  /*--- dN/d zeta ---*/
  
  DShapeFunction[0][2] = -0.125*(1.0-Xi)*(1.0-Eta);
  DShapeFunction[1][2] = -0.125*(1.0+Xi)*(1.0-Eta);
  DShapeFunction[2][2] = -0.125*(1.0+Xi)*(1.0+Eta);
  DShapeFunction[3][2] = -0.125*(1.0-Xi)*(1.0+Eta);
  DShapeFunction[4][2] = 0.125*(1.0-Xi)*(1.0-Eta);
  DShapeFunction[5][2] = 0.125*(1.0+Xi)*(1.0-Eta);
  DShapeFunction[6][2] = 0.125*(1.0+Xi)*(1.0+Eta);
  DShapeFunction[7][2] = 0.125*(1.0-Xi)*(1.0+Eta);
  
  /*--- Jacobian transformation ---*/
  
  for (i = 0; i < 3; i++) {
    for (j = 0; j < 3; j++) {
      xs[i][j] = 0.0;
      for (k = 0; k < 8; k++) {
        xs[i][j] = xs[i][j]+CoordCorners[k][j]*DShapeFunction[k][i];
      }
    }
  }
  
  /*--- Adjoint to Jacobian ---*/
  
  ad[0][0] = xs[1][1]*xs[2][2]-xs[1][2]*xs[2][1];
  ad[0][1] = xs[0][2]*xs[2][1]-xs[0][1]*xs[2][2];
  ad[0][2] = xs[0][1]*xs[1][2]-xs[0][2]*xs[1][1];
  ad[1][0] = xs[1][2]*xs[2][0]-xs[1][0]*xs[2][2];
  ad[1][1] = xs[0][0]*xs[2][2]-xs[0][2]*xs[2][0];
  ad[1][2] = xs[0][2]*xs[1][0]-xs[0][0]*xs[1][2];
  ad[2][0] = xs[1][0]*xs[2][1]-xs[1][1]*xs[2][0];
  ad[2][1] = xs[0][1]*xs[2][0]-xs[0][0]*xs[2][1];
  ad[2][2] = xs[0][0]*xs[1][1]-xs[0][1]*xs[1][0];
  
  /*--- Determinant of Jacobian ---*/
  
  xsj = xs[0][0]*ad[0][0]+xs[0][1]*ad[1][0]+xs[0][2]*ad[2][0];
  
  /*--- Jacobian inverse ---*/
  for (i = 0; i < 3; i++) {
    for (j = 0; j < 3; j++) {
      xs[i][j] = ad[i][j]/xsj;
    }
  }
  
  /*--- Derivatives with repect to global coordinates ---*/
  
  for (k = 0; k < 8; k++) {
    c0 = xs[0][0]*DShapeFunction[k][0]+xs[0][1]*DShapeFunction[k][1]+xs[0][2]*DShapeFunction[k][2]; // dN/dx
    c1 = xs[1][0]*DShapeFunction[k][0]+xs[1][1]*DShapeFunction[k][1]+xs[1][2]*DShapeFunction[k][2]; // dN/dy
    c2 = xs[2][0]*DShapeFunction[k][0]+xs[2][1]*DShapeFunction[k][1]+xs[2][2]*DShapeFunction[k][2]; // dN/dz
    DShapeFunction[k][0] = c0; // store dN/dx instead of dN/d xi
    DShapeFunction[k][1] = c1; // store dN/dy instead of dN/d eta
    DShapeFunction[k][2] = c2; // store dN/dz instead of dN/d zeta
  }
  
  return xsj;
  
}

su2double CVolumetricMovement::GetTriangle_Area(su2double CoordCorners[8][3]) {
  
  unsigned short iDim;
  su2double a[3] = {0.0,0.0,0.0}, b[3] = {0.0,0.0,0.0};
  su2double *Coord_0, *Coord_1, *Coord_2, Area;
  
  Coord_0 = CoordCorners[0];
  Coord_1 = CoordCorners[1];
  Coord_2 = CoordCorners[2];
  
  for (iDim = 0; iDim < nDim; iDim++) {
    a[iDim] = Coord_0[iDim]-Coord_2[iDim];
    b[iDim] = Coord_1[iDim]-Coord_2[iDim];
  }
  
  Area = 0.5*fabs(a[0]*b[1]-a[1]*b[0]);
  
  return Area;
  
}

su2double CVolumetricMovement::GetQuadrilateral_Area(su2double CoordCorners[8][3]) {
  
  unsigned short iDim;
  su2double a[3] = {0.0,0.0,0.0}, b[3] = {0.0,0.0,0.0};
  su2double *Coord_0, *Coord_1, *Coord_2, Area;
  
  Coord_0 = CoordCorners[0];
  Coord_1 = CoordCorners[1];
  Coord_2 = CoordCorners[2];
  
  for (iDim = 0; iDim < nDim; iDim++) {
    a[iDim] = Coord_0[iDim]-Coord_2[iDim];
    b[iDim] = Coord_1[iDim]-Coord_2[iDim];
  }
  
  Area = 0.5*fabs(a[0]*b[1]-a[1]*b[0]);
  
  Coord_0 = CoordCorners[0];
  Coord_1 = CoordCorners[2];
  Coord_2 = CoordCorners[3];
  
  for (iDim = 0; iDim < nDim; iDim++) {
    a[iDim] = Coord_0[iDim]-Coord_2[iDim];
    b[iDim] = Coord_1[iDim]-Coord_2[iDim];
  }
  
  Area += 0.5*fabs(a[0]*b[1]-a[1]*b[0]);
  
  return Area;
  
}

su2double CVolumetricMovement::GetTetra_Volume(su2double CoordCorners[8][3]) {
  
  unsigned short iDim;
  su2double *Coord_0, *Coord_1, *Coord_2, *Coord_3;
  su2double r1[3] = {0.0,0.0,0.0}, r2[3] = {0.0,0.0,0.0}, r3[3] = {0.0,0.0,0.0}, CrossProduct[3] = {0.0,0.0,0.0}, Volume;
  
  Coord_0 = CoordCorners[0];
  Coord_1 = CoordCorners[1];
  Coord_2 = CoordCorners[2];
  Coord_3 = CoordCorners[3];
  
  for (iDim = 0; iDim < nDim; iDim++) {
    r1[iDim] = Coord_1[iDim] - Coord_0[iDim];
    r2[iDim] = Coord_2[iDim] - Coord_0[iDim];
    r3[iDim] = Coord_3[iDim] - Coord_0[iDim];
  }
  
	CrossProduct[0] = (r1[1]*r2[2] - r1[2]*r2[1])*r3[0];
	CrossProduct[1] = (r1[2]*r2[0] - r1[0]*r2[2])*r3[1];
	CrossProduct[2] = (r1[0]*r2[1] - r1[1]*r2[0])*r3[2];
  
  Volume = fabs(CrossProduct[0] + CrossProduct[1] + CrossProduct[2])/6.0;
  
  return Volume;
  
}

su2double CVolumetricMovement::GetPyram_Volume(su2double CoordCorners[8][3]) {
  
  unsigned short iDim;
  su2double *Coord_0, *Coord_1, *Coord_2, *Coord_3;
  su2double r1[3] = {0.0,0.0,0.0}, r2[3] = {0.0,0.0,0.0}, r3[3] = {0.0,0.0,0.0}, CrossProduct[3] = {0.0,0.0,0.0}, Volume;
  
  Coord_0 = CoordCorners[0];
  Coord_1 = CoordCorners[1];
  Coord_2 = CoordCorners[2];
  Coord_3 = CoordCorners[4];
  
  for (iDim = 0; iDim < nDim; iDim++) {
    r1[iDim] = Coord_1[iDim] - Coord_0[iDim];
    r2[iDim] = Coord_2[iDim] - Coord_0[iDim];
    r3[iDim] = Coord_3[iDim] - Coord_0[iDim];
  }
  
	CrossProduct[0] = (r1[1]*r2[2] - r1[2]*r2[1])*r3[0];
	CrossProduct[1] = (r1[2]*r2[0] - r1[0]*r2[2])*r3[1];
	CrossProduct[2] = (r1[0]*r2[1] - r1[1]*r2[0])*r3[2];
  
  Volume = fabs(CrossProduct[0] + CrossProduct[1] + CrossProduct[2])/6.0;
  
  Coord_0 = CoordCorners[0];
  Coord_1 = CoordCorners[2];
  Coord_2 = CoordCorners[3];
  Coord_3 = CoordCorners[4];
  
  for (iDim = 0; iDim < nDim; iDim++) {
    r1[iDim] = Coord_1[iDim] - Coord_0[iDim];
    r2[iDim] = Coord_2[iDim] - Coord_0[iDim];
    r3[iDim] = Coord_3[iDim] - Coord_0[iDim];
  }
  
	CrossProduct[0] = (r1[1]*r2[2] - r1[2]*r2[1])*r3[0];
	CrossProduct[1] = (r1[2]*r2[0] - r1[0]*r2[2])*r3[1];
	CrossProduct[2] = (r1[0]*r2[1] - r1[1]*r2[0])*r3[2];
  
  Volume += fabs(CrossProduct[0] + CrossProduct[1] + CrossProduct[2])/6.0;
  
  return Volume;

}

su2double CVolumetricMovement::GetPrism_Volume(su2double CoordCorners[8][3]) {
  
  unsigned short iDim;
  su2double *Coord_0, *Coord_1, *Coord_2, *Coord_3;
  su2double r1[3] = {0.0,0.0,0.0}, r2[3] = {0.0,0.0,0.0}, r3[3] = {0.0,0.0,0.0}, CrossProduct[3] = {0.0,0.0,0.0}, Volume;
  
  Coord_0 = CoordCorners[0];
  Coord_1 = CoordCorners[2];
  Coord_2 = CoordCorners[1];
  Coord_3 = CoordCorners[5];
  
  for (iDim = 0; iDim < nDim; iDim++) {
    r1[iDim] = Coord_1[iDim] - Coord_0[iDim];
    r2[iDim] = Coord_2[iDim] - Coord_0[iDim];
    r3[iDim] = Coord_3[iDim] - Coord_0[iDim];
  }
  
	CrossProduct[0] = (r1[1]*r2[2] - r1[2]*r2[1])*r3[0];
	CrossProduct[1] = (r1[2]*r2[0] - r1[0]*r2[2])*r3[1];
	CrossProduct[2] = (r1[0]*r2[1] - r1[1]*r2[0])*r3[2];
    
  Volume = fabs(CrossProduct[0] + CrossProduct[1] + CrossProduct[2])/6.0;
  
  Coord_0 = CoordCorners[0];
  Coord_1 = CoordCorners[5];
  Coord_2 = CoordCorners[1];
  Coord_3 = CoordCorners[4];
  
  for (iDim = 0; iDim < nDim; iDim++) {
    r1[iDim] = Coord_1[iDim] - Coord_0[iDim];
    r2[iDim] = Coord_2[iDim] - Coord_0[iDim];
    r3[iDim] = Coord_3[iDim] - Coord_0[iDim];
  }
  
	CrossProduct[0] = (r1[1]*r2[2] - r1[2]*r2[1])*r3[0];
	CrossProduct[1] = (r1[2]*r2[0] - r1[0]*r2[2])*r3[1];
	CrossProduct[2] = (r1[0]*r2[1] - r1[1]*r2[0])*r3[2];
  
  Volume += fabs(CrossProduct[0] + CrossProduct[1] + CrossProduct[2])/6.0;
  
  Coord_0 = CoordCorners[0];
  Coord_1 = CoordCorners[5];
  Coord_2 = CoordCorners[4];
  Coord_3 = CoordCorners[3];
  
  for (iDim = 0; iDim < nDim; iDim++) {
    r1[iDim] = Coord_1[iDim] - Coord_0[iDim];
    r2[iDim] = Coord_2[iDim] - Coord_0[iDim];
    r3[iDim] = Coord_3[iDim] - Coord_0[iDim];
  }
  
	CrossProduct[0] = (r1[1]*r2[2] - r1[2]*r2[1])*r3[0];
	CrossProduct[1] = (r1[2]*r2[0] - r1[0]*r2[2])*r3[1];
	CrossProduct[2] = (r1[0]*r2[1] - r1[1]*r2[0])*r3[2];
  
  Volume += fabs(CrossProduct[0] + CrossProduct[1] + CrossProduct[2])/6.0;
  
  return Volume;

}

su2double CVolumetricMovement::GetHexa_Volume(su2double CoordCorners[8][3]) {
  
  unsigned short iDim;
  su2double *Coord_0, *Coord_1, *Coord_2, *Coord_3;
  su2double r1[3] = {0.0,0.0,0.0}, r2[3] = {0.0,0.0,0.0}, r3[3] = {0.0,0.0,0.0}, CrossProduct[3] = {0.0,0.0,0.0}, Volume;
  
  Coord_0 = CoordCorners[0];
  Coord_1 = CoordCorners[1];
  Coord_2 = CoordCorners[2];
  Coord_3 = CoordCorners[5];
  
  for (iDim = 0; iDim < nDim; iDim++) {
    r1[iDim] = Coord_1[iDim] - Coord_0[iDim];
    r2[iDim] = Coord_2[iDim] - Coord_0[iDim];
    r3[iDim] = Coord_3[iDim] - Coord_0[iDim];
  }
  
	CrossProduct[0] = (r1[1]*r2[2] - r1[2]*r2[1])*r3[0];
	CrossProduct[1] = (r1[2]*r2[0] - r1[0]*r2[2])*r3[1];
	CrossProduct[2] = (r1[0]*r2[1] - r1[1]*r2[0])*r3[2];
  
  Volume = fabs(CrossProduct[0] + CrossProduct[1] + CrossProduct[2])/6.0;
  
  Coord_0 = CoordCorners[0];
  Coord_1 = CoordCorners[2];
  Coord_2 = CoordCorners[7];
  Coord_3 = CoordCorners[5];
  
  for (iDim = 0; iDim < nDim; iDim++) {
    r1[iDim] = Coord_1[iDim] - Coord_0[iDim];
    r2[iDim] = Coord_2[iDim] - Coord_0[iDim];
    r3[iDim] = Coord_3[iDim] - Coord_0[iDim];
  }
  
	CrossProduct[0] = (r1[1]*r2[2] - r1[2]*r2[1])*r3[0];
	CrossProduct[1] = (r1[2]*r2[0] - r1[0]*r2[2])*r3[1];
	CrossProduct[2] = (r1[0]*r2[1] - r1[1]*r2[0])*r3[2];
  
  Volume += fabs(CrossProduct[0] + CrossProduct[1] + CrossProduct[2])/6.0;
  
  Coord_0 = CoordCorners[0];
  Coord_1 = CoordCorners[2];
  Coord_2 = CoordCorners[3];
  Coord_3 = CoordCorners[7];
  
  for (iDim = 0; iDim < nDim; iDim++) {
    r1[iDim] = Coord_1[iDim] - Coord_0[iDim];
    r2[iDim] = Coord_2[iDim] - Coord_0[iDim];
    r3[iDim] = Coord_3[iDim] - Coord_0[iDim];
  }
  
	CrossProduct[0] = (r1[1]*r2[2] - r1[2]*r2[1])*r3[0];
	CrossProduct[1] = (r1[2]*r2[0] - r1[0]*r2[2])*r3[1];
	CrossProduct[2] = (r1[0]*r2[1] - r1[1]*r2[0])*r3[2];
  
  Volume += fabs(CrossProduct[0] + CrossProduct[1] + CrossProduct[2])/6.0;
  
  Coord_0 = CoordCorners[0];
  Coord_1 = CoordCorners[5];
  Coord_2 = CoordCorners[7];
  Coord_3 = CoordCorners[4];
  
  for (iDim = 0; iDim < nDim; iDim++) {
    r1[iDim] = Coord_1[iDim] - Coord_0[iDim];
    r2[iDim] = Coord_2[iDim] - Coord_0[iDim];
    r3[iDim] = Coord_3[iDim] - Coord_0[iDim];
  }
  
	CrossProduct[0] = (r1[1]*r2[2] - r1[2]*r2[1])*r3[0];
	CrossProduct[1] = (r1[2]*r2[0] - r1[0]*r2[2])*r3[1];
	CrossProduct[2] = (r1[0]*r2[1] - r1[1]*r2[0])*r3[2];
  
  Volume += fabs(CrossProduct[0] + CrossProduct[1] + CrossProduct[2])/6.0;
  
  Coord_0 = CoordCorners[2];
  Coord_1 = CoordCorners[7];
  Coord_2 = CoordCorners[5];
  Coord_3 = CoordCorners[6];
  
  for (iDim = 0; iDim < nDim; iDim++) {
    r1[iDim] = Coord_1[iDim] - Coord_0[iDim];
    r2[iDim] = Coord_2[iDim] - Coord_0[iDim];
    r3[iDim] = Coord_3[iDim] - Coord_0[iDim];
  }
  
	CrossProduct[0] = (r1[1]*r2[2] - r1[2]*r2[1])*r3[0];
	CrossProduct[1] = (r1[2]*r2[0] - r1[0]*r2[2])*r3[1];
	CrossProduct[2] = (r1[0]*r2[1] - r1[1]*r2[0])*r3[2];
  
  Volume += fabs(CrossProduct[0] + CrossProduct[1] + CrossProduct[2])/6.0;
  
  return Volume;

}

void CVolumetricMovement::SetFEA_StiffMatrix2D(CGeometry *geometry, CConfig *config, su2double **StiffMatrix_Elem, unsigned long PointCorners[8], su2double CoordCorners[8][3],
                                               unsigned short nNodes, su2double ElemVolume, su2double ElemDistance) {
  
  su2double B_Matrix[3][8], D_Matrix[3][3], Aux_Matrix[8][3];
  su2double Xi = 0.0, Eta = 0.0, Det = 0.0, E = 1/EPS, Lambda = 0.0, Mu = 0.0, Nu = 0.0;
  unsigned short iNode, iVar, jVar, kVar, iGauss, nGauss = 0;
  su2double DShapeFunction[8][4] = {{0.0, 0.0, 0.0, 0.0}, {0.0, 0.0, 0.0, 0.0}, {0.0, 0.0, 0.0, 0.0}, {0.0, 0.0, 0.0, 0.0},
    {0.0, 0.0, 0.0, 0.0}, {0.0, 0.0, 0.0, 0.0}, {0.0, 0.0, 0.0, 0.0}, {0.0, 0.0, 0.0, 0.0}};
  su2double Location[4][3], Weight[4];
  unsigned short nVar = geometry->GetnDim();
  
  for (iVar = 0; iVar < nNodes*nVar; iVar++) {
    for (jVar = 0; jVar < nNodes*nVar; jVar++) {
      StiffMatrix_Elem[iVar][jVar] = 0.0;
    }
  }
  
  /*--- Integration formulae from "Shape functions and points of
   integration of the Résumé" by Josselin DELMAS (2013) ---*/
  
  /*--- Triangle. Nodes of numerical integration at 1 point (order 1). ---*/
  
  if (nNodes == 3) {
    nGauss = 1;
    Location[0][0] = 0.333333333333333;  Location[0][1] = 0.333333333333333;  Weight[0] = 0.5;
  }
  
  /*--- Quadrilateral. Nodes of numerical integration at 4 points (order 2). ---*/
  
  if (nNodes == 4) {
    nGauss = 4;
    Location[0][0] = -0.577350269189626;  Location[0][1] = -0.577350269189626;  Weight[0] = 1.0;
    Location[1][0] = 0.577350269189626;   Location[1][1] = -0.577350269189626;  Weight[1] = 1.0;
    Location[2][0] = 0.577350269189626;   Location[2][1] = 0.577350269189626;   Weight[2] = 1.0;
    Location[3][0] = -0.577350269189626;  Location[3][1] = 0.577350269189626;   Weight[3] = 1.0;
  }
  
  for (iGauss = 0; iGauss < nGauss; iGauss++) {
    
    Xi = Location[iGauss][0]; Eta = Location[iGauss][1];
    
    if (nNodes == 3) Det = ShapeFunc_Triangle(Xi, Eta, CoordCorners, DShapeFunction);
    if (nNodes == 4) Det = ShapeFunc_Quadrilateral(Xi, Eta, CoordCorners, DShapeFunction);
    
    /*--- Compute the B Matrix ---*/
    
    for (iVar = 0; iVar < 3; iVar++)
      for (jVar = 0; jVar < nNodes*nVar; jVar++)
        B_Matrix[iVar][jVar] = 0.0;
    
    for (iNode = 0; iNode < nNodes; iNode++) {
      B_Matrix[0][0+iNode*nVar] = DShapeFunction[iNode][0];
      B_Matrix[1][1+iNode*nVar] = DShapeFunction[iNode][1];
      
      B_Matrix[2][0+iNode*nVar] = DShapeFunction[iNode][1];
      B_Matrix[2][1+iNode*nVar] = DShapeFunction[iNode][0];
    }
    
    /*--- Impose a type of stiffness for each element ---*/
    
    switch (config->GetDeform_Stiffness_Type()) {
      case INVERSE_VOLUME: E = 1.0 / ElemVolume; break;
      case WALL_DISTANCE: E = 1.0 / ElemDistance; break;
      case CONSTANT_STIFFNESS: E=1.0/EPS; break;
    }
    
    Nu = config->GetDeform_Coeff();
    Mu = E / (2.0*(1.0 + Nu));
    Lambda = Nu*E/((1.0+Nu)*(1.0-2.0*Nu));
    
    /*--- Compute the D Matrix (for plane strain and 3-D)---*/
    
    D_Matrix[0][0] = Lambda + 2.0*Mu;		D_Matrix[0][1] = Lambda;            D_Matrix[0][2] = 0.0;
    D_Matrix[1][0] = Lambda;            D_Matrix[1][1] = Lambda + 2.0*Mu;   D_Matrix[1][2] = 0.0;
    D_Matrix[2][0] = 0.0;               D_Matrix[2][1] = 0.0;               D_Matrix[2][2] = Mu;
    
    
    /*--- Compute the BT.D Matrix ---*/
    
    for (iVar = 0; iVar < nNodes*nVar; iVar++) {
      for (jVar = 0; jVar < 3; jVar++) {
        Aux_Matrix[iVar][jVar] = 0.0;
        for (kVar = 0; kVar < 3; kVar++)
          Aux_Matrix[iVar][jVar] += B_Matrix[kVar][iVar]*D_Matrix[kVar][jVar];
      }
    }
    
    /*--- Compute the BT.D.B Matrix (stiffness matrix), and add to the original
     matrix using Gauss integration ---*/
    
    for (iVar = 0; iVar < nNodes*nVar; iVar++) {
      for (jVar = 0; jVar < nNodes*nVar; jVar++) {
        for (kVar = 0; kVar < 3; kVar++) {
          StiffMatrix_Elem[iVar][jVar] += Weight[iGauss] * Aux_Matrix[iVar][kVar]*B_Matrix[kVar][jVar] * fabs(Det);
        }
      }
    }
    
  }
  
}

void CVolumetricMovement::SetFEA_StiffMatrix3D(CGeometry *geometry, CConfig *config, su2double **StiffMatrix_Elem, unsigned long PointCorners[8], su2double CoordCorners[8][3],
                                               unsigned short nNodes, su2double ElemVolume, su2double ElemDistance) {
  
  su2double B_Matrix[6][24], D_Matrix[6][6] = {{0.0, 0.0, 0.0, 0.0, 0.0, 0.0}, {0.0, 0.0, 0.0, 0.0, 0.0, 0.0}, {0.0, 0.0, 0.0, 0.0, 0.0, 0.0}, {0.0, 0.0, 0.0, 0.0, 0.0, 0.0},
    {0.0, 0.0, 0.0, 0.0, 0.0, 0.0}, {0.0, 0.0, 0.0, 0.0, 0.0, 0.0}}, Aux_Matrix[24][6];
  su2double Xi = 0.0, Eta = 0.0, Zeta = 0.0, Det = 0.0, Mu = 0.0, E = 0.0, Lambda = 0.0, Nu = 0.0;
  unsigned short iNode, iVar, jVar, kVar, iGauss, nGauss = 0;
  su2double DShapeFunction[8][4] = {{0.0, 0.0, 0.0, 0.0}, {0.0, 0.0, 0.0, 0.0}, {0.0, 0.0, 0.0, 0.0}, {0.0, 0.0, 0.0, 0.0},
    {0.0, 0.0, 0.0, 0.0}, {0.0, 0.0, 0.0, 0.0}, {0.0, 0.0, 0.0, 0.0}, {0.0, 0.0, 0.0, 0.0}};
  su2double Location[8][3], Weight[8];
  unsigned short nVar = geometry->GetnDim();
  
  for (iVar = 0; iVar < nNodes*nVar; iVar++) {
    for (jVar = 0; jVar < nNodes*nVar; jVar++) {
      StiffMatrix_Elem[iVar][jVar] = 0.0;
    }
  }
  
  /*--- Integration formulae from "Shape functions and points of
   integration of the Résumé" by Josselin Delmas (2013) ---*/
  
  /*--- Tetrahedrons. Nodes of numerical integration at 1 point (order 1). ---*/
  
  if (nNodes == 4) {
    nGauss = 1;
    Location[0][0] = 0.25;  Location[0][1] = 0.25;  Location[0][2] = 0.25;  Weight[0] = 0.166666666666666;
  }
  
  /*--- Pyramids. Nodes numerical integration at 5 points. ---*/
  
  if (nNodes == 5) {
    nGauss = 5;
    Location[0][0] = 0.5;   Location[0][1] = 0.0;   Location[0][2] = 0.1531754163448146;  Weight[0] = 0.133333333333333;
    Location[1][0] = 0.0;   Location[1][1] = 0.5;   Location[1][2] = 0.1531754163448146;  Weight[1] = 0.133333333333333;
    Location[2][0] = -0.5;  Location[2][1] = 0.0;   Location[2][2] = 0.1531754163448146;  Weight[2] = 0.133333333333333;
    Location[3][0] = 0.0;   Location[3][1] = -0.5;  Location[3][2] = 0.1531754163448146;  Weight[3] = 0.133333333333333;
    Location[4][0] = 0.0;   Location[4][1] = 0.0;   Location[4][2] = 0.6372983346207416;  Weight[4] = 0.133333333333333;
  }
  
  /*--- Prism. Nodes of numerical integration at 6 points (order 3 in Xi, order 2 in Eta and Mu ). ---*/
  
  if (nNodes == 6) {
    nGauss = 6;
    Location[0][0] = 0.5;                 Location[0][1] = 0.5;                 Location[0][2] = -0.577350269189626;  Weight[0] = 0.166666666666666;
    Location[1][0] = -0.577350269189626;  Location[1][1] = 0.0;                 Location[1][2] = 0.5;                 Weight[1] = 0.166666666666666;
    Location[2][0] = 0.5;                 Location[2][1] = -0.577350269189626;  Location[2][2] = 0.0;                 Weight[2] = 0.166666666666666;
    Location[3][0] = 0.5;                 Location[3][1] = 0.5;                 Location[3][2] = 0.577350269189626;   Weight[3] = 0.166666666666666;
    Location[4][0] = 0.577350269189626;   Location[4][1] = 0.0;                 Location[4][2] = 0.5;                 Weight[4] = 0.166666666666666;
    Location[5][0] = 0.5;                 Location[5][1] = 0.577350269189626;   Location[5][2] = 0.0;                 Weight[5] = 0.166666666666666;
  }
  
  /*--- Hexahedrons. Nodes of numerical integration at 6 points (order 3). ---*/
  
  if (nNodes == 8) {
    nGauss = 8;
    Location[0][0] = -0.577350269189626;  Location[0][1] = -0.577350269189626;  Location[0][2] = -0.577350269189626;  Weight[0] = 1.0;
    Location[1][0] = -0.577350269189626;  Location[1][1] = -0.577350269189626;  Location[1][2] = 0.577350269189626;   Weight[1] = 1.0;
    Location[2][0] = -0.577350269189626;  Location[2][1] = 0.577350269189626;   Location[2][2] = -0.577350269189626;  Weight[2] = 1.0;
    Location[3][0] = -0.577350269189626;  Location[3][1] = 0.577350269189626;   Location[3][2] = 0.577350269189626;   Weight[3] = 1.0;
    Location[4][0] = 0.577350269189626;   Location[4][1] = -0.577350269189626;  Location[4][2] = -0.577350269189626;  Weight[4] = 1.0;
    Location[5][0] = 0.577350269189626;   Location[5][1] = -0.577350269189626;  Location[5][2] = 0.577350269189626;   Weight[5] = 1.0;
    Location[6][0] = 0.577350269189626;   Location[6][1] = 0.577350269189626;   Location[6][2] = -0.577350269189626;  Weight[6] = 1.0;
    Location[7][0] = 0.577350269189626;   Location[7][1] = 0.577350269189626;   Location[7][2] = 0.577350269189626;   Weight[7] = 1.0;
  }
  
  for (iGauss = 0; iGauss < nGauss; iGauss++) {
    
    Xi = Location[iGauss][0]; Eta = Location[iGauss][1];  Zeta = Location[iGauss][2];
    
    if (nNodes == 4) Det = ShapeFunc_Tetra(Xi, Eta, Zeta, CoordCorners, DShapeFunction);
    if (nNodes == 5) Det = ShapeFunc_Pyram(Xi, Eta, Zeta, CoordCorners, DShapeFunction);
    if (nNodes == 6) Det = ShapeFunc_Prism(Xi, Eta, Zeta, CoordCorners, DShapeFunction);
    if (nNodes == 8) Det = ShapeFunc_Hexa(Xi, Eta, Zeta, CoordCorners, DShapeFunction);
    
    /*--- Compute the B Matrix ---*/
    
    for (iVar = 0; iVar < 6; iVar++)
      for (jVar = 0; jVar < nNodes*nVar; jVar++)
        B_Matrix[iVar][jVar] = 0.0;
    
    for (iNode = 0; iNode < nNodes; iNode++) {
      B_Matrix[0][0+iNode*nVar] = DShapeFunction[iNode][0];
      B_Matrix[1][1+iNode*nVar] = DShapeFunction[iNode][1];
      B_Matrix[2][2+iNode*nVar] = DShapeFunction[iNode][2];
      
      B_Matrix[3][0+iNode*nVar] = DShapeFunction[iNode][1];
      B_Matrix[3][1+iNode*nVar] = DShapeFunction[iNode][0];
      
      B_Matrix[4][1+iNode*nVar] = DShapeFunction[iNode][2];
      B_Matrix[4][2+iNode*nVar] = DShapeFunction[iNode][1];
      
      B_Matrix[5][0+iNode*nVar] = DShapeFunction[iNode][2];
      B_Matrix[5][2+iNode*nVar] = DShapeFunction[iNode][0];
    }
    
    /*--- Impose a type of stiffness for each element ---*/
    
    switch (config->GetDeform_Stiffness_Type()) {
      case INVERSE_VOLUME: E = 1.0 / ElemVolume; break;
      case WALL_DISTANCE: E = 1.0 / ElemDistance; break;
      case CONSTANT_STIFFNESS: E=1.0/EPS; break;
    }
    
    Nu = config->GetDeform_Coeff();
    Mu = E / (2.0*(1.0 + Nu));
    Lambda = Nu*E/((1.0+Nu)*(1.0-2.0*Nu));
    
    /*--- Compute the D Matrix (for plane strain and 3-D)---*/
    
    D_Matrix[0][0] = Lambda + 2.0*Mu;	D_Matrix[0][1] = Lambda;					D_Matrix[0][2] = Lambda;
    D_Matrix[1][0] = Lambda;					D_Matrix[1][1] = Lambda + 2.0*Mu;	D_Matrix[1][2] = Lambda;
    D_Matrix[2][0] = Lambda;					D_Matrix[2][1] = Lambda;					D_Matrix[2][2] = Lambda + 2.0*Mu;
    D_Matrix[3][3] = Mu;
    D_Matrix[4][4] = Mu;
    D_Matrix[5][5] = Mu;
    
    
    /*--- Compute the BT.D Matrix ---*/
    
    for (iVar = 0; iVar < nNodes*nVar; iVar++) {
      for (jVar = 0; jVar < 6; jVar++) {
        Aux_Matrix[iVar][jVar] = 0.0;
        for (kVar = 0; kVar < 6; kVar++)
          Aux_Matrix[iVar][jVar] += B_Matrix[kVar][iVar]*D_Matrix[kVar][jVar];
      }
    }
    
    /*--- Compute the BT.D.B Matrix (stiffness matrix), and add to the original
     matrix using Gauss integration ---*/
    
    for (iVar = 0; iVar < nNodes*nVar; iVar++) {
      for (jVar = 0; jVar < nNodes*nVar; jVar++) {
        for (kVar = 0; kVar < 6; kVar++) {
          StiffMatrix_Elem[iVar][jVar] += Weight[iGauss] * Aux_Matrix[iVar][kVar]*B_Matrix[kVar][jVar] * fabs(Det);
        }
      }
    }
    
  }
  
}

void CVolumetricMovement::AddFEA_StiffMatrix(CGeometry *geometry, su2double **StiffMatrix_Elem, unsigned long PointCorners[8], unsigned short nNodes) {
  
  unsigned short iVar, jVar, iDim, jDim;
  
  unsigned short nVar = geometry->GetnDim();

  su2double **StiffMatrix_Node;
  StiffMatrix_Node = new su2double* [nVar];
  for (iVar = 0; iVar < nVar; iVar++)
    StiffMatrix_Node[iVar] = new su2double [nVar];
  
  for (iVar = 0; iVar < nVar; iVar++)
    for (jVar = 0; jVar < nVar; jVar++)
      StiffMatrix_Node[iVar][jVar] = 0.0;
  
  /*--- Transform the stiffness matrix for the hexahedral element into the
   contributions for the individual nodes relative to each other. ---*/
  
  for (iVar = 0; iVar < nNodes; iVar++) {
    for (jVar = 0; jVar < nNodes; jVar++) {
      
      for (iDim = 0; iDim < nVar; iDim++) {
        for (jDim = 0; jDim < nVar; jDim++) {
          StiffMatrix_Node[iDim][jDim] = StiffMatrix_Elem[(iVar*nVar)+iDim][(jVar*nVar)+jDim];
        }
      }

      StiffMatrix.AddBlock(PointCorners[iVar], PointCorners[jVar], StiffMatrix_Node);
      
    }
  }
  
  /*--- Deallocate memory and exit ---*/
  
  for (iVar = 0; iVar < nVar; iVar++)
    delete [] StiffMatrix_Node[iVar];
  delete [] StiffMatrix_Node;
  
}

void CVolumetricMovement::SetBoundaryDisplacements(CGeometry *geometry, CConfig *config) {

	unsigned short iDim, nDim = geometry->GetnDim(), iMarker, axis = 0;
	unsigned long iPoint, total_index, iVertex;
	su2double *VarCoord, MeanCoord[3] = {0.0,0.0,0.0}, VarIncrement = 1.0;
  
  /*--- Get the SU2 module. SU2_CFD will use this routine for dynamically
   deforming meshes (MARKER_MOVING), while SU2_DEF will use it for deforming
   meshes after imposing design variable surface deformations (DV_MARKER). ---*/
  
  unsigned short Kind_SU2 = config->GetKind_SU2();
  
  /*--- If requested (no by default) impose the surface deflections in
   increments and solve the grid deformation equations iteratively with
   successive small deformations. ---*/
  
  VarIncrement = 1.0/((su2double)config->GetGridDef_Nonlinear_Iter());
	
  /*--- As initialization, set to zero displacements of all the surfaces except the symmetry
   plane, the receive boundaries and periodic boundaries. ---*/
  for (iMarker = 0; iMarker < config->GetnMarker_All(); iMarker++) {
    if (((config->GetMarker_All_KindBC(iMarker) != SYMMETRY_PLANE) &&
         (config->GetMarker_All_KindBC(iMarker) != SEND_RECEIVE) &&
         (config->GetMarker_All_KindBC(iMarker) != PERIODIC_BOUNDARY))) {
      for (iVertex = 0; iVertex < geometry->nVertex[iMarker]; iVertex++) {
        iPoint = geometry->vertex[iMarker][iVertex]->GetNode();
        for (iDim = 0; iDim < nDim; iDim++) {
          total_index = iPoint*nDim + iDim;
          LinSysRes[total_index] = 0.0;
          LinSysSol[total_index] = 0.0;
          StiffMatrix.DeleteValsRowi(total_index);
        }
      }
    }
  }

  /*--- Set to zero displacements of the normal component for the symmetry plane condition ---*/

	for (iMarker = 0; iMarker < config->GetnMarker_All(); iMarker++) {
	  if ((config->GetMarker_All_KindBC(iMarker) == SYMMETRY_PLANE) ) {

	    for (iDim = 0; iDim < nDim; iDim++) MeanCoord[iDim] = 0.0;
	    for (iVertex = 0; iVertex < geometry->nVertex[iMarker]; iVertex++) {
	      iPoint = geometry->vertex[iMarker][iVertex]->GetNode();
	      VarCoord = geometry->node[iPoint]->GetCoord();
	      for (iDim = 0; iDim < nDim; iDim++)
	        MeanCoord[iDim] += VarCoord[iDim]*VarCoord[iDim];
	    }
	    for (iDim = 0; iDim < nDim; iDim++) MeanCoord[iDim] = sqrt(MeanCoord[iDim]);
	    if (nDim==3) {
	      if ((MeanCoord[0] <= MeanCoord[1]) && (MeanCoord[0] <= MeanCoord[2])) axis = 0;
	      if ((MeanCoord[1] <= MeanCoord[0]) && (MeanCoord[1] <= MeanCoord[2])) axis = 1;
	      if ((MeanCoord[2] <= MeanCoord[0]) && (MeanCoord[2] <= MeanCoord[1])) axis = 2;
	    }
	    else {
	      if ((MeanCoord[0] <= MeanCoord[1]) ) axis = 0;
	      if ((MeanCoord[1] <= MeanCoord[0]) ) axis = 1;
	    }

	    for (iVertex = 0; iVertex < geometry->nVertex[iMarker]; iVertex++) {
	      iPoint = geometry->vertex[iMarker][iVertex]->GetNode();
	      total_index = iPoint*nDim + axis;
	      LinSysRes[total_index] = 0.0;
	      LinSysSol[total_index] = 0.0;
	      StiffMatrix.DeleteValsRowi(total_index);
	    }
	  }
	}

	/*--- Set the known displacements, note that some points of the moving surfaces
   could be on on the symmetry plane, we should specify DeleteValsRowi again (just in case) ---*/
  
	for (iMarker = 0; iMarker < config->GetnMarker_All(); iMarker++) {
		if (((config->GetMarker_All_Moving(iMarker) == YES) && (Kind_SU2 == SU2_CFD)) ||
        ((config->GetMarker_All_DV(iMarker) == YES) && (Kind_SU2 == SU2_DEF)) ||
        ((config->GetDirectDiff() == D_DESIGN) && (Kind_SU2 == SU2_CFD) && (config->GetMarker_All_DV(iMarker) == YES)) ||
        ((config->GetMarker_All_DV(iMarker) == YES) && (Kind_SU2 == SU2_DOT))) {
			for (iVertex = 0; iVertex < geometry->nVertex[iMarker]; iVertex++) {
				iPoint = geometry->vertex[iMarker][iVertex]->GetNode();
				VarCoord = geometry->vertex[iMarker][iVertex]->GetVarCoord();
				for (iDim = 0; iDim < nDim; iDim++) {
					total_index = iPoint*nDim + iDim;
          LinSysRes[total_index] = SU2_TYPE::GetValue(VarCoord[iDim] * VarIncrement);
          LinSysSol[total_index] = SU2_TYPE::GetValue(VarCoord[iDim] * VarIncrement);
          StiffMatrix.DeleteValsRowi(total_index);
				}
			}
    }
  }
  
  /*--- Don't move the nearfield plane ---*/
  
  for (iMarker = 0; iMarker < config->GetnMarker_All(); iMarker++) {
		if (config->GetMarker_All_KindBC(iMarker) == NEARFIELD_BOUNDARY) {
			for (iVertex = 0; iVertex < geometry->nVertex[iMarker]; iVertex++) {
				iPoint = geometry->vertex[iMarker][iVertex]->GetNode();
				for (iDim = 0; iDim < nDim; iDim++) {
					total_index = iPoint*nDim + iDim;
					LinSysRes[total_index] = 0.0;
					LinSysSol[total_index] = 0.0;
          StiffMatrix.DeleteValsRowi(total_index);
				}
			}
    }
  }

  /*--- Move the FSI interfaces ---*/

	for (iMarker = 0; iMarker < config->GetnMarker_All(); iMarker++) {
		if ((config->GetMarker_All_FSIinterface(iMarker) != 0) && (Kind_SU2 == SU2_CFD)) {
			for (iVertex = 0; iVertex < geometry->nVertex[iMarker]; iVertex++) {
				iPoint = geometry->vertex[iMarker][iVertex]->GetNode();
				VarCoord = geometry->vertex[iMarker][iVertex]->GetVarCoord();
				for (iDim = 0; iDim < nDim; iDim++) {
					total_index = iPoint*nDim + iDim;
          LinSysRes[total_index] = SU2_TYPE::GetValue(VarCoord[iDim] * VarIncrement);
          LinSysSol[total_index] = SU2_TYPE::GetValue(VarCoord[iDim] * VarIncrement);
					StiffMatrix.DeleteValsRowi(total_index);
				}
			}
		}
	}


}

void CVolumetricMovement::SetBoundaryDerivatives(CGeometry *geometry, CConfig *config) {
  unsigned short iDim, iMarker;
  unsigned long iPoint, total_index, iVertex;

  su2double * VarCoord;
  unsigned short Kind_SU2 = config->GetKind_SU2();
  if ((config->GetDirectDiff() == D_DESIGN) && (Kind_SU2 == SU2_CFD)) {
    for (iMarker = 0; iMarker < config->GetnMarker_All(); iMarker++) {
      if ((config->GetMarker_All_DV(iMarker) == YES)) {
        for (iVertex = 0; iVertex < geometry->nVertex[iMarker]; iVertex++) {
          iPoint = geometry->vertex[iMarker][iVertex]->GetNode();
          VarCoord = geometry->vertex[iMarker][iVertex]->GetVarCoord();
          for (iDim = 0; iDim < nDim; iDim++) {
            total_index = iPoint*nDim + iDim;
            LinSysRes[total_index] = SU2_TYPE::GetDerivative(VarCoord[iDim]);
            LinSysSol[total_index] = SU2_TYPE::GetDerivative(VarCoord[iDim]);
          }
        }
      }
    }
    if (LinSysRes.norm() == 0.0) cout << "Warning: Derivatives are zero!" << endl;
  } else if (Kind_SU2 == SU2_DOT) {

    for (iPoint = 0; iPoint < nPoint; iPoint++) {
      for (iDim = 0; iDim < nDim; iDim++) {
        total_index = iPoint*nDim + iDim;
        LinSysRes[total_index] = SU2_TYPE::GetValue(geometry->GetSensitivity(iPoint, iDim));
        LinSysSol[total_index] = SU2_TYPE::GetValue(geometry->GetSensitivity(iPoint, iDim));
      }
    }
  }
}

void CVolumetricMovement::UpdateGridCoord_Derivatives(CGeometry *geometry, CConfig *config) {
  unsigned short iDim, iMarker;
  unsigned long iPoint, total_index, iVertex;
  su2double *new_coord = new su2double[3];

  unsigned short Kind_SU2 = config->GetKind_SU2();

  /*--- Update derivatives of the grid coordinates using the solution of the linear system
     after grid deformation (LinSysSol contains the derivatives of the x, y, z displacements). ---*/
  if ((config->GetDirectDiff() == D_DESIGN) && (Kind_SU2 == SU2_CFD)) {
    for (iPoint = 0; iPoint < geometry->GetnPoint(); iPoint++) {
      new_coord[0] = 0.0; new_coord[1] = 0.0; new_coord[2] = 0.0;
      for (iDim = 0; iDim < nDim; iDim++) {
        total_index = iPoint*nDim + iDim;
        new_coord[iDim] = geometry->node[iPoint]->GetCoord(iDim);
        SU2_TYPE::SetDerivative(new_coord[iDim], SU2_TYPE::GetValue(LinSysSol[total_index]));
      }
      geometry->node[iPoint]->SetCoord(new_coord);
    }
  } else if (Kind_SU2 == SU2_DOT) {
    for (iMarker = 0; iMarker < config->GetnMarker_All(); iMarker++) {
      if((config->GetMarker_All_KindBC(iMarker) == HEAT_FLUX ) ||
         (config->GetMarker_All_KindBC(iMarker) == EULER_WALL ) ||
         (config->GetMarker_All_KindBC(iMarker) == ISOTHERMAL )) {
        for (iVertex = 0; iVertex < geometry->nVertex[iMarker]; iVertex++) {
          iPoint = geometry->vertex[iMarker][iVertex]->GetNode();
          if (geometry->node[iPoint]->GetDomain()) {
            for (iDim = 0; iDim < nDim; iDim++) {
              total_index = iPoint*nDim + iDim;
              geometry->SetSensitivity(iPoint,iDim, LinSysSol[total_index]);
            }
          }
        }
      }
    }
  }
  
  delete [] new_coord;
}

void CVolumetricMovement::SetDomainDisplacements(CGeometry *geometry, CConfig *config) {
  
  unsigned short iDim, nDim = geometry->GetnDim();
  unsigned long iPoint, total_index;
  su2double *Coord, *MinCoordValues, *MaxCoordValues, *Hold_GridFixed_Coord;
  
  MinCoordValues = new su2double [nDim];
  MaxCoordValues = new su2double [nDim];
  
		for (iDim = 0; iDim < nDim; iDim++) {
      MinCoordValues[iDim] = 0.0;
      MaxCoordValues[iDim] = 0.0;
    }
  
  Hold_GridFixed_Coord = config->GetHold_GridFixed_Coord();
  
  MinCoordValues[0] = Hold_GridFixed_Coord[0];
  MinCoordValues[1] = Hold_GridFixed_Coord[1];
  MinCoordValues[2] = Hold_GridFixed_Coord[2];
  MaxCoordValues[0] = Hold_GridFixed_Coord[3];
  MaxCoordValues[1] = Hold_GridFixed_Coord[4];
  MaxCoordValues[2] = Hold_GridFixed_Coord[5];
  
  /*--- Set to zero displacements of all the points that are not going to be moved
   except the surfaces ---*/
  
  for (iPoint = 0; iPoint < geometry->GetnPoint(); iPoint++) {
    Coord = geometry->node[iPoint]->GetCoord();
    for (iDim = 0; iDim < nDim; iDim++) {
      if ((Coord[iDim] < MinCoordValues[iDim]) || (Coord[iDim] > MaxCoordValues[iDim])) {
        total_index = iPoint*nDim + iDim;
        LinSysRes[total_index] = 0.0;
        LinSysSol[total_index] = 0.0;
        StiffMatrix.DeleteValsRowi(total_index);
      }
    }
  }
  
  delete [] MinCoordValues;
  delete [] MaxCoordValues;
  
}

void CVolumetricMovement::Rigid_Rotation(CGeometry *geometry, CConfig *config,
                                         unsigned short iZone, unsigned long iter) {
  
  int rank = MASTER_NODE;
#ifdef HAVE_MPI
	MPI_Comm_rank(MPI_COMM_WORLD, &rank);
#endif
  
	/*--- Local variables ---*/
	unsigned short iDim, nDim; 
	unsigned long iPoint;
  su2double r[3] = {0.0,0.0,0.0}, rotCoord[3] = {0.0,0.0,0.0}, *Coord;
  su2double Center[3] = {0.0,0.0,0.0}, Omega[3] = {0.0,0.0,0.0}, Lref;
  su2double dt, Center_Moment[3] = {0.0,0.0,0.0};
  su2double *GridVel, newGridVel[3] = {0.0,0.0,0.0};
	su2double rotMatrix[3][3] = {{0.0,0.0,0.0}, {0.0,0.0,0.0}, {0.0,0.0,0.0}};
	su2double dtheta, dphi, dpsi, cosTheta, sinTheta;
	su2double cosPhi, sinPhi, cosPsi, sinPsi;
	bool harmonic_balance = (config->GetUnsteady_Simulation() == HARMONIC_BALANCE);
	bool adjoint = config->GetContinuous_Adjoint();


	/*--- Problem dimension and physical time step ---*/
	nDim = geometry->GetnDim();
	dt   = config->GetDelta_UnstTimeND();
	Lref = config->GetLength_Ref();

  /*--- For harmonic balance, motion is the same in each zone (at each instance).
   *    This is used for calls to the config container ---*/
  if (harmonic_balance)
	  iZone = ZONE_0;
  
  /*--- For the unsteady adjoint, use reverse time ---*/
  if (adjoint) {
    /*--- Set the first adjoint mesh position to the final direct one ---*/
    if (iter == 0) dt = ((su2double)config->GetnExtIter()-1)*dt;
    /*--- Reverse the rotation direction for the adjoint ---*/
    else dt = -1.0*dt;
  } else {
    /*--- No rotation at all for the first direct solution ---*/
    if (iter == 0) dt = 0;
  }
  
  /*--- Center of rotation & angular velocity vector from config ---*/
  
  Center[0] = config->GetMotion_Origin_X(iZone);
  Center[1] = config->GetMotion_Origin_Y(iZone);
  Center[2] = config->GetMotion_Origin_Z(iZone);
  Omega[0]  = (config->GetRotation_Rate_X(iZone)/config->GetOmega_Ref());
  Omega[1]  = (config->GetRotation_Rate_Y(iZone)/config->GetOmega_Ref());
  Omega[2]  = (config->GetRotation_Rate_Z(iZone)/config->GetOmega_Ref());

  /*-- Set dt for harmonic balance cases ---*/
  if (harmonic_balance) {
	  /*--- period of oscillation & compute time interval using nTimeInstances ---*/
	  su2double period = config->GetHarmonicBalance_Period();
	  period /= config->GetTime_Ref();
	  dt = period * (su2double)iter/(su2double)(config->GetnTimeInstances());
  }
  
  /*--- Compute delta change in the angle about the x, y, & z axes. ---*/

  dtheta = Omega[0]*dt;
  dphi   = Omega[1]*dt;
  dpsi   = Omega[2]*dt;

  if (rank == MASTER_NODE && iter == 0) {
    cout << " Angular velocity: (" << Omega[0] << ", " << Omega[1];
    cout << ", " << Omega[2] << ") rad/s." << endl;
  }
  
	/*--- Store angles separately for clarity. Compute sines/cosines. ---*/
  
	cosTheta = cos(dtheta);  cosPhi = cos(dphi);  cosPsi = cos(dpsi);
	sinTheta = sin(dtheta);  sinPhi = sin(dphi);  sinPsi = sin(dpsi);
  
	/*--- Compute the rotation matrix. Note that the implicit
   ordering is rotation about the x-axis, y-axis, then z-axis. ---*/
  
	rotMatrix[0][0] = cosPhi*cosPsi;
	rotMatrix[1][0] = cosPhi*sinPsi;
	rotMatrix[2][0] = -sinPhi;
  
	rotMatrix[0][1] = sinTheta*sinPhi*cosPsi - cosTheta*sinPsi;
	rotMatrix[1][1] = sinTheta*sinPhi*sinPsi + cosTheta*cosPsi;
	rotMatrix[2][1] = sinTheta*cosPhi;
  
	rotMatrix[0][2] = cosTheta*sinPhi*cosPsi + sinTheta*sinPsi;
	rotMatrix[1][2] = cosTheta*sinPhi*sinPsi - sinTheta*cosPsi;
	rotMatrix[2][2] = cosTheta*cosPhi;
  
	/*--- Loop over and rotate each node in the volume mesh ---*/
	for (iPoint = 0; iPoint < geometry->GetnPoint(); iPoint++) {
    
    /*--- Coordinates of the current point ---*/
    Coord   = geometry->node[iPoint]->GetCoord();
    GridVel = geometry->node[iPoint]->GetGridVel();
    
    /*--- Calculate non-dim. position from rotation center ---*/
    r[0] = (Coord[0]-Center[0])/Lref;
    r[1] = (Coord[1]-Center[1])/Lref;
    if (nDim == 3) r[2] = (Coord[2]-Center[2])/Lref;
    
    /*--- Compute transformed point coordinates ---*/
    rotCoord[0] = rotMatrix[0][0]*r[0] 
                + rotMatrix[0][1]*r[1] 
                + rotMatrix[0][2]*r[2];
    
    rotCoord[1] = rotMatrix[1][0]*r[0] 
                + rotMatrix[1][1]*r[1] 
                + rotMatrix[1][2]*r[2];
    
    rotCoord[2] = rotMatrix[2][0]*r[0] 
                + rotMatrix[2][1]*r[1] 
                + rotMatrix[2][2]*r[2];
    
    /*--- Cross Product of angular velocity and distance from center.
     Note that we have assumed the grid velocities have been set to
     an initial value in the plunging routine. ---*/
    
    newGridVel[0] = GridVel[0] + Omega[1]*rotCoord[2] - Omega[2]*rotCoord[1];
    newGridVel[1] = GridVel[1] + Omega[2]*rotCoord[0] - Omega[0]*rotCoord[2];
    newGridVel[2] = GridVel[2] + Omega[0]*rotCoord[1] - Omega[1]*rotCoord[0];
    
    /*--- Store new node location & grid velocity. Add center. 
     Do not store the grid velocity if this is an adjoint calculation.---*/
    
    for (iDim = 0; iDim < nDim; iDim++) {
      geometry->node[iPoint]->SetCoord(iDim, rotCoord[iDim] + Center[iDim]);
      if (!adjoint) geometry->node[iPoint]->SetGridVel(iDim, newGridVel[iDim]);
      
    }
  }
  
  /*--- Set the moment computation center to the new location after
   incrementing the position with the rotation. ---*/
  
  for (unsigned short jMarker=0; jMarker<config->GetnMarker_Monitoring(); jMarker++) {
    
    Center_Moment[0] = config->GetRefOriginMoment_X(jMarker);
    Center_Moment[1] = config->GetRefOriginMoment_Y(jMarker);
    Center_Moment[2] = config->GetRefOriginMoment_Z(jMarker);
    
    /*--- Calculate non-dim. position from rotation center ---*/
    
    for (iDim = 0; iDim < nDim; iDim++)
      r[iDim] = (Center_Moment[iDim]-Center[iDim])/Lref;
    if (nDim == 2) r[nDim] = 0.0;
    
    /*--- Compute transformed point coordinates ---*/
    
    rotCoord[0] = rotMatrix[0][0]*r[0]
    + rotMatrix[0][1]*r[1]
    + rotMatrix[0][2]*r[2];
    
    rotCoord[1] = rotMatrix[1][0]*r[0]
    + rotMatrix[1][1]*r[1]
    + rotMatrix[1][2]*r[2];
    
    rotCoord[2] = rotMatrix[2][0]*r[0]
    + rotMatrix[2][1]*r[1]
    + rotMatrix[2][2]*r[2];
    
    config->SetRefOriginMoment_X(jMarker, Center[0]+rotCoord[0]);
    config->SetRefOriginMoment_Y(jMarker, Center[1]+rotCoord[1]);
    config->SetRefOriginMoment_Z(jMarker, Center[2]+rotCoord[2]);
  }
  
	/*--- After moving all nodes, update geometry class ---*/
  
	UpdateDualGrid(geometry, config);

}

void CVolumetricMovement::Rigid_Pitching(CGeometry *geometry, CConfig *config, unsigned short iZone, unsigned long iter) {
  
  int rank = MASTER_NODE;
#ifdef HAVE_MPI
	MPI_Comm_rank(MPI_COMM_WORLD, &rank);
#endif
  
  /*--- Local variables ---*/
  su2double r[3] = {0.0,0.0,0.0}, rotCoord[3] = {0.0,0.0,0.0}, *Coord, Center[3] = {0.0,0.0,0.0},
  Omega[3] = {0.0,0.0,0.0}, Ampl[3] = {0.0,0.0,0.0}, Phase[3] = {0.0,0.0,0.0};
  su2double Lref, deltaT, alphaDot[3], *GridVel, newGridVel[3] = {0.0,0.0,0.0};
  su2double rotMatrix[3][3] = {{0.0,0.0,0.0}, {0.0,0.0,0.0}, {0.0,0.0,0.0}};
  su2double dtheta, dphi, dpsi, cosTheta, sinTheta;
  su2double cosPhi, sinPhi, cosPsi, sinPsi;
  su2double time_new, time_old;
  su2double DEG2RAD = PI_NUMBER/180.0;
  unsigned short iDim;
  unsigned short nDim = geometry->GetnDim();
  unsigned long iPoint;
  bool harmonic_balance = (config->GetUnsteady_Simulation() == HARMONIC_BALANCE);
  bool adjoint = config->GetContinuous_Adjoint();

  
  /*--- Retrieve values from the config file ---*/
  deltaT = config->GetDelta_UnstTimeND(); 
  Lref   = config->GetLength_Ref();

  /*--- For harmonic balance, motion is the same in each zone (at each instance). ---*/
  if (harmonic_balance) {
	  iZone = ZONE_0;
  }

  /*--- Pitching origin, frequency, and amplitude from config. ---*/	
  Center[0] = config->GetMotion_Origin_X(iZone);
  Center[1] = config->GetMotion_Origin_Y(iZone);
  Center[2] = config->GetMotion_Origin_Z(iZone);
  Omega[0]  = (config->GetPitching_Omega_X(iZone)/config->GetOmega_Ref());
  Omega[1]  = (config->GetPitching_Omega_Y(iZone)/config->GetOmega_Ref());
  Omega[2]  = (config->GetPitching_Omega_Z(iZone)/config->GetOmega_Ref());
  Ampl[0]   = config->GetPitching_Ampl_X(iZone)*DEG2RAD;
  Ampl[1]   = config->GetPitching_Ampl_Y(iZone)*DEG2RAD;
  Ampl[2]   = config->GetPitching_Ampl_Z(iZone)*DEG2RAD;
  Phase[0]   = config->GetPitching_Phase_X(iZone)*DEG2RAD;
  Phase[1]   = config->GetPitching_Phase_Y(iZone)*DEG2RAD;
  Phase[2]   = config->GetPitching_Phase_Z(iZone)*DEG2RAD;

  if (harmonic_balance) {    
	  /*--- period of oscillation & compute time interval using nTimeInstances ---*/
	  su2double period = config->GetHarmonicBalance_Period();
	  period /= config->GetTime_Ref();
	  deltaT = period/(su2double)(config->GetnTimeInstances());
  }

  /*--- Compute delta time based on physical time step ---*/
  if (adjoint) {
    /*--- For the unsteady adjoint, we integrate backwards through
     physical time, so perform mesh motion in reverse. ---*/ 
    unsigned long nFlowIter  = config->GetnExtIter();
    unsigned long directIter = nFlowIter - iter - 1;
    time_new = static_cast<su2double>(directIter)*deltaT;
    time_old = time_new;
    if (iter != 0) time_old = (static_cast<su2double>(directIter)+1.0)*deltaT;
  } else {
    /*--- Forward time for the direct problem ---*/
    time_new = static_cast<su2double>(iter)*deltaT;
    if (harmonic_balance) {
    	/*--- For harmonic balance, begin movement from the zero position ---*/
    	time_old = 0.0;
    } else {
    	time_old = time_new;
    	if (iter != 0) time_old = (static_cast<su2double>(iter)-1.0)*deltaT;
    }
  }
  
	/*--- Compute delta change in the angle about the x, y, & z axes. ---*/
  
	dtheta = -Ampl[0]*(sin(Omega[0]*time_new + Phase[0]) - sin(Omega[0]*time_old + Phase[0]));
	dphi   = -Ampl[1]*(sin(Omega[1]*time_new + Phase[1]) - sin(Omega[1]*time_old + Phase[1]));
	dpsi   = -Ampl[2]*(sin(Omega[2]*time_new + Phase[2]) - sin(Omega[2]*time_old + Phase[2]));
  
  /*--- Angular velocity at the new time ---*/
  
  alphaDot[0] = -Omega[0]*Ampl[0]*cos(Omega[0]*time_new);
  alphaDot[1] = -Omega[1]*Ampl[1]*cos(Omega[1]*time_new);
  alphaDot[2] = -Omega[2]*Ampl[2]*cos(Omega[2]*time_new);

  if (rank == MASTER_NODE && iter == 0) {
      cout << " Pitching frequency: (" << Omega[0] << ", " << Omega[1];
      cout << ", " << Omega[2] << ") rad/s." << endl;
      cout << " Pitching amplitude: (" << Ampl[0]/DEG2RAD << ", ";
      cout << Ampl[1]/DEG2RAD << ", " << Ampl[2]/DEG2RAD;
      cout << ") degrees."<< endl;
      cout << " Pitching phase lag: (" << Phase[0]/DEG2RAD << ", ";
      cout << Phase[1]/DEG2RAD <<", "<< Phase[2]/DEG2RAD;
      cout << ") degrees."<< endl;
  }
  
	/*--- Store angles separately for clarity. Compute sines/cosines. ---*/
  
	cosTheta = cos(dtheta);  cosPhi = cos(dphi);  cosPsi = cos(dpsi);
	sinTheta = sin(dtheta);  sinPhi = sin(dphi);  sinPsi = sin(dpsi);
  
	/*--- Compute the rotation matrix. Note that the implicit
   ordering is rotation about the x-axis, y-axis, then z-axis. ---*/
  
	rotMatrix[0][0] = cosPhi*cosPsi;
	rotMatrix[1][0] = cosPhi*sinPsi;
	rotMatrix[2][0] = -sinPhi;
  
	rotMatrix[0][1] = sinTheta*sinPhi*cosPsi - cosTheta*sinPsi;
	rotMatrix[1][1] = sinTheta*sinPhi*sinPsi + cosTheta*cosPsi;
	rotMatrix[2][1] = sinTheta*cosPhi;
  
	rotMatrix[0][2] = cosTheta*sinPhi*cosPsi + sinTheta*sinPsi;
	rotMatrix[1][2] = cosTheta*sinPhi*sinPsi - sinTheta*cosPsi;
	rotMatrix[2][2] = cosTheta*cosPhi;
  
	/*--- Loop over and rotate each node in the volume mesh ---*/
	for (iPoint = 0; iPoint < geometry->GetnPoint(); iPoint++) {
    
    /*--- Coordinates of the current point ---*/
    Coord   = geometry->node[iPoint]->GetCoord();
    GridVel = geometry->node[iPoint]->GetGridVel();
    
    /*--- Calculate non-dim. position from rotation center ---*/
    for (iDim = 0; iDim < nDim; iDim++)
      r[iDim] = (Coord[iDim]-Center[iDim])/Lref;
    if (nDim == 2) r[nDim] = 0.0;
    
    /*--- Compute transformed point coordinates ---*/
    rotCoord[0] = rotMatrix[0][0]*r[0] 
                + rotMatrix[0][1]*r[1] 
                + rotMatrix[0][2]*r[2];
    
    rotCoord[1] = rotMatrix[1][0]*r[0] 
                + rotMatrix[1][1]*r[1] 
                + rotMatrix[1][2]*r[2];
    
    rotCoord[2] = rotMatrix[2][0]*r[0] 
                + rotMatrix[2][1]*r[1] 
                + rotMatrix[2][2]*r[2];
    
    /*--- Cross Product of angular velocity and distance from center.
     Note that we have assumed the grid velocities have been set to 
     an initial value in the plunging routine. ---*/
    
    newGridVel[0] = GridVel[0] + alphaDot[1]*rotCoord[2] - alphaDot[2]*rotCoord[1];
    newGridVel[1] = GridVel[1] + alphaDot[2]*rotCoord[0] - alphaDot[0]*rotCoord[2];
    newGridVel[2] = GridVel[2] + alphaDot[0]*rotCoord[1] - alphaDot[1]*rotCoord[0];
    
    /*--- Store new node location & grid velocity. Add center location.
     Do not store the grid velocity if this is an adjoint calculation.---*/
    
    for (iDim = 0; iDim < nDim; iDim++) {
      geometry->node[iPoint]->SetCoord(iDim, rotCoord[iDim]+Center[iDim]);
      if (!adjoint) geometry->node[iPoint]->SetGridVel(iDim, newGridVel[iDim]);
    }
  }
  
  /*--- For pitching we don't update the motion origin and moment reference origin. ---*/

	/*--- After moving all nodes, update geometry class ---*/
  
	UpdateDualGrid(geometry, config);
  
}

void CVolumetricMovement::Rigid_Plunging(CGeometry *geometry, CConfig *config, unsigned short iZone, unsigned long iter) {
  
  int rank = MASTER_NODE;
#ifdef HAVE_MPI
	MPI_Comm_rank(MPI_COMM_WORLD, &rank);
#endif
  
  /*--- Local variables ---*/
  su2double deltaX[3], newCoord[3], Center[3], *Coord, Omega[3], Ampl[3], Lref;
  su2double *GridVel, newGridVel[3], xDot[3];
  su2double deltaT, time_new, time_old;
  unsigned short iDim, nDim = geometry->GetnDim();
  unsigned long iPoint;
  bool harmonic_balance = (config->GetUnsteady_Simulation() == HARMONIC_BALANCE);
  bool adjoint = config->GetContinuous_Adjoint();

  
  /*--- Retrieve values from the config file ---*/
  deltaT = config->GetDelta_UnstTimeND();
  Lref   = config->GetLength_Ref();
  
  /*--- For harmonic balance, motion is the same in each zone (at each instance). ---*/
  if (harmonic_balance) {
	  iZone = ZONE_0;
  }
  
  /*--- Plunging frequency and amplitude from config. ---*/
  Center[0] = config->GetMotion_Origin_X(iZone);
  Center[1] = config->GetMotion_Origin_Y(iZone);
  Center[2] = config->GetMotion_Origin_Z(iZone);
  Omega[0]  = (config->GetPlunging_Omega_X(iZone)/config->GetOmega_Ref());
  Omega[1]  = (config->GetPlunging_Omega_Y(iZone)/config->GetOmega_Ref());
  Omega[2]  = (config->GetPlunging_Omega_Z(iZone)/config->GetOmega_Ref());
  Ampl[0]   = config->GetPlunging_Ampl_X(iZone)/Lref;
  Ampl[1]   = config->GetPlunging_Ampl_Y(iZone)/Lref;
  Ampl[2]   = config->GetPlunging_Ampl_Z(iZone)/Lref;
  
  if (harmonic_balance) {
	  /*--- period of oscillation & time interval using nTimeInstances ---*/
	  su2double period = config->GetHarmonicBalance_Period();
	  period /= config->GetTime_Ref();
	  deltaT = period/(su2double)(config->GetnTimeInstances());
  }
  
  /*--- Compute delta time based on physical time step ---*/
  if (adjoint) {
    /*--- For the unsteady adjoint, we integrate backwards through
     physical time, so perform mesh motion in reverse. ---*/
    unsigned long nFlowIter  = config->GetnExtIter();
    unsigned long directIter = nFlowIter - iter - 1;
    time_new = static_cast<su2double>(directIter)*deltaT;
    time_old = time_new;
    if (iter != 0) time_old = (static_cast<su2double>(directIter)+1.0)*deltaT;
  } else {
    /*--- Forward time for the direct problem ---*/
    time_new = static_cast<su2double>(iter)*deltaT;
    if (harmonic_balance) {
    	/*--- For harmonic balance, begin movement from the zero position ---*/
    	time_old = 0.0;
    } else {
    	time_old = time_new;
    	if (iter != 0) time_old = (static_cast<su2double>(iter)-1.0)*deltaT;
    }
  }
  
	/*--- Compute delta change in the position in the x, y, & z directions. ---*/
	deltaX[0] = -Ampl[0]*(sin(Omega[0]*time_new) - sin(Omega[0]*time_old));
	deltaX[1] = -Ampl[1]*(sin(Omega[1]*time_new) - sin(Omega[1]*time_old));
	deltaX[2] = -Ampl[2]*(sin(Omega[2]*time_new) - sin(Omega[2]*time_old));
  
  /*--- Compute grid velocity due to plunge in the x, y, & z directions. ---*/
	xDot[0] = -Ampl[0]*Omega[0]*(cos(Omega[0]*time_new));
	xDot[1] = -Ampl[1]*Omega[1]*(cos(Omega[1]*time_new));
	xDot[2] = -Ampl[2]*Omega[2]*(cos(Omega[2]*time_new));
  
  if (rank == MASTER_NODE && iter == 0) {
    cout << " Plunging frequency: (" << Omega[0] << ", " << Omega[1];
    cout << ", " << Omega[2] << ") rad/s." << endl;
    cout << " Plunging amplitude: (" << Ampl[0] << ", ";
    cout << Ampl[1] << ", " << Ampl[2] <<  ") m."<< endl;
  }
  
	/*--- Loop over and move each node in the volume mesh ---*/
	for (iPoint = 0; iPoint < geometry->GetnPoint(); iPoint++) {
    
    /*--- Coordinates of the current point ---*/
    Coord   = geometry->node[iPoint]->GetCoord();
    GridVel = geometry->node[iPoint]->GetGridVel();
    
    /*--- Increment the node position using the delta values. ---*/
    for (iDim = 0; iDim < nDim; iDim++)
      newCoord[iDim] = Coord[iDim] + deltaX[iDim];
    
    /*--- Cross Product of angular velocity and distance from center.
     Note that we have assumed the grid velocities have been set to
     an initial value in the plunging routine. ---*/
    
    newGridVel[0] = GridVel[0] + xDot[0];
    newGridVel[1] = GridVel[1] + xDot[1];
    newGridVel[2] = GridVel[2] + xDot[2];
    
    /*--- Store new node location & grid velocity. Do not store the grid
     velocity if this is an adjoint calculation. ---*/
    
    for (iDim = 0; iDim < nDim; iDim++) {
      geometry->node[iPoint]->SetCoord(iDim, newCoord[iDim]);
      if (!adjoint) geometry->node[iPoint]->SetGridVel(iDim, newGridVel[iDim]);
    }
  }
  
  /*--- Set the mesh motion center to the new location after
   incrementing the position with the rigid translation. This
   new location will be used for subsequent pitching/rotation.---*/
  
  config->SetMotion_Origin_X(iZone, Center[0]+deltaX[0]);
  config->SetMotion_Origin_Y(iZone, Center[1]+deltaX[1]);
  config->SetMotion_Origin_Z(iZone, Center[2]+deltaX[2]);
  
  /*--- As the body origin may have moved, print it to the console ---*/
  
//  if (rank == MASTER_NODE) {
//    cout << " Body origin: (" << Center[0]+deltaX[0];
//    cout << ", " << Center[1]+deltaX[1] << ", " << Center[2]+deltaX[2];
//    cout << ")." << endl;
//  }
  
  /*--- Set the moment computation center to the new location after
   incrementing the position with the plunging. ---*/
  
  for (unsigned short jMarker=0; jMarker<config->GetnMarker_Monitoring(); jMarker++) {
    Center[0] = config->GetRefOriginMoment_X(jMarker) + deltaX[0];
    Center[1] = config->GetRefOriginMoment_Y(jMarker) + deltaX[1];
    Center[2] = config->GetRefOriginMoment_Z(jMarker) + deltaX[2];
    config->SetRefOriginMoment_X(jMarker, Center[0]);
    config->SetRefOriginMoment_Y(jMarker, Center[1]);
    config->SetRefOriginMoment_Z(jMarker, Center[2]);
  }
  
	/*--- After moving all nodes, update geometry class ---*/
	
  UpdateDualGrid(geometry, config);
  
}

void CVolumetricMovement::Rigid_Translation(CGeometry *geometry, CConfig *config, unsigned short iZone, unsigned long iter) {
  
  int rank = MASTER_NODE;
#ifdef HAVE_MPI
	MPI_Comm_rank(MPI_COMM_WORLD, &rank);
#endif
  
  /*--- Local variables ---*/
  su2double deltaX[3], newCoord[3], Center[3], *Coord;
  su2double xDot[3];
  su2double deltaT, time_new, time_old;
  unsigned short iDim, nDim = geometry->GetnDim();
  unsigned long iPoint;
  bool harmonic_balance = (config->GetUnsteady_Simulation() == HARMONIC_BALANCE);
  bool adjoint = config->GetContinuous_Adjoint();

	
  /*--- Retrieve values from the config file ---*/
  deltaT = config->GetDelta_UnstTimeND();
  
  /*--- For harmonic balance, motion is the same in each zone (at each instance). ---*/
  if (harmonic_balance) {
	  iZone = ZONE_0;
  }

  /*--- Get motion center and translation rates from config ---*/
  Center[0] = config->GetMotion_Origin_X(iZone);
  Center[1] = config->GetMotion_Origin_Y(iZone);
  Center[2] = config->GetMotion_Origin_Z(iZone);
  xDot[0]   = config->GetTranslation_Rate_X(iZone);
  xDot[1]   = config->GetTranslation_Rate_Y(iZone);
  xDot[2]   = config->GetTranslation_Rate_Z(iZone);
  
  if (harmonic_balance) {
	  /*--- period of oscillation & time interval using nTimeInstances ---*/
	  su2double period = config->GetHarmonicBalance_Period();
	  period /= config->GetTime_Ref();
	  deltaT = period/(su2double)(config->GetnTimeInstances());
  }
  
  /*--- Compute delta time based on physical time step ---*/
  if (adjoint) {
    /*--- For the unsteady adjoint, we integrate backwards through
     physical time, so perform mesh motion in reverse. ---*/
    unsigned long nFlowIter  = config->GetnExtIter();
    unsigned long directIter = nFlowIter - iter - 1;
    time_new = static_cast<su2double>(directIter)*deltaT;
    time_old = time_new;
    if (iter != 0) time_old = (static_cast<su2double>(directIter)+1.0)*deltaT;
  } else {
    /*--- Forward time for the direct problem ---*/
    time_new = static_cast<su2double>(iter)*deltaT;
    if (harmonic_balance) {
    	/*--- For harmonic balance, begin movement from the zero position ---*/
    	time_old = 0.0;
    } else {
    	time_old = time_new;
    	if (iter != 0) time_old = (static_cast<su2double>(iter)-1.0)*deltaT;
    }
  }
  
	/*--- Compute delta change in the position in the x, y, & z directions. ---*/
	deltaX[0] = xDot[0]*(time_new-time_old);
	deltaX[1] = xDot[1]*(time_new-time_old);
	deltaX[2] = xDot[2]*(time_new-time_old);

  if (rank == MASTER_NODE) {
    cout << " New physical time: " << time_new << " seconds." << endl;
    if (iter == 0) {
    cout << " Translational velocity: (" << xDot[0] << ", " << xDot[1];
    cout << ", " << xDot[2] << ") m/s." << endl;
    }
  }
  
	/*--- Loop over and move each node in the volume mesh ---*/
	for (iPoint = 0; iPoint < geometry->GetnPoint(); iPoint++) {
    
    /*--- Coordinates of the current point ---*/
    Coord = geometry->node[iPoint]->GetCoord();
    
    /*--- Increment the node position using the delta values. ---*/
    for (iDim = 0; iDim < nDim; iDim++)
      newCoord[iDim] = Coord[iDim] + deltaX[iDim];
    
    /*--- Store new node location & grid velocity. Do not store the grid
     velocity if this is an adjoint calculation. ---*/
    
    for (iDim = 0; iDim < nDim; iDim++) {
      geometry->node[iPoint]->SetCoord(iDim, newCoord[iDim]);
      if (!adjoint) geometry->node[iPoint]->SetGridVel(iDim,xDot[iDim]);
    }
  }
  
  /*--- Set the mesh motion center to the new location after
   incrementing the position with the rigid translation. This
   new location will be used for subsequent pitching/rotation.---*/
  
  config->SetMotion_Origin_X(iZone, Center[0]+deltaX[0]);
  config->SetMotion_Origin_Y(iZone, Center[1]+deltaX[1]);
  config->SetMotion_Origin_Z(iZone, Center[2]+deltaX[2]);
  
  /*--- Set the moment computation center to the new location after
   incrementing the position with the translation. ---*/
  
  for (unsigned short jMarker=0; jMarker<config->GetnMarker_Monitoring(); jMarker++) {
    Center[0] = config->GetRefOriginMoment_X(jMarker) + deltaX[0];
    Center[1] = config->GetRefOriginMoment_Y(jMarker) + deltaX[1];
    Center[2] = config->GetRefOriginMoment_Z(jMarker) + deltaX[2];
    config->SetRefOriginMoment_X(jMarker, Center[0]);
    config->SetRefOriginMoment_Y(jMarker, Center[1]);
    config->SetRefOriginMoment_Z(jMarker, Center[2]);
  }
  
	/*--- After moving all nodes, update geometry class ---*/
	
  UpdateDualGrid(geometry, config);
  
}

void CVolumetricMovement::SetVolume_Scaling(CGeometry *geometry, CConfig *config, bool UpdateGeo) {
  
  int rank = MASTER_NODE;
#ifdef HAVE_MPI
  MPI_Comm_rank(MPI_COMM_WORLD, &rank);
#endif
  
  unsigned short iDim;
  unsigned long iPoint;
  su2double newCoord[3] = {0.0,0.0,0.0}, *Coord;
  
  /*--- The scaling factor is the only input to this option. Currently, 
   the mesh must be scaled the same amount in all three directions. ---*/
  su2double Scale = config->GetDV_Value(0);
  if (rank == MASTER_NODE) {
    cout << "Scaling the mesh by a constant factor of " << Scale << "." << endl;
  }
  
  /*--- Loop over and move each node in the volume mesh ---*/
  for (iPoint = 0; iPoint < geometry->GetnPoint(); iPoint++) {
    
    /*--- Coordinates of the current point ---*/
    Coord = geometry->node[iPoint]->GetCoord();
    
    /*--- Scale the node position by the specified factor. ---*/
    for (iDim = 0; iDim < nDim; iDim++)
      newCoord[iDim] = Scale*Coord[iDim];
    
    /*--- Store the new node location. ---*/
    for (iDim = 0; iDim < nDim; iDim++) {
      geometry->node[iPoint]->SetCoord(iDim, newCoord[iDim]);
    }
  }

  /*--- After moving all nodes, update geometry class ---*/
  if (UpdateGeo) UpdateDualGrid(geometry, config);
  
}

void CVolumetricMovement::SetVolume_Translation(CGeometry *geometry, CConfig *config, bool UpdateGeo)  {
  
  int rank = MASTER_NODE;
#ifdef HAVE_MPI
  MPI_Comm_rank(MPI_COMM_WORLD, &rank);
#endif
  
  unsigned short iDim;
  unsigned long iPoint;
  su2double *Coord, deltaX[3] = {0.0,0.0,0.0}, newCoord[3] = {0.0,0.0,0.0};
  
  /*--- Get the unit vector and magnitude of displacement. Note that we
   assume this is the first DV entry since it is for mesh translation.
   Create the displacement vector from the magnitude and direction. ---*/
  
  su2double Ampl = config->GetDV_Value(0);
  su2double length = 0.0;
  for (iDim = 0; iDim < nDim; iDim++) {
    deltaX[iDim] = config->GetParamDV(0, iDim);
    length += deltaX[iDim]*deltaX[iDim];
  }
  length = sqrt(length);
  for (iDim = 0; iDim < nDim; iDim++)
    deltaX[iDim] = Ampl*deltaX[iDim]/length;
  if (rank == MASTER_NODE) {
    cout << "Translational displacement: (" << deltaX[0] << ", ";
    cout  << deltaX[1] << ", " << deltaX[2] << ")." << endl;
  }
  
  /*--- Loop over and move each node in the volume mesh ---*/
  for (iPoint = 0; iPoint < geometry->GetnPoint(); iPoint++) {
    
    /*--- Coordinates of the current point ---*/
    Coord = geometry->node[iPoint]->GetCoord();
    
    /*--- Increment the node position using the delta values. ---*/
    for (iDim = 0; iDim < nDim; iDim++)
      newCoord[iDim] = Coord[iDim] + deltaX[iDim];
    
    /*--- Store new node location. ---*/
    for (iDim = 0; iDim < nDim; iDim++) {
      geometry->node[iPoint]->SetCoord(iDim, newCoord[iDim]);
    }
  }
  
  /*--- After moving all nodes, update geometry class ---*/
  if (UpdateGeo) UpdateDualGrid(geometry, config);
  
}

void CVolumetricMovement::SetVolume_Rotation(CGeometry *geometry, CConfig *config, bool UpdateGeo) {
  
  int rank = MASTER_NODE;
#ifdef HAVE_MPI
  MPI_Comm_rank(MPI_COMM_WORLD, &rank);
#endif
  
  unsigned short iDim;
  unsigned long iPoint;
  su2double x, y, z;
  su2double *Coord, deltaX[3] = {0.0,0.0,0.0}, newCoord[3] = {0.0,0.0,0.0};

  /*--- xyz-coordinates of a point on the line of rotation. */
  su2double a = config->GetParamDV(0, 0);
  su2double b = config->GetParamDV(0, 1);
  su2double c = 0.0;
  if (geometry->GetnDim() == 3) c = config->GetParamDV(0,2);
  
  /*--- xyz-coordinate of the line's direction vector. ---*/
  su2double u = config->GetParamDV(0, 3)-config->GetParamDV(0, 0);
  su2double v = config->GetParamDV(0, 4)-config->GetParamDV(0, 1);
  su2double w = 1.0;
  if (geometry->GetnDim() == 3)
    w = config->GetParamDV(0, 5)-config->GetParamDV(0, 2);
  
  /*--- The angle of rotation. ---*/
  su2double theta = config->GetDV_Value(0)*PI_NUMBER/180.0;
  
  /*--- Print to the console. ---*/
  if (rank == MASTER_NODE) {
    cout << "Rotation axis vector: (" << u << ", ";
    cout << v << ", " << w << ")." << endl;
    cout << "Angle of rotation: " << config->GetDV_Value(0);
    cout << " degrees." << endl;
  }
  
  /*--- Intermediate values used in computations. ---*/
    su2double u2=u*u; su2double v2=v*v; su2double w2=w*w;
  su2double cosT = cos(theta); su2double sinT = sin(theta);
  su2double l2 = u2 + v2 + w2; su2double l = sqrt(l2);
  
  /*--- Loop over and move each node in the volume mesh ---*/
  for (iPoint = 0; iPoint < geometry->GetnPoint(); iPoint++) {
    
    /*--- Coordinates of the current point ---*/
    Coord = geometry->node[iPoint]->GetCoord();
    
    /*--- Displacement for this point due to the rotation. ---*/
    x = Coord[0]; y = Coord[1]; z = 0.0;
    if (geometry->GetnDim() == 3) z = Coord[2];
    
    deltaX[0] = a*(v2 + w2) + u*(-b*v - c*w + u*x + v*y + w*z)
    + (-a*(v2 + w2) + u*(b*v + c*w - v*y - w*z) + (v2 + w2)*x)*cosT
    + l*(-c*v + b*w - w*y + v*z)*sinT;
    deltaX[0] = deltaX[0]/l2 - x;
    
    deltaX[1] = b*(u2 + w2) + v*(-a*u - c*w + u*x + v*y + w*z)
    + (-b*(u2 + w2) + v*(a*u + c*w - u*x - w*z) + (u2 + w2)*y)*cosT
    + l*(c*u - a*w + w*x - u*z)*sinT;
    deltaX[1] = deltaX[1]/l2 - y;
    
    deltaX[2] = c*(u2 + v2) + w*(-a*u - b*v + u*x + v*y + w*z)
    + (-c*(u2 + v2) + w*(a*u + b*v - u*x - v*y) + (u2 + v2)*z)*cosT
    + l*(-b*u + a*v - v*x + u*y)*sinT;
    if (geometry->GetnDim() == 3) deltaX[2] = deltaX[2]/l2 - z;
    else deltaX[2] = 0.0;
    
    /*--- Increment the node position using the delta values. ---*/
    for (iDim = 0; iDim < nDim; iDim++)
      newCoord[iDim] = Coord[iDim] + deltaX[iDim];
    
    /*--- Store new node location. ---*/
    for (iDim = 0; iDim < nDim; iDim++) {
      geometry->node[iPoint]->SetCoord(iDim, newCoord[iDim]);
    }
  }
 
  /*--- After moving all nodes, update geometry class ---*/
  if (UpdateGeo) UpdateDualGrid(geometry, config);
  
}

CSurfaceMovement::CSurfaceMovement(void) : CGridMovement() {
	nFFDBox = 0;
  nLevel = 0;
	FFDBoxDefinition = false;
}

CSurfaceMovement::~CSurfaceMovement(void) {}

void CSurfaceMovement::SetSurface_Deformation(CGeometry *geometry, CConfig *config) {
  
  unsigned short iFFDBox, iDV, iLevel, iChild, iParent, jFFDBox, iMarker;
	int rank = MASTER_NODE;
	string FFDBoxTag;
	bool allmoving;
  
#ifdef HAVE_MPI
	MPI_Comm_rank(MPI_COMM_WORLD, &rank);
#endif
  
  /*--- Setting the Free Form Deformation ---*/
  
  if (config->GetDesign_Variable(0) == FFD_SETTING) {
    
    /*--- Definition of the FFD deformation class ---*/
    
    FFDBox = new CFreeFormDefBox*[MAX_NUMBER_FFD];
    
    /*--- Read the FFD information from the config file ---*/
    
    ReadFFDInfo(geometry, config, FFDBox);
    
    /*--- If there is a FFDBox in the input file ---*/
    
    if (nFFDBox != 0) {
      
      /*--- If the FFDBox was not defined in the input file ---*/
      
      if ((rank == MASTER_NODE) && (GetnFFDBox() != 0))
        cout << endl <<"----------------- FFD technique (cartesian -> parametric) ---------------" << endl;
      
      /*--- Create a unitary FFDBox as baseline for other FFDBoxes shapes ---*/
      
      CFreeFormDefBox FFDBox_unitary(1,1,1);
      FFDBox_unitary.SetUnitCornerPoints();
      
      /*--- Compute the control points of the unitary box, in this case the degree is 1 and the order is 2 ---*/
      
      FFDBox_unitary.SetControlPoints_Parallelepiped();
      
      for (iFFDBox = 0; iFFDBox < GetnFFDBox(); iFFDBox++) {
        
        /*--- Compute the support control points for the final FFD using the unitary box ---*/
        
        FFDBox_unitary.SetSupportCP(FFDBox[iFFDBox]);
        
        /*--- Compute control points in the support box ---*/
        
        FFDBox_unitary.SetSupportCPChange(FFDBox[iFFDBox]);
        
        /*--- Compute the parametric coordinates, it also find the points in
         the FFDBox using the parametrics coordinates ---*/
        
        SetParametricCoord(geometry, config, FFDBox[iFFDBox], iFFDBox);
        
        /*--- Output original FFD FFDBox ---*/
        
        if (rank == MASTER_NODE) {
          cout << "Writing a Tecplot file of the FFD boxes." << endl;
          FFDBox[iFFDBox]->SetTecplot(geometry, iFFDBox, true);
        }
        
      }
      
    }
    
    else {
      
      cout << "There are not FFD boxes in the mesh file!!" << endl;
      exit(EXIT_FAILURE);
      
    }
    
  }
  
  /*--- Free Form deformation based ---*/
  
  if ((config->GetDesign_Variable(0) == FFD_CONTROL_POINT_2D) ||
      (config->GetDesign_Variable(0) == FFD_CAMBER_2D) ||
      (config->GetDesign_Variable(0) == FFD_THICKNESS_2D) ||
      (config->GetDesign_Variable(0) == FFD_CONTROL_POINT) ||
      (config->GetDesign_Variable(0) == FFD_DIHEDRAL_ANGLE) ||
      (config->GetDesign_Variable(0) == FFD_TWIST_ANGLE) ||
      (config->GetDesign_Variable(0) == FFD_ROTATION) ||
      (config->GetDesign_Variable(0) == FFD_CONTROL_SURFACE) ||
      (config->GetDesign_Variable(0) == FFD_CAMBER) ||
      (config->GetDesign_Variable(0) == FFD_THICKNESS) ||
      (config->GetDesign_Variable(0) == FFD_ANGLE_OF_ATTACK)) {
    
    /*--- Definition of the FFD deformation class ---*/
    
    FFDBox = new CFreeFormDefBox*[MAX_NUMBER_FFD];
    
    /*--- Read the FFD information from the grid file ---*/
    
    ReadFFDInfo(geometry, config, FFDBox, config->GetMesh_FileName());
    
    /*--- If there is a FFDBox in the input file ---*/
    
    if (nFFDBox != 0) {
      
      /*--- If the FFDBox was not defined in the input file ---*/
      
      if (!GetFFDBoxDefinition()) {
        
        cout << endl << "There is not FFD box definition in the mesh file," << endl;
        cout << "run DV_KIND=FFD_SETTING first !!" << endl;
        exit(EXIT_FAILURE);
        
      }
      
      /*--- Check if the FFD boxes referenced in the design variable definition can be found ---*/

      for (iDV = 0; iDV < config->GetnDV(); iDV++) {
        if (!CheckFFDBoxDefinition(config, iDV)) {
         cout << endl << "There is no FFD box with tag \"" << config->GetFFDTag(iDV)
              << "\" defined in the mesh file." << endl;
         cout << "Check the definition of the design variables and/or the FFD settings !!" << endl;
         exit(EXIT_FAILURE);
        }
      }

      /*--- Output original FFD FFDBox ---*/
      
      if (rank == MASTER_NODE) {
        cout << "Writing a Tecplot file of the FFD boxes." << endl;
        for (iFFDBox = 0; iFFDBox < GetnFFDBox(); iFFDBox++) {
          FFDBox[iFFDBox]->SetTecplot(geometry, iFFDBox, true);
        }
      }
      
      /*--- Apply the deformation to the orifinal FFD box ---*/
      
      if ((rank == MASTER_NODE) && (GetnFFDBox() != 0))
        cout << endl <<"----------------- FFD technique (parametric -> cartesian) ---------------" << endl;
      
      /*--- Loop over all the FFD boxes levels ---*/
      
      for (iLevel = 0; iLevel < GetnLevel(); iLevel++) {
        
        /*--- Loop over all FFD FFDBoxes ---*/
        
        for (iFFDBox = 0; iFFDBox < GetnFFDBox(); iFFDBox++) {
          
          /*--- Check the level of the FFD box ---*/
          
          if (FFDBox[iFFDBox]->GetLevel() == iLevel) {
            
            
            /*--- Compute intersections of the FFD box with the surface to eliminate design
             variables and satisfy surface continuity ---*/

            if (rank == MASTER_NODE)
              cout << "Checking FFD box intersections with the solid surfaces." << endl;

            CheckFFDIntersections(geometry, config, FFDBox[iFFDBox], iFFDBox);
            
            /*--- Compute the parametric coordinates of the child box
             control points (using the parent FFDBox)  ---*/
            
            for (iChild = 0; iChild < FFDBox[iFFDBox]->GetnChildFFDBox(); iChild++) {
              FFDBoxTag = FFDBox[iFFDBox]->GetChildFFDBoxTag(iChild);
              for (jFFDBox = 0; jFFDBox < GetnFFDBox(); jFFDBox++)
                if (FFDBoxTag == FFDBox[jFFDBox]->GetTag()) break;
              SetParametricCoordCP(geometry, config, FFDBox[iFFDBox], FFDBox[jFFDBox]);
            }
            
            /*--- Update the parametric coordinates if it is a child FFDBox ---*/
            
            if (iLevel > 0) UpdateParametricCoord(geometry, config, FFDBox[iFFDBox], iFFDBox);
            
            /*--- Apply the design variables to the control point position ---*/
            
            for (iDV = 0; iDV < config->GetnDV(); iDV++) {
              switch ( config->GetDesign_Variable(iDV) ) {
                case FFD_CONTROL_POINT_2D : SetFFDCPChange_2D(geometry, config, FFDBox[iFFDBox], iDV, false); break;
                case FFD_CAMBER_2D :        SetFFDCamber_2D(geometry, config, FFDBox[iFFDBox], iDV, false); break;
                case FFD_THICKNESS_2D :     SetFFDThickness_2D(geometry, config, FFDBox[iFFDBox], iDV, false); break;
                case FFD_CONTROL_POINT :    SetFFDCPChange(geometry, config, FFDBox[iFFDBox], iDV, false); break;
                case FFD_TWIST_ANGLE :      SetFFDTwist(geometry, config, FFDBox[iFFDBox], iDV, false); break;
                case FFD_ROTATION :         SetFFDRotation(geometry, config, FFDBox[iFFDBox], iDV, false); break;
                case FFD_CONTROL_SURFACE :  SetFFDControl_Surface(geometry, config, FFDBox[iFFDBox], iDV, false); break;
                case FFD_CAMBER :           SetFFDCamber(geometry, config, FFDBox[iFFDBox], iDV, false); break;
                case FFD_THICKNESS :        SetFFDThickness(geometry, config, FFDBox[iFFDBox], iDV, false); break;
                case FFD_ANGLE_OF_ATTACK :  SetFFDAngleOfAttack(geometry, config, FFDBox[iFFDBox], FFDBox, iDV, false); break;
              }
            }
            
            /*--- Recompute cartesian coordinates using the new control point location ---*/
            
            SetCartesianCoord(geometry, config, FFDBox[iFFDBox], iFFDBox);
            
            /*--- Reparametrization of the parent FFD box ---*/
            
            for (iParent = 0; iParent < FFDBox[iFFDBox]->GetnParentFFDBox(); iParent++) {
              FFDBoxTag = FFDBox[iFFDBox]->GetParentFFDBoxTag(iParent);
              for (jFFDBox = 0; jFFDBox < GetnFFDBox(); jFFDBox++)
                if (FFDBoxTag == FFDBox[jFFDBox]->GetTag()) break;
              UpdateParametricCoord(geometry, config, FFDBox[jFFDBox], jFFDBox);
            }
            
            /*--- Compute the new location of the control points of the child boxes
             (using the parent FFDBox) ---*/
            
            for (iChild = 0; iChild < FFDBox[iFFDBox]->GetnChildFFDBox(); iChild++) {
              FFDBoxTag = FFDBox[iFFDBox]->GetChildFFDBoxTag(iChild);
              for (jFFDBox = 0; jFFDBox < GetnFFDBox(); jFFDBox++)
                if (FFDBoxTag == FFDBox[jFFDBox]->GetTag()) break;
              GetCartesianCoordCP(geometry, config, FFDBox[iFFDBox], FFDBox[jFFDBox]);
            }
          }
        }
        
        /*--- Output the deformed FFD Boxes ---*/
        
        if (rank == MASTER_NODE) {
          cout << "Writing a Tecplot file of the FFD boxes." << endl;
          for (iFFDBox = 0; iFFDBox < GetnFFDBox(); iFFDBox++) {
            FFDBox[iFFDBox]->SetTecplot(geometry, iFFDBox, false);
          }
        }
        
      }
    }
    
    else {
      
      cout << "There are not FFD boxes in the mesh file!!" << endl;
      exit(EXIT_FAILURE);
      
    }
    
  }
  
  /*--- External surface file based ---*/

  else if (config->GetDesign_Variable(0) == SURFACE_FILE) {
    
    /*--- Check whether a surface file exists for input ---*/
    ofstream Surface_File;
    string filename = config->GetMotion_FileName();
    Surface_File.open(filename.c_str(), ios::in);
    
    /*--- A surface file does not exist, so write a new one for the
     markers that are specified as part of the motion. ---*/
    if (Surface_File.fail()) {
      
      if (rank == MASTER_NODE)
        cout << "No surface file found. Writing a new file: " << filename << "." << endl;
      
      Surface_File.open(filename.c_str(), ios::out);
      Surface_File.precision(15);
      unsigned long iMarker, jPoint, GlobalIndex, iVertex; su2double *Coords;
      for (iMarker = 0; iMarker < config->GetnMarker_All(); iMarker++) {
        if (config->GetMarker_All_DV(iMarker) == YES) {
          for (iVertex = 0; iVertex < geometry->nVertex[iMarker]; iVertex++) {
            jPoint = geometry->vertex[iMarker][iVertex]->GetNode();
            GlobalIndex = geometry->node[jPoint]->GetGlobalIndex();
            Coords = geometry->node[jPoint]->GetCoord();
            Surface_File << GlobalIndex << "\t" << Coords[0] << "\t" << Coords[1];
            if (geometry->GetnDim() == 2) Surface_File << endl;
            else Surface_File << "\t" << Coords[2] << endl;
          }
        }
      }
      Surface_File.close();
      
      /*--- A surface file exists, so read in the coordinates ---*/
      
    }
    
    else {
      Surface_File.close();
      if (rank == MASTER_NODE) cout << "Updating the surface coordinates from the input file." << endl;
      SetExternal_Deformation(geometry, config, ZONE_0, 0);
    }
    
  }
  
<<<<<<< HEAD
  /*--- Set curved surfaces for high-order grids using the GELite library ---*/
  
  else if (config->GetDesign_Variable(0) == GE_LITE) {
    
    /*--- Check whether a surface file exists for input ---*/
    ofstream Geometry_File;
    string filename = config->GetMotion_FileName();
    Geometry_File.open(filename.c_str(), ios::in);
    
    /*--- A surface file does not exist, so write a new one for the
     markers that are specified as part of the motion. ---*/
    if (Geometry_File.fail()) {
      
      if (rank == MASTER_NODE)
        cout << "No GELite geometry file found: " << filename << endl;
#ifndef HAVE_MPI
      exit(EXIT_FAILURE);
#else
      MPI_Abort(MPI_COMM_WORLD,1);
      MPI_Finalize();
#endif
    } else {
      Geometry_File.close();
      if (rank == MASTER_NODE) cout << "Computing surface deflections using GELite point projection." << endl;
      SetCurved_Surfaces(geometry, config, ZONE_0, 0);
    }
    
  }
  
  /*--- 2D airfoil Hicks-Henne bump functions ---*/
=======
  /*--- 2D functions ---*/
>>>>>>> fadd7a29

  else if ((config->GetDesign_Variable(0) == ROTATION) ||
           (config->GetDesign_Variable(0) == HTP_INCIDENCE) ||
           (config->GetDesign_Variable(0) == TRANSLATION) ||
           (config->GetDesign_Variable(0) == SCALE) ||
           (config->GetDesign_Variable(0) == HICKS_HENNE)  ||
           (config->GetDesign_Variable(0) == ANGLE_OF_ATTACK) ) {
    
    /*--- Apply rotation, displacement and stretching design variables (this
     should be done before the bump function design variables) ---*/

    for (iDV = 0; iDV < config->GetnDV(); iDV++) {
			switch ( config->GetDesign_Variable(iDV) ) {
        case SCALE :  SetScale(geometry, config, iDV, false); break;
        case TRANSLATION :   SetTranslation(geometry, config, iDV, false); break;
        case ROTATION :      SetRotation(geometry, config, iDV, false); break;
			}
		}

		/*--- Apply the design variables to the control point position ---*/

		for (iDV = 0; iDV < config->GetnDV(); iDV++) {
			switch ( config->GetDesign_Variable(iDV) ) {
				case HICKS_HENNE :  SetHicksHenne(geometry, config, iDV, false); break;
			}
		}

    /*--- Apply the angle of attack design variable ---*/
    
    for (iDV = 0; iDV < config->GetnDV(); iDV++) {
      switch ( config->GetDesign_Variable(iDV) ) {
        case ANGLE_OF_ATTACK :  SetAngleOfAttack(geometry, config, iDV, false); break;
      }
    }

	}
  
  /*--- 2D airfoil CST method with Kulfan parameters ---*/
  else if (config->GetDesign_Variable(0) == CST) {
    
    /*--- Apply rotation, displacement and stretching design variables (this
     should be done before the CST method deformation design variables) ---*/

    for (iDV = 0; iDV < config->GetnDV(); iDV++) {
			switch ( config->GetDesign_Variable(iDV) ) {
        case SCALE :  SetScale(geometry, config, iDV, false); break;
        case TRANSLATION :  SetTranslation(geometry, config, iDV, false); break;
        case ROTATION :     SetRotation(geometry, config, iDV, false); break;
			}
		}

		/*--- Apply the design variables to the control point position ---*/

		for (iDV = 0; iDV < config->GetnDV(); iDV++) {
			switch ( config->GetDesign_Variable(iDV) ) {
				case CST :  SetCST(geometry, config, iDV, false); break;
			}
		}

	}
  
  /*--- NACA_4Digits design variable ---*/

  else if (config->GetDesign_Variable(0) == NACA_4DIGITS) { SetNACA_4Digits(geometry, config); }
  
  /*--- Parabolic airfoil design variable ---*/

  else if (config->GetDesign_Variable(0) == PARABOLIC) { SetParabolic(geometry, config); }
  
  /*--- Airfoil from file design variable ---*/
  
  else if (config->GetDesign_Variable(0) == AIRFOIL) { SetAirfoil(geometry, config); }
  
  /*--- FFD setting ---*/
  
  else if (config->GetDesign_Variable(0) == FFD_SETTING) {
    if (rank == MASTER_NODE)
      cout << "No surface deformation (setting FFD)." << endl;
  }

  /*--- Scale, Translate, and Rotate will be done with rigid mesh transforms. ---*/
  
  else if ((config->GetDesign_Variable(0) == ROTATION) ||
           (config->GetDesign_Variable(0) == HTP_INCIDENCE) ||
           (config->GetDesign_Variable(0) == TRANSLATION) ||
           (config->GetDesign_Variable(0) == SCALE)) {
    
    /*--- If all markers are deforming, use volume method. 
     If only some are deforming, use surface method ---*/
    
    /*--- iDV was uninitialized, so hard-coding to one. Check intended
     behavior (might want to loop over all iDV in case we have trans & rotate. ---*/
    iDV = 0;
    allmoving = true;
    
    /*--- Loop over markers ---*/
    for (iMarker = 0; iMarker < config->GetnMarker_All(); iMarker++) {
      if (config->GetMarker_All_DV(iMarker) == NO)
        allmoving = false;
    }
    
    if (!allmoving) {
      /*---Only some markers are moving, use the surface method ---*/
      if (config->GetDesign_Variable(0) == ROTATION)
        SetRotation(geometry, config, iDV, false);
      if (config->GetDesign_Variable(0) == SCALE)
        SetScale(geometry, config, iDV, false);
      if (config->GetDesign_Variable(0) == TRANSLATION)
        SetTranslation(geometry, config, iDV, false);
    }
    else {
      if (rank == MASTER_NODE)
        cout << "No surface deformation (scaling, rotation, or translation)." << endl;
    }
  }
  else if (config->GetDesign_Variable(0) == CUSTOM && rank == MASTER_NODE)
    cout <<"Custom design variable will be used in external script" << endl;
  
  /*--- Design variable not implement ---*/

  else {
    if (rank == MASTER_NODE)
      cout << "Design Variable not implement yet" << endl;
  }
  
}


void CSurfaceMovement::SetSurface_Derivative(CGeometry *geometry, CConfig *config) {

  su2double DV_Value = 0.0;

  unsigned short iDV = 0, iDV_Value = 0;

  for (iDV = 0; iDV < config->GetnDV(); iDV++) {
    for (iDV_Value = 0; iDV_Value < config->GetnDV_Value(iDV); iDV_Value++) {

      DV_Value = config->GetDV_Value(iDV, iDV_Value);

      /*--- If value of the design variable is not 0.0 we apply the differentation.
     *     Note if multiple variables are non-zero, we end up with the sum of all the derivatives. ---*/

      if (DV_Value != 0.0) {

        DV_Value = 0.0;

        SU2_TYPE::SetDerivative(DV_Value, 1.0);

        config->SetDV_Value(iDV, iDV_Value, DV_Value);
      }
    }
  }

  /*--- Run the surface deformation with DV_Value = 0.0 (no deformation at all) ---*/

  SetSurface_Deformation(geometry, config);
}

void CSurfaceMovement::CopyBoundary(CGeometry *geometry, CConfig *config) {
  
	unsigned short iMarker;
	unsigned long iVertex, iPoint;
	su2double *Coord;

  for (iMarker = 0; iMarker < config->GetnMarker_All(); iMarker++) {
		for (iVertex = 0; iVertex < geometry->nVertex[iMarker]; iVertex++) {
			iPoint = geometry->vertex[iMarker][iVertex]->GetNode();
			Coord = geometry->node[iPoint]->GetCoord();
			geometry->vertex[iMarker][iVertex]->SetCoord(Coord);
		}
  }
  
}

void CSurfaceMovement::SetParametricCoord(CGeometry *geometry, CConfig *config, CFreeFormDefBox *FFDBox, unsigned short iFFDBox) {
  
	unsigned short iMarker, iDim, iOrder, jOrder, kOrder, lOrder, mOrder, nOrder;
	unsigned long iVertex, iPoint, TotalVertex = 0;
	su2double *CartCoordNew, *ParamCoord, CartCoord[3], ParamCoordGuess[3], MaxDiff, my_MaxDiff = 0.0, Diff, *Coord;
	int rank;
  unsigned short nDim = geometry->GetnDim();
  
#ifdef HAVE_MPI
	MPI_Comm_rank(MPI_COMM_WORLD, &rank);
#else
	rank = MASTER_NODE;
#endif
	
  /*--- Change order and control points reduce the
   complexity of the point inversion (this only works with boxes, 
   and we maintain an internal copy) ---*/
  
  for (iOrder = 0; iOrder < 2; iOrder++) {
    for (jOrder = 0; jOrder < 2; jOrder++) {
      for (kOrder = 0; kOrder < 2; kOrder++) {
        
        lOrder = 0; mOrder = 0; nOrder = 0;
        if (iOrder == 1) {lOrder = FFDBox->GetlOrder()-1;}
        if (jOrder == 1) {mOrder = FFDBox->GetmOrder()-1;}
        if (kOrder == 1) {nOrder = FFDBox->GetnOrder()-1;}

        Coord = FFDBox->GetCoordControlPoints(lOrder, mOrder, nOrder);
        
        FFDBox->SetCoordControlPoints(Coord, iOrder, jOrder, kOrder);
        
      }
    }
  }

  FFDBox->SetlOrder(2); FFDBox->SetmOrder(2); FFDBox->SetnOrder(2);
  FFDBox->SetnControlPoints();
  
  /*--- Point inversion algorithm with a basic box ---*/
  
	ParamCoordGuess[0]  = 0.5; ParamCoordGuess[1] = 0.5; ParamCoordGuess[2] = 0.5;
  CartCoord[0]        = 0.0; CartCoord[1]       = 0.0; CartCoord[2]       = 0.0;

  /*--- Count the number of vertices ---*/
  
  for (iMarker = 0; iMarker < config->GetnMarker_All(); iMarker++)
		if (config->GetMarker_All_DV(iMarker) == YES)
			for (iVertex = 0; iVertex < geometry->nVertex[iMarker]; iVertex++)
        TotalVertex++;
  
	for (iMarker = 0; iMarker < config->GetnMarker_All(); iMarker++) {
    
		if (config->GetMarker_All_DV(iMarker) == YES) {
      
			for (iVertex = 0; iVertex < geometry->nVertex[iMarker]; iVertex++) {
        
        /*--- Get the cartesian coordinates ---*/
        
        for (iDim = 0; iDim < nDim; iDim++)
          CartCoord[iDim] = geometry->vertex[iMarker][iVertex]->GetCoord(iDim);
        
				iPoint = geometry->vertex[iMarker][iVertex]->GetNode();
				
				/*--- If the point is inside the FFD, compute the value of the parametric coordinate ---*/
        
				if (FFDBox->GetPointFFD(geometry, config, iPoint)) {
          
					/*--- Find the parametric coordinate ---*/
          
					ParamCoord = FFDBox->GetParametricCoord_Iterative(iPoint, CartCoord, ParamCoordGuess, config);
          
					/*--- If the parametric coordinates are in (0,1) the point belongs to the FFDBox ---*/
          
					if (((ParamCoord[0] >= - EPS) && (ParamCoord[0] <= 1.0 + EPS)) && 
							((ParamCoord[1] >= - EPS) && (ParamCoord[1] <= 1.0 + EPS)) && 
							((ParamCoord[2] >= - EPS) && (ParamCoord[2] <= 1.0 + EPS))) {
						
						/*--- Set the value of the parametric coordinate ---*/
            
						FFDBox->Set_MarkerIndex(iMarker);
						FFDBox->Set_VertexIndex(iVertex);
            FFDBox->Set_PointIndex(iPoint);
						FFDBox->Set_ParametricCoord(ParamCoord);
						FFDBox->Set_CartesianCoord(CartCoord);						
						
						/*--- Compute the cartesian coordinates using the parametric coordinates 
						 to check that everithing is right ---*/
            
						CartCoordNew = FFDBox->EvalCartesianCoord(ParamCoord);
						
						/*--- Compute max difference between original value and the recomputed value ---*/
            
						Diff = 0.0;
						for (iDim = 0; iDim < nDim; iDim++)
							Diff += (CartCoordNew[iDim]-CartCoord[iDim])*(CartCoordNew[iDim]-CartCoord[iDim]);
						Diff = sqrt(Diff);
						my_MaxDiff = max(my_MaxDiff, Diff);
						
						ParamCoordGuess[0] = ParamCoord[0]; ParamCoordGuess[1] = ParamCoord[1]; ParamCoordGuess[2] = ParamCoord[2];
            
					}
          else {
            cout << "Please check this point: (" << ParamCoord[0] <<" "<< ParamCoord[1] <<" "<< ParamCoord[2] <<") <-> ("
            << CartCoord[0] <<" "<< CartCoord[1] <<" "<< CartCoord[2] <<")."<< endl;
          }
          
				}
			}
    }
  }
		
#ifdef HAVE_MPI
	SU2_MPI::Allreduce(&my_MaxDiff, &MaxDiff, 1, MPI_DOUBLE, MPI_MAX, MPI_COMM_WORLD);
#else
	MaxDiff = my_MaxDiff;
#endif
	
	if (rank == MASTER_NODE) 
		cout << "Compute parametric coord      | FFD box: " << FFDBox->GetTag() << ". Max Diff: " << MaxDiff <<"."<< endl;
  
  
  /*--- After the point inversion, copy the original information back ---*/
  
  FFDBox->SetOriginalControlPoints();
	
}

void CSurfaceMovement::SetParametricCoordCP(CGeometry *geometry, CConfig *config, CFreeFormDefBox *FFDBoxParent, CFreeFormDefBox *FFDBoxChild) {
	unsigned short iOrder, jOrder, kOrder;
	su2double *CartCoord, *ParamCoord, ParamCoordGuess[3];
	int rank;

#ifdef HAVE_MPI
	MPI_Comm_rank(MPI_COMM_WORLD, &rank);
#else
	rank = MASTER_NODE;
#endif
	
	for (iOrder = 0; iOrder < FFDBoxChild->GetlOrder(); iOrder++)
		for (jOrder = 0; jOrder < FFDBoxChild->GetmOrder(); jOrder++)
			for (kOrder = 0; kOrder < FFDBoxChild->GetnOrder(); kOrder++) {
				CartCoord = FFDBoxChild->GetCoordControlPoints(iOrder, jOrder, kOrder);
				ParamCoord = FFDBoxParent->GetParametricCoord_Iterative(0, CartCoord, ParamCoordGuess, config);
				FFDBoxChild->SetParCoordControlPoints(ParamCoord, iOrder, jOrder, kOrder);
			}

	if (rank == MASTER_NODE)
		cout << "Compute parametric coord (CP) | FFD parent box: " << FFDBoxParent->GetTag() << ". FFD child box: " << FFDBoxChild->GetTag() <<"."<< endl;


}

void CSurfaceMovement::GetCartesianCoordCP(CGeometry *geometry, CConfig *config, CFreeFormDefBox *FFDBoxParent, CFreeFormDefBox *FFDBoxChild) {
	unsigned short iOrder, jOrder, kOrder, iDim;
	su2double *CartCoord, *ParamCoord;
	int rank;
	
#ifdef HAVE_MPI
	MPI_Comm_rank(MPI_COMM_WORLD, &rank);
#else
	rank = MASTER_NODE;
#endif
		
	for (iOrder = 0; iOrder < FFDBoxChild->GetlOrder(); iOrder++)
		for (jOrder = 0; jOrder < FFDBoxChild->GetmOrder(); jOrder++)
			for (kOrder = 0; kOrder < FFDBoxChild->GetnOrder(); kOrder++) {
				ParamCoord = FFDBoxChild->GetParCoordControlPoints(iOrder, jOrder, kOrder);
				
				/*--- Clip the value of the parametric coordinates (just in case)  ---*/
				for (iDim = 0; iDim < 3; iDim++) {
					if (ParamCoord[iDim] >= 1.0) ParamCoord[iDim] = 1.0;
					if (ParamCoord[iDim] <= 0.0) ParamCoord[iDim] = 0.0;
				}

				CartCoord = FFDBoxParent->EvalCartesianCoord(ParamCoord);
				FFDBoxChild->SetCoordControlPoints(CartCoord, iOrder, jOrder, kOrder);
        FFDBoxChild->SetCoordControlPoints_Copy(CartCoord, iOrder, jOrder, kOrder);
        
			}
	
	if (rank == MASTER_NODE)
		cout << "Update cartesian coord (CP)   | FFD parent box: " << FFDBoxParent->GetTag() << ". FFD child box: " << FFDBoxChild->GetTag() <<"."<< endl;

}

void CSurfaceMovement::CheckFFDIntersections(CGeometry *geometry, CConfig *config, CFreeFormDefBox *FFDBox, unsigned short iFFDBox) {
  
  su2double Coord_0[] = {0,0,0}, Coord_1[] = {0,0,0};
  unsigned short iMarker, iNode, jNode, lDegree, mDegree, nDegree, iDim;
  unsigned long iElem, iPoint, jPoint, iSurfacePoints;
  
  unsigned short Kind_SU2 = config->GetKind_SU2();

  int rank = MASTER_NODE;
#ifdef HAVE_MPI
  MPI_Comm_rank(MPI_COMM_WORLD, &rank);
#endif
  
  lDegree = FFDBox->GetlOrder()-1;
  mDegree = FFDBox->GetmOrder()-1;
  nDegree = FFDBox->GetnOrder()-1;
  
  /*--- Check intersection with plane i=0 ---*/
  
  su2double *IPlane_Coord_0_A = FFDBox->GetCoordControlPoints(0, 0, 0);
  su2double *IPlane_Coord_1_A = FFDBox->GetCoordControlPoints(0, 0, nDegree);
  su2double *IPlane_Coord_2_A = FFDBox->GetCoordControlPoints(0, mDegree, 0);
  
  su2double *IPlane_Coord_0_A_ = FFDBox->GetCoordControlPoints(0, mDegree, nDegree);
  su2double *IPlane_Coord_1_A_ = FFDBox->GetCoordControlPoints(0, mDegree, 0);
  su2double *IPlane_Coord_2_A_ = FFDBox->GetCoordControlPoints(0, 0, nDegree);
  
  /*--- Check intersection with plane i=lDegree ---*/
  
  su2double *IPlane_Coord_0_B = FFDBox->GetCoordControlPoints(lDegree, 0, 0);
  su2double *IPlane_Coord_1_B = FFDBox->GetCoordControlPoints(lDegree, 0, nDegree);
  su2double *IPlane_Coord_2_B = FFDBox->GetCoordControlPoints(lDegree, mDegree, 0);
  
  su2double *IPlane_Coord_0_B_ = FFDBox->GetCoordControlPoints(lDegree, mDegree, nDegree);
  su2double *IPlane_Coord_1_B_ = FFDBox->GetCoordControlPoints(lDegree, mDegree, 0);
  su2double *IPlane_Coord_2_B_ = FFDBox->GetCoordControlPoints(lDegree, 0, nDegree);
  
  /*--- Check intersection with plane j=0 ---*/
  
  su2double *JPlane_Coord_0_A = FFDBox->GetCoordControlPoints(0,      0, 0);
  su2double *JPlane_Coord_1_A = FFDBox->GetCoordControlPoints(0,      0, nDegree);
  su2double *JPlane_Coord_2_A = FFDBox->GetCoordControlPoints(lDegree, 0, 0);
  
  su2double *JPlane_Coord_0_A_ = FFDBox->GetCoordControlPoints(lDegree, 0, nDegree);
  su2double *JPlane_Coord_1_A_ = FFDBox->GetCoordControlPoints(lDegree, 0, 0);
  su2double *JPlane_Coord_2_A_ = FFDBox->GetCoordControlPoints(0,      0, nDegree);
  
  /*--- Check intersection with plane j=mDegree ---*/
  
  su2double *JPlane_Coord_0_B = FFDBox->GetCoordControlPoints(0,      mDegree, 0);
  su2double *JPlane_Coord_1_B = FFDBox->GetCoordControlPoints(0,      mDegree, nDegree);
  su2double *JPlane_Coord_2_B = FFDBox->GetCoordControlPoints(lDegree, mDegree, 0);
  
  su2double *JPlane_Coord_0_B_ = FFDBox->GetCoordControlPoints(lDegree, mDegree, nDegree);
  su2double *JPlane_Coord_1_B_ = FFDBox->GetCoordControlPoints(lDegree, mDegree, 0);
  su2double *JPlane_Coord_2_B_ = FFDBox->GetCoordControlPoints(0,      mDegree, nDegree);
  
  /*--- Check intersection with plane k=0 ---*/
  
  su2double *KPlane_Coord_0_A = FFDBox->GetCoordControlPoints(0,      0,      0);
  su2double *KPlane_Coord_1_A = FFDBox->GetCoordControlPoints(0,      mDegree, 0);
  su2double *KPlane_Coord_2_A = FFDBox->GetCoordControlPoints(lDegree, 0,      0);
  
  su2double *KPlane_Coord_0_A_ = FFDBox->GetCoordControlPoints(lDegree, mDegree, 0);
  su2double *KPlane_Coord_1_A_ = FFDBox->GetCoordControlPoints(lDegree, 0,      0);
  su2double *KPlane_Coord_2_A_ = FFDBox->GetCoordControlPoints(0,      mDegree, 0);
  
  /*--- Check intersection with plane k=nDegree ---*/
  
  su2double *KPlane_Coord_0_B = FFDBox->GetCoordControlPoints(0,      0,      nDegree);
  su2double *KPlane_Coord_1_B = FFDBox->GetCoordControlPoints(0,      mDegree, nDegree);
  su2double *KPlane_Coord_2_B = FFDBox->GetCoordControlPoints(lDegree, 0,      nDegree);
  
  su2double *KPlane_Coord_0_B_ = FFDBox->GetCoordControlPoints(lDegree, mDegree, nDegree);
  su2double *KPlane_Coord_1_B_ = FFDBox->GetCoordControlPoints(lDegree, 0,      nDegree);
  su2double *KPlane_Coord_2_B_ = FFDBox->GetCoordControlPoints(0,      mDegree, nDegree);
  
  /*--- Loop over all the grid triangles ---*/
  
  bool IPlane_Intersect_A = false, IPlane_Intersect_B = false;
  bool JPlane_Intersect_A = false, JPlane_Intersect_B = false;
  bool KPlane_Intersect_A = false, KPlane_Intersect_B = false;

  bool found_Marker = false;

  /*--- Only the markers in the moving list ---*/
  
  for (iMarker = 0; iMarker < geometry->GetnMarker(); iMarker++) {
    if (((config->GetMarker_All_Moving(iMarker) == YES) && (Kind_SU2 == SU2_CFD)) ||
        ((config->GetMarker_All_DV(iMarker) == YES) && (Kind_SU2 == SU2_DEF)) ||
        ((config->GetMarker_All_DV(iMarker) == YES) && (Kind_SU2 == SU2_GEO)) ||
        ((config->GetMarker_All_DV(iMarker) == YES) && (Kind_SU2 == SU2_DOT)) ||
        ((config->GetMarker_All_DV(iMarker) == YES) && (config->GetDirectDiff() == D_DESIGN))) {

      found_Marker = false;

      /*--- Double check if the marker is indeed moved by the FFD box (i.e. if there is at least one surface point moved)
       *     This is important because the intersection could be outside of the FFD box with a surface that is moved by a different FFD box. ---*/

      for (iSurfacePoints = 0; iSurfacePoints < FFDBox->GetnSurfacePoint(); iSurfacePoints++) {
        if (config->GetMarker_All_TagBound(iMarker) == config->GetMarker_All_TagBound(FFDBox->Get_MarkerIndex(iSurfacePoints))) {
          found_Marker = true;
          break;
        }
      }

      if (found_Marker == true) {

        for (iElem = 0; iElem < geometry->GetnElem_Bound(iMarker); iElem++) {
          for (iNode = 0; iNode < geometry->bound[iMarker][iElem]->GetnNodes(); iNode++) {
            iPoint = geometry->bound[iMarker][iElem]->GetNode(iNode);
            for (jNode = 0; jNode < geometry->bound[iMarker][iElem]->GetnNodes(); jNode++) {
              jPoint = geometry->bound[iMarker][iElem]->GetNode(jNode);

              if (jPoint > iPoint) {

                for (iDim = 0; iDim < geometry->GetnDim(); iDim++) {
                  Coord_0[iDim] = geometry->node[iPoint]->GetCoord()[iDim];
                  Coord_1[iDim] = geometry->node[jPoint]->GetCoord()[iDim];
                }

                if (geometry->GetnDim() == 3) {

                  if (!IPlane_Intersect_A) {
                    if (geometry->SegmentIntersectsTriangle(Coord_0, Coord_1, IPlane_Coord_0_A, IPlane_Coord_1_A, IPlane_Coord_2_A)) { IPlane_Intersect_A = true; }
                    if (geometry->SegmentIntersectsTriangle(Coord_0, Coord_1, IPlane_Coord_0_A_, IPlane_Coord_1_A_, IPlane_Coord_2_A_)) { IPlane_Intersect_A = true; }
                  }

                  if (!IPlane_Intersect_B) {
                    if (geometry->SegmentIntersectsTriangle(Coord_0, Coord_1, IPlane_Coord_0_B, IPlane_Coord_1_B, IPlane_Coord_2_B)) { IPlane_Intersect_B = true; }
                    if (geometry->SegmentIntersectsTriangle(Coord_0, Coord_1, IPlane_Coord_0_B_, IPlane_Coord_1_B_, IPlane_Coord_2_B_)) { IPlane_Intersect_B = true; }
                  }

                  if (!JPlane_Intersect_A) {
                    if (geometry->SegmentIntersectsTriangle(Coord_0, Coord_1, JPlane_Coord_0_A, JPlane_Coord_1_A, JPlane_Coord_2_A)) { JPlane_Intersect_A = true; }
                    if (geometry->SegmentIntersectsTriangle(Coord_0, Coord_1, JPlane_Coord_0_A_, JPlane_Coord_1_A_, JPlane_Coord_2_A_)) { JPlane_Intersect_A = true; }
                  }

                  if (!JPlane_Intersect_B) {
                    if (geometry->SegmentIntersectsTriangle(Coord_0, Coord_1, JPlane_Coord_0_B, JPlane_Coord_1_B, JPlane_Coord_2_B)) { JPlane_Intersect_B = true; }
                    if (geometry->SegmentIntersectsTriangle(Coord_0, Coord_1, JPlane_Coord_0_B_, JPlane_Coord_1_B_, JPlane_Coord_2_B_)) { JPlane_Intersect_B = true; }
                  }

                  if (!KPlane_Intersect_A) {
                    if (geometry->SegmentIntersectsTriangle(Coord_0, Coord_1, KPlane_Coord_0_A, KPlane_Coord_1_A, KPlane_Coord_2_A)) { KPlane_Intersect_A = true; }
                    if (geometry->SegmentIntersectsTriangle(Coord_0, Coord_1, KPlane_Coord_0_A_, KPlane_Coord_1_A_, KPlane_Coord_2_A_)) { KPlane_Intersect_A = true; }
                  }

                  if (!KPlane_Intersect_B) {
                    if (geometry->SegmentIntersectsTriangle(Coord_0, Coord_1, KPlane_Coord_0_B, KPlane_Coord_1_B, KPlane_Coord_2_B)) { KPlane_Intersect_B = true; }
                    if (geometry->SegmentIntersectsTriangle(Coord_0, Coord_1, KPlane_Coord_0_B_, KPlane_Coord_1_B_, KPlane_Coord_2_B_)) { KPlane_Intersect_B = true; }
                  }

                } else {

                  if (!IPlane_Intersect_A) {
                    if (geometry->SegmentIntersectsLine(Coord_0, Coord_1, IPlane_Coord_0_A, IPlane_Coord_2_A)) { IPlane_Intersect_A = true;}
                  }
                  if (!IPlane_Intersect_B) {
                    if (geometry->SegmentIntersectsLine(Coord_0, Coord_1, IPlane_Coord_0_B, IPlane_Coord_2_B)) { IPlane_Intersect_B = true;}
                  }
                  if (!JPlane_Intersect_A) {
                    if (geometry->SegmentIntersectsLine(Coord_0, Coord_1, JPlane_Coord_0_A, JPlane_Coord_2_A)) { JPlane_Intersect_A = true;}
                  }
                  if (!JPlane_Intersect_B) {
                    if (geometry->SegmentIntersectsLine(Coord_0, Coord_1, JPlane_Coord_0_B, JPlane_Coord_2_B)) { JPlane_Intersect_B = true;}
                  }
                }
              }
            }
          }
        }
      }
    }
  }
  
  /*--- Comunicate the planes that interesect the surface ---*/
  
  unsigned short MyCode[6] = {0,0,0,0,0,0}, Code[6] = {0,0,0,0,0,0};
  
  if (IPlane_Intersect_A) MyCode[0] = 1;
  if (IPlane_Intersect_B) MyCode[1] = 1;
  if (JPlane_Intersect_A) MyCode[2] = 1;
  if (JPlane_Intersect_B) MyCode[3] = 1;
  if (KPlane_Intersect_A) MyCode[4] = 1;
  if (KPlane_Intersect_B) MyCode[5] = 1;
  
#ifdef HAVE_MPI
  
  /*--- Add SU2_MPI::Allreduce information using all the nodes ---*/
  
  SU2_MPI::Allreduce(&MyCode, &Code, 6, MPI_UNSIGNED_SHORT, MPI_SUM, MPI_COMM_WORLD);

#else
  
  Code[0] = MyCode[0]; Code[1] = MyCode[1]; Code[2] = MyCode[2];
  Code[3] = MyCode[3]; Code[4] = MyCode[4]; Code[5] = MyCode[5];
  
#endif
  
  if (Code[0] != 0) IPlane_Intersect_A = true; else IPlane_Intersect_A = false;
  if (Code[1] != 0) IPlane_Intersect_B = true; else IPlane_Intersect_B = false;
  if (Code[2] != 0) JPlane_Intersect_A = true; else JPlane_Intersect_A = false;
  if (Code[3] != 0) JPlane_Intersect_B = true; else JPlane_Intersect_B = false;
  if (Code[4] != 0) KPlane_Intersect_A = true; else KPlane_Intersect_A = false;
  if (Code[5] != 0) KPlane_Intersect_B = true; else KPlane_Intersect_B = false;
  
  /*--- Screen output ---*/
  
  if (rank == MASTER_NODE) {
    
    if (IPlane_Intersect_A || IPlane_Intersect_B ||
        JPlane_Intersect_A || JPlane_Intersect_B ||
        KPlane_Intersect_A || KPlane_Intersect_B ) {
      cout << "The FFD planes ";
      if (IPlane_Intersect_A) cout << "i=0, ";
      if (IPlane_Intersect_B) cout << "i="<< lDegree << ", ";
      if (JPlane_Intersect_A) cout << "j=0, ";
      if (JPlane_Intersect_B) cout << "j="<< mDegree << ", ";
      if (KPlane_Intersect_A) cout << "k=0, ";
      if (KPlane_Intersect_B) cout << "k="<< nDegree << ", ";
      cout << "intersect solid surfaces." << endl;
    }
    
  }
  
  /*--- Fix the FFD planes based on the intersections with solid surfaces, 
   and the continuity level, check that we have enough degree for the continuity 
   that we are looking for ---*/
  
  if (IPlane_Intersect_A) { FFDBox->Set_Fix_IPlane(0); FFDBox->Set_Fix_IPlane(1); }
  if (IPlane_Intersect_B) { FFDBox->Set_Fix_IPlane(lDegree); FFDBox->Set_Fix_IPlane(lDegree-1); }

  if (JPlane_Intersect_A) { FFDBox->Set_Fix_JPlane(0); FFDBox->Set_Fix_JPlane(1); }
  if (JPlane_Intersect_B) { FFDBox->Set_Fix_JPlane(mDegree); FFDBox->Set_Fix_JPlane(mDegree-1); }
  
  if (KPlane_Intersect_A) { FFDBox->Set_Fix_KPlane(0); FFDBox->Set_Fix_KPlane(1); }
  if (KPlane_Intersect_B) { FFDBox->Set_Fix_KPlane(nDegree); FFDBox->Set_Fix_KPlane(nDegree-1); }
  
  if (config->GetFFD_Continuity() == DERIVATIVE_2ND) {
    
    if ((IPlane_Intersect_A) && (lDegree > 1)) { FFDBox->Set_Fix_IPlane(2); }
    if ((IPlane_Intersect_B) && (lDegree > 1)) { FFDBox->Set_Fix_IPlane(lDegree-2); }
    
    if ((JPlane_Intersect_A) && (mDegree > 1)) { FFDBox->Set_Fix_JPlane(2); }
    if ((JPlane_Intersect_B) && (mDegree > 1)) { FFDBox->Set_Fix_JPlane(mDegree-2); }
    
    if ((KPlane_Intersect_A) && (nDegree > 1)) { FFDBox->Set_Fix_KPlane(2); }
    if ((KPlane_Intersect_B) && (nDegree > 1)) { FFDBox->Set_Fix_KPlane(nDegree-2); }
    
  }

}

void CSurfaceMovement::UpdateParametricCoord(CGeometry *geometry, CConfig *config, CFreeFormDefBox *FFDBox, unsigned short iFFDBox) {
	unsigned short iMarker, iDim;
	unsigned long iVertex, iPoint, iSurfacePoints;
  su2double CartCoord[3] = {0.0,0.0,0.0}, *CartCoordNew, *CartCoordOld;
  su2double *ParamCoord, *var_coord, ParamCoordGuess[3] = {0.0,0.0,0.0};
  su2double MaxDiff, my_MaxDiff = 0.0, Diff;
	int rank;
	
#ifdef HAVE_MPI
	MPI_Comm_rank(MPI_COMM_WORLD, &rank);
#else
	rank = MASTER_NODE;
#endif
			
	/*--- Recompute the parametric coordinates ---*/
  
	for (iSurfacePoints = 0; iSurfacePoints < FFDBox->GetnSurfacePoint(); iSurfacePoints++) {
		
		/*--- Get the marker of the surface point ---*/
    
		iMarker = FFDBox->Get_MarkerIndex(iSurfacePoints);
		
		if (config->GetMarker_All_DV(iMarker) == YES) {
			
			/*--- Get the vertex of the surface point ---*/
      
			iVertex = FFDBox->Get_VertexIndex(iSurfacePoints);
			iPoint = FFDBox->Get_PointIndex(iSurfacePoints);
	
			/*--- Get the parametric and cartesians coordinates of the 
			 surface point (they don't mach) ---*/
      
			ParamCoord = FFDBox->Get_ParametricCoord(iSurfacePoints);
			
			/*--- Compute and set the cartesian coord using the variation computed 
			 with the previous deformation ---*/
      
			var_coord = geometry->vertex[iMarker][iVertex]->GetVarCoord();
			CartCoordOld = geometry->node[iPoint]->GetCoord();
			for (iDim = 0; iDim < 3; iDim++)
				CartCoord[iDim] = CartCoordOld[iDim] + var_coord[iDim];
			FFDBox->Set_CartesianCoord(CartCoord, iSurfacePoints);

			/*--- Find the parametric coordinate using as ParamCoordGuess the previous value ---*/
      
			ParamCoordGuess[0] = ParamCoord[0]; ParamCoordGuess[1] = ParamCoord[1]; ParamCoordGuess[2] = ParamCoord[2];
			ParamCoord = FFDBox->GetParametricCoord_Iterative(iPoint, CartCoord, ParamCoordGuess, config);
					
			/*--- Set the new value of the parametric coordinates ---*/
      
			FFDBox->Set_ParametricCoord(ParamCoord, iSurfacePoints);
			
			/*--- Compute the cartesian coordinates using the parametric coordinates 
			 to check that everithing is right ---*/
      
			CartCoordNew = FFDBox->EvalCartesianCoord(ParamCoord);
			
			/*--- Compute max difference between original value and the recomputed value ---*/
      
			Diff = 0.0;
			for (iDim = 0; iDim < geometry->GetnDim(); iDim++)
				Diff += (CartCoordNew[iDim]-CartCoord[iDim])*(CartCoordNew[iDim]-CartCoord[iDim]);
			Diff = sqrt(Diff);
			my_MaxDiff = max(my_MaxDiff, Diff);
				
		}
	}
		
#ifdef HAVE_MPI
	SU2_MPI::Allreduce(&my_MaxDiff, &MaxDiff, 1, MPI_DOUBLE, MPI_MAX, MPI_COMM_WORLD);
#else
	MaxDiff = my_MaxDiff;
#endif
	
	if (rank == MASTER_NODE) 
		cout << "Update parametric coord       | FFD box: " << FFDBox->GetTag() << ". Max Diff: " << MaxDiff <<"."<< endl;
	
}

void CSurfaceMovement::SetCartesianCoord(CGeometry *geometry, CConfig *config, CFreeFormDefBox *FFDBox, unsigned short iFFDBox) {
  
	su2double *CartCoordNew, Diff, my_MaxDiff = 0.0, MaxDiff,
	*ParamCoord, VarCoord[3] = {0.0, 0.0, 0.0}, CartCoordOld[3] = {0.0, 0.0, 0.0};
	unsigned short iMarker, iDim;
	unsigned long iVertex, iPoint, iSurfacePoints;
	int rank;
	
  unsigned short nDim = geometry->GetnDim();
  
#ifdef HAVE_MPI
	MPI_Comm_rank(MPI_COMM_WORLD, &rank);
#else
	rank = MASTER_NODE;
#endif
	
	/*--- Recompute the cartesians coordinates ---*/
  
	for (iSurfacePoints = 0; iSurfacePoints < FFDBox->GetnSurfacePoint(); iSurfacePoints++) {
		
		/*--- Get the marker of the surface point ---*/
    
		iMarker = FFDBox->Get_MarkerIndex(iSurfacePoints);
		
		if (config->GetMarker_All_DV(iMarker) == YES) {
			
			/*--- Get the vertex of the surface point ---*/
      
			iVertex = FFDBox->Get_VertexIndex(iSurfacePoints);
			iPoint = FFDBox->Get_PointIndex(iSurfacePoints);
      
			/*--- Set to zero the variation of the coordinates ---*/
      
			geometry->vertex[iMarker][iVertex]->SetVarCoord(VarCoord);
      
			/*--- Get the parametric coordinate of the surface point ---*/
      
			ParamCoord = FFDBox->Get_ParametricCoord(iSurfacePoints);
			
			/*--- Compute the new cartesian coordinate, and set the value in
			 the FFDBox structure ---*/
      
			CartCoordNew = FFDBox->EvalCartesianCoord(ParamCoord);
			FFDBox->Set_CartesianCoord(CartCoordNew, iSurfacePoints);
			
			/*--- Get the original cartesian coordinates of the surface point ---*/
      
      for (iDim = 0; iDim < nDim; iDim++) {
        CartCoordOld[iDim] = geometry->node[iPoint]->GetCoord(iDim);
      }
      
			/*--- Set the value of the variation of the coordinates ---*/
      
      Diff = 0.0;
			for (iDim = 0; iDim < nDim; iDim++) {
				VarCoord[iDim] = CartCoordNew[iDim] - CartCoordOld[iDim];
        if ((fabs(VarCoord[iDim]) <= EPS) && (config->GetDirectDiff() != D_DESIGN) && (!config->GetAD_Mode()))
          VarCoord[iDim] = 0.0;
        Diff += (VarCoord[iDim]*VarCoord[iDim]);
			}
			Diff = sqrt(Diff);
			
			my_MaxDiff = max(my_MaxDiff, Diff);
			
			/*--- Set the variation of the coordinates ---*/
      
			geometry->vertex[iMarker][iVertex]->SetVarCoord(VarCoord);
      
		}
	}
  
#ifdef HAVE_MPI
	SU2_MPI::Allreduce(&my_MaxDiff, &MaxDiff, 1, MPI_DOUBLE, MPI_MAX, MPI_COMM_WORLD);
#else
	MaxDiff = my_MaxDiff;
#endif
	
	if (rank == MASTER_NODE)
		cout << "Update cartesian coord        | FFD box: " << FFDBox->GetTag() << ". Max Diff: " << MaxDiff <<"."<< endl;
	
}


void CSurfaceMovement::SetFFDCPChange_2D(CGeometry *geometry, CConfig *config, CFreeFormDefBox *FFDBox,
                                         unsigned short iDV, bool ResetDef) {
  
  su2double movement[3] = {0.0,0.0,0.0}, Ampl;
  unsigned short index[3], i, j, iPlane;
  string design_FFDBox;
  
  /*--- Set control points to its original value (even if the
   design variable is not in this box) ---*/
  
  if (ResetDef == true) FFDBox->SetOriginalControlPoints();
  
  design_FFDBox = config->GetFFDTag(iDV);
  
  if (design_FFDBox.compare(FFDBox->GetTag()) == 0) {
    
    /*--- Compute deformation ---*/

    /*--- If we have only design value, than this value is the amplitude,
     * otherwise we have a general movement. ---*/

    if (config->GetnDV_Value(iDV) == 1) {

      Ampl = config->GetDV_Value(iDV);

      movement[0] = config->GetParamDV(iDV, 3)*Ampl;
      movement[1] = config->GetParamDV(iDV, 4)*Ampl;
      movement[2] = 0.0;

    } else {

      movement[0] = config->GetDV_Value(iDV, 0);
      movement[1] = config->GetDV_Value(iDV, 1);
      movement[2] = 0.0;

    }
    
    index[0] = SU2_TYPE::Int(config->GetParamDV(iDV, 1));
    index[1] = SU2_TYPE::Int(config->GetParamDV(iDV, 2));
    
    /*--- Lower surface ---*/
    
    index[2] = 0;

    /*--- Check that it is possible to move the control point ---*/

    for (iPlane = 0 ; iPlane < FFDBox->Get_nFix_IPlane(); iPlane++) {
      if (index[0] == FFDBox->Get_Fix_IPlane(iPlane)) return;
    }

    for (iPlane = 0 ; iPlane < FFDBox->Get_nFix_JPlane(); iPlane++) {
      if (index[1] == FFDBox->Get_Fix_JPlane(iPlane)) return;
    }
    
    if ((SU2_TYPE::Int(config->GetParamDV(iDV, 1)) == -1) &&
        (SU2_TYPE::Int(config->GetParamDV(iDV, 2)) != -1)) {
      for (i = 0; i < FFDBox->GetlOrder(); i++) {
        index[0] = i;
        FFDBox->SetControlPoints(index, movement);
      }
    }
    
    if ((SU2_TYPE::Int(config->GetParamDV(iDV, 1)) != -1) &&
        (SU2_TYPE::Int(config->GetParamDV(iDV, 2)) == -1)) {
      for (j = 0; j < FFDBox->GetmOrder(); j++) {
        index[1] = j;
        FFDBox->SetControlPoints(index, movement);
      }
    }
    
    if ((SU2_TYPE::Int(config->GetParamDV(iDV, 1)) == -1) &&
        (SU2_TYPE::Int(config->GetParamDV(iDV, 2)) == -1)) {
      for (i = 0; i < FFDBox->GetlOrder(); i++) {
        index[0] = i;
        for (j = 0; j < FFDBox->GetmOrder(); j++) {
          index[1] = j;
          FFDBox->SetControlPoints(index, movement);
        }
      }
    }
    if ((SU2_TYPE::Int(config->GetParamDV(iDV, 1)) != -1) &&
        (SU2_TYPE::Int(config->GetParamDV(iDV, 2)) != -1)) {
      
      FFDBox->SetControlPoints(index, movement);
    }
    
    
    /*--- Upper surface ---*/
    
    index[2] = 1;
    
    if ((SU2_TYPE::Int(config->GetParamDV(iDV, 1)) == -1) &&
        (SU2_TYPE::Int(config->GetParamDV(iDV, 2)) != -1)) {
      for (i = 0; i < FFDBox->GetlOrder(); i++) {
        index[0] = i;
        FFDBox->SetControlPoints(index, movement);
      }
    }
    
    if ((SU2_TYPE::Int(config->GetParamDV(iDV, 1)) != -1) &&
        (SU2_TYPE::Int(config->GetParamDV(iDV, 2)) == -1)) {
      for (j = 0; j < FFDBox->GetmOrder(); j++) {
        index[1] = j;
        FFDBox->SetControlPoints(index, movement);
      }
    }
    
    if ((SU2_TYPE::Int(config->GetParamDV(iDV, 1)) == -1) &&
        (SU2_TYPE::Int(config->GetParamDV(iDV, 2)) == -1)) {
      for (i = 0; i < FFDBox->GetlOrder(); i++) {
        index[0] = i;
        for (j = 0; j < FFDBox->GetmOrder(); j++) {
          index[1] = j;
          FFDBox->SetControlPoints(index, movement);
        }
      }
    }
    if ((SU2_TYPE::Int(config->GetParamDV(iDV, 1)) != -1) &&
        (SU2_TYPE::Int(config->GetParamDV(iDV, 2)) != -1)) {
      
      FFDBox->SetControlPoints(index, movement);
    }
  }
		
}

void CSurfaceMovement::SetFFDCPChange(CGeometry *geometry, CConfig *config, CFreeFormDefBox *FFDBox,
																			unsigned short iDV, bool ResetDef) {
	
	su2double movement[3] = {0.0,0.0,0.0}, Ampl;
	unsigned short index[3], i, j, k, iPlane;
	string design_FFDBox;

  /*--- Set control points to its original value (even if the
   design variable is not in this box) ---*/
  
  if (ResetDef == true) FFDBox->SetOriginalControlPoints();
  
	design_FFDBox = config->GetFFDTag(iDV);

	if (design_FFDBox.compare(FFDBox->GetTag()) == 0) {
    
    /*--- Compute deformation ---*/

    /*--- If we have only design value, than this value is the amplitude,
     * otherwise we have a general movement. ---*/

    if (config->GetnDV_Value(iDV) == 1) {

      Ampl = config->GetDV_Value(iDV);

      movement[0] = config->GetParamDV(iDV, 4)*Ampl;
      movement[1] = config->GetParamDV(iDV, 5)*Ampl;
      movement[2] = config->GetParamDV(iDV, 6)*Ampl;

    } else {

      movement[0] = config->GetDV_Value(iDV, 0);
      movement[1] = config->GetDV_Value(iDV, 1);
      movement[2] = config->GetDV_Value(iDV, 2);

    }

    index[0] = SU2_TYPE::Int(config->GetParamDV(iDV, 1));
    index[1] = SU2_TYPE::Int(config->GetParamDV(iDV, 2));
    index[2] = SU2_TYPE::Int(config->GetParamDV(iDV, 3));
    
    /*--- Check that it is possible to move the control point ---*/
    
    for (iPlane = 0 ; iPlane < FFDBox->Get_nFix_IPlane(); iPlane++) {
      if (index[0] == FFDBox->Get_Fix_IPlane(iPlane)) return;
    }
    
    for (iPlane = 0 ; iPlane < FFDBox->Get_nFix_JPlane(); iPlane++) {
      if (index[1] == FFDBox->Get_Fix_JPlane(iPlane)) return;
    }
    
    for (iPlane = 0 ; iPlane < FFDBox->Get_nFix_KPlane(); iPlane++) {
      if (index[2] == FFDBox->Get_Fix_KPlane(iPlane)) return;
    }

    if ((SU2_TYPE::Int(config->GetParamDV(iDV, 1)) == -1) &&
        (SU2_TYPE::Int(config->GetParamDV(iDV, 2)) != -1) &&
        (SU2_TYPE::Int(config->GetParamDV(iDV, 3)) != -1)) {
      for (i = 0; i < FFDBox->GetlOrder(); i++) {
        index[0] = i;
        FFDBox->SetControlPoints(index, movement);
      }
    }

    if ((SU2_TYPE::Int(config->GetParamDV(iDV, 1)) != -1) &&
        (SU2_TYPE::Int(config->GetParamDV(iDV, 2)) == -1) &&
        (SU2_TYPE::Int(config->GetParamDV(iDV, 3)) != -1)) {
      for (j = 0; j < FFDBox->GetmOrder(); j++) {
        index[1] = j;
        FFDBox->SetControlPoints(index, movement);
      }
    }
    
    if ((SU2_TYPE::Int(config->GetParamDV(iDV, 1)) != -1) &&
        (SU2_TYPE::Int(config->GetParamDV(iDV, 2)) != -1) &&
        (SU2_TYPE::Int(config->GetParamDV(iDV, 3)) == -1)) {
      for (k = 0; k < FFDBox->GetnOrder(); k++) {
        index[2] = k;
        FFDBox->SetControlPoints(index, movement);
      }
    }
    
    if ((SU2_TYPE::Int(config->GetParamDV(iDV, 1)) == -1) &&
        (SU2_TYPE::Int(config->GetParamDV(iDV, 2)) == -1) &&
        (SU2_TYPE::Int(config->GetParamDV(iDV, 3)) != -1)) {
      for (i = 0; i < FFDBox->GetlOrder(); i++) {
        index[0] = i;
        for (j = 0; j < FFDBox->GetmOrder(); j++) {
          index[1] = j;
          FFDBox->SetControlPoints(index, movement);
        }
      }
    }
    
    if ((SU2_TYPE::Int(config->GetParamDV(iDV, 1)) != -1) &&
        (SU2_TYPE::Int(config->GetParamDV(iDV, 2)) == -1) &&
        (SU2_TYPE::Int(config->GetParamDV(iDV, 3)) == -1)) {
      for (j = 0; j < FFDBox->GetmOrder(); j++) {
        index[1] = j;
        for (k = 0; k < FFDBox->GetnOrder(); k++) {
          index[2] = k;
          FFDBox->SetControlPoints(index, movement);
        }
      }
    }
    
    if ((SU2_TYPE::Int(config->GetParamDV(iDV, 1)) == -1) &&
        (SU2_TYPE::Int(config->GetParamDV(iDV, 2)) != -1) &&
        (SU2_TYPE::Int(config->GetParamDV(iDV, 3)) == -1)) {
      for (i = 0; i < FFDBox->GetlOrder(); i++) {
        index[0] = i;
        for (k = 0; k < FFDBox->GetnOrder(); k++) {
          index[2] = k;
          FFDBox->SetControlPoints(index, movement);
        }
      }
    }
    
    if ((SU2_TYPE::Int(config->GetParamDV(iDV, 1)) != -1) &&
        (SU2_TYPE::Int(config->GetParamDV(iDV, 2)) != -1) &&
        (SU2_TYPE::Int(config->GetParamDV(iDV, 3)) != -1)) {
      FFDBox->SetControlPoints(index, movement);
    }
		
	}
  
}

void CSurfaceMovement::SetFFDCamber_2D(CGeometry *geometry, CConfig *config, CFreeFormDefBox *FFDBox,
																		unsigned short iDV, bool ResetDef) {
	su2double Ampl, movement[3] = {0.0,0.0,0.0};
	unsigned short index[3], kIndex;
	string design_FFDBox;
  
  /*--- Set control points to its original value (even if the
   design variable is not in this box) ---*/
  
  if (ResetDef == true) FFDBox->SetOriginalControlPoints();

	design_FFDBox = config->GetFFDTag(iDV);
	
	if (design_FFDBox.compare(FFDBox->GetTag()) == 0) {
    
		for (kIndex = 0; kIndex < 2; kIndex++) {
      
			Ampl = config->GetDV_Value(iDV);
						
      movement[0] = 0.0;
			if (kIndex == 0) movement[1] = Ampl;
			else movement[1] = Ampl;
      movement[2] = 0.0;
      
			index[0] = SU2_TYPE::Int(config->GetParamDV(iDV, 1)); index[1] = kIndex; index[2] = 0;
			FFDBox->SetControlPoints(index, movement);
      
      index[2] = 1;
			FFDBox->SetControlPoints(index, movement);
      
		}
		
	}
	
}

void CSurfaceMovement::SetFFDThickness_2D(CGeometry *geometry, CConfig *config, CFreeFormDefBox *FFDBox,
																			 unsigned short iDV, bool ResetDef) {
	su2double Ampl, movement[3]= {0.0,0.0,0.0};
	unsigned short index[3], kIndex;
	string design_FFDBox;
  
  /*--- Set control points to its original value (even if the
   design variable is not in this box) ---*/
  
  if (ResetDef == true) FFDBox->SetOriginalControlPoints();

	design_FFDBox = config->GetFFDTag(iDV);
	
	if (design_FFDBox.compare(FFDBox->GetTag()) == 0) {
				
    for (kIndex = 0; kIndex < 2; kIndex++) {
			
			Ampl = config->GetDV_Value(iDV);
			
      movement[0] = 0.0;
			if (kIndex == 0) movement[1] = -Ampl;
			else movement[1] = Ampl;
			movement[2] = 0.0;
      
			index[0] = SU2_TYPE::Int(config->GetParamDV(iDV, 1)); index[1] = kIndex; index[2] = 0;
			FFDBox->SetControlPoints(index, movement);
      
      index[2] = 1;
			FFDBox->SetControlPoints(index, movement);
      
		}
		
	}
	
}

void CSurfaceMovement::SetFFDCamber(CGeometry *geometry, CConfig *config, CFreeFormDefBox *FFDBox,
																		unsigned short iDV, bool ResetDef) {
	su2double Ampl, movement[3] = {0.0,0.0,0.0};
	unsigned short index[3], kIndex;
	string design_FFDBox;
  
  /*--- Set control points to its original value (even if the
   design variable is not in this box) ---*/
  
  if (ResetDef == true) FFDBox->SetOriginalControlPoints();

	design_FFDBox = config->GetFFDTag(iDV);
	
	if (design_FFDBox.compare(FFDBox->GetTag()) == 0) {
    
		for (kIndex = 0; kIndex < 2; kIndex++) {
						
			Ampl = config->GetDV_Value(iDV);
						
			index[0] = SU2_TYPE::Int(config->GetParamDV(iDV, 1));
			index[1] = SU2_TYPE::Int(config->GetParamDV(iDV, 2)); 
			index[2] = kIndex;
			
			movement[0] = 0.0; movement[1] = 0.0; 
			if (kIndex == 0) movement[2] = Ampl;
			else movement[2] = Ampl;
			
			FFDBox->SetControlPoints(index, movement);
      
		}
		
	}
	
}

void CSurfaceMovement::SetFFDAngleOfAttack(CGeometry *geometry, CConfig *config, CFreeFormDefBox *FFDBox, CFreeFormDefBox **ResetFFDBox,
                                           unsigned short iDV, bool ResetDef) {
  
  su2double Ampl = config->GetDV_Value(iDV);
  
  config->SetAoA_Offset(Ampl);
  
}

void CSurfaceMovement::SetFFDThickness(CGeometry *geometry, CConfig *config, CFreeFormDefBox *FFDBox,
																			 unsigned short iDV, bool ResetDef) {
	su2double Ampl, movement[3] = {0.0,0.0,0.0};
	unsigned short index[3], kIndex;
	string design_FFDBox;
  
  /*--- Set control points to its original value (even if the
   design variable is not in this box) ---*/
  
  if (ResetDef == true) FFDBox->SetOriginalControlPoints();

	design_FFDBox = config->GetFFDTag(iDV);
	
	if (design_FFDBox.compare(FFDBox->GetTag()) == 0) {
				
    for (kIndex = 0; kIndex < 2; kIndex++) {
			
			Ampl = config->GetDV_Value(iDV);
			
			index[0] = SU2_TYPE::Int(config->GetParamDV(iDV, 1));
			index[1] = SU2_TYPE::Int(config->GetParamDV(iDV, 2)); 
			index[2] = kIndex;
			
			movement[0] = 0.0; movement[1] = 0.0; 
			if (kIndex == 0) movement[2] = -Ampl;
			else movement[2] = Ampl;
			
			FFDBox->SetControlPoints(index, movement);
      
		}
		
	}
	
}

void CSurfaceMovement::SetFFDTwist(CGeometry *geometry, CConfig *config, CFreeFormDefBox *FFDBox,
																				unsigned short iDV, bool ResetDef) {
	unsigned short iOrder, jOrder, kOrder;
	su2double  x, y, z, movement[3] = {0.0,0.0,0.0};
	unsigned short index[3];
	string design_FFDBox;
  
  /*--- Set control points to its original value (even if the
   design variable is not in this box) ---*/
  
  if (ResetDef == true) FFDBox->SetOriginalControlPoints();

	design_FFDBox = config->GetFFDTag(iDV);
	
	if (design_FFDBox.compare(FFDBox->GetTag()) == 0) {
    
		/*--- xyz-coordinates of a point on the line of rotation. ---*/
    
		su2double a = config->GetParamDV(iDV, 1);
		su2double b = config->GetParamDV(iDV, 2);
		su2double c = config->GetParamDV(iDV, 3);
		
    /*--- xyz-coordinate of the line's direction vector. ---*/
    
		su2double u = config->GetParamDV(iDV, 4)-config->GetParamDV(iDV, 1);
		su2double v = config->GetParamDV(iDV, 5)-config->GetParamDV(iDV, 2);
		su2double w = config->GetParamDV(iDV, 6)-config->GetParamDV(iDV, 3);
		
		/*--- The angle of rotation. ---*/
    
		su2double theta = config->GetDV_Value(iDV)*PI_NUMBER/180.0;
		
		/*--- An intermediate value used in computations. ---*/
    
		su2double u2=u*u; su2double v2=v*v; su2double w2=w*w;     
		su2double l2 = u2 + v2 + w2; su2double l = sqrt(l2);
		su2double cosT; su2double sinT;  
		
		/*--- Change the value of the control point if move is true ---*/
    
		for (iOrder = 0; iOrder < FFDBox->GetlOrder(); iOrder++)
			for (jOrder = 0; jOrder < FFDBox->GetmOrder(); jOrder++)
				for (kOrder = 0; kOrder < FFDBox->GetnOrder(); kOrder++) {
					index[0] = iOrder; index[1] = jOrder; index[2] = kOrder;
					su2double *coord = FFDBox->GetCoordControlPoints(iOrder, jOrder, kOrder);
					x = coord[0]; y = coord[1]; z = coord[2];
					
					su2double factor = 0.0; 
					if ( y < config->GetParamDV(iDV, 2) )
						factor = 0.0;
					if (( y >= config->GetParamDV(iDV, 2)) && ( y <= config->GetParamDV(iDV, 5)) )
						factor = (y-config->GetParamDV(iDV, 2)) / (config->GetParamDV(iDV, 5)-config->GetParamDV(iDV, 2));
					if ( y > config->GetParamDV(iDV, 5) )
						factor = 1.0;
					
					cosT = cos(theta*factor); 
					sinT = sin(theta*factor);  
					
					movement[0] = a*(v2 + w2) + u*(-b*v - c*w + u*x + v*y + w*z)
					+ (-a*(v2 + w2) + u*(b*v + c*w - v*y - w*z) + (v2 + w2)*x)*cosT
					+ l*(-c*v + b*w - w*y + v*z)*sinT;
					movement[0] = movement[0]/l2 - x;
					
					movement[1] = b*(u2 + w2) + v*(-a*u - c*w + u*x + v*y + w*z) 
					+ (-b*(u2 + w2) + v*(a*u + c*w - u*x - w*z) + (u2 + w2)*y)*cosT
					+ l*(c*u - a*w + w*x - u*z)*sinT;
					movement[1] = movement[1]/l2 - y;
					
					movement[2] = c*(u2 + v2) + w*(-a*u - b*v + u*x + v*y + w*z) 
					+ (-c*(u2 + v2) + w*(a*u + b*v - u*x - v*y) + (u2 + v2)*z)*cosT
					+ l*(-b*u + a*v - v*x + u*y)*sinT;
					movement[2] = movement[2]/l2 - z;
					
					FFDBox->SetControlPoints(index, movement);
          
				}
		
	}
	
}


void CSurfaceMovement::SetFFDRotation(CGeometry *geometry, CConfig *config, CFreeFormDefBox *FFDBox,
																			unsigned short iDV, bool ResetDef) {
	unsigned short iOrder, jOrder, kOrder;
	su2double movement[3] = {0.0,0.0,0.0}, x, y, z;
	unsigned short index[3];
	string design_FFDBox;
  
  /*--- Set control points to its original value (even if the
   design variable is not in this box) ---*/
  
  if (ResetDef == true) FFDBox->SetOriginalControlPoints();

	design_FFDBox = config->GetFFDTag(iDV);
	
	if (design_FFDBox.compare(FFDBox->GetTag()) == 0) {
    
		/*--- xyz-coordinates of a point on the line of rotation. ---*/
    
		su2double a = config->GetParamDV(iDV, 1);
		su2double b = config->GetParamDV(iDV, 2);
		su2double c = config->GetParamDV(iDV, 3);
		
		/*--- xyz-coordinate of the line's direction vector. ---*/
    
		su2double u = config->GetParamDV(iDV, 4)-config->GetParamDV(iDV, 1);
		su2double v = config->GetParamDV(iDV, 5)-config->GetParamDV(iDV, 2);
		su2double w = config->GetParamDV(iDV, 6)-config->GetParamDV(iDV, 3);
		
		/*--- The angle of rotation. ---*/
    
		su2double theta = config->GetDV_Value(iDV)*PI_NUMBER/180.0;
		
		/*--- An intermediate value used in computations. ---*/
    
		su2double u2=u*u; su2double v2=v*v; su2double w2=w*w;
		su2double cosT = cos(theta); su2double sinT = sin(theta);
		su2double l2 = u2 + v2 + w2; su2double l = sqrt(l2);
		
		/*--- Change the value of the control point if move is true ---*/
    
		for (iOrder = 0; iOrder < FFDBox->GetlOrder(); iOrder++)
			for (jOrder = 0; jOrder < FFDBox->GetmOrder(); jOrder++)
				for (kOrder = 0; kOrder < FFDBox->GetnOrder(); kOrder++) {
					index[0] = iOrder; index[1] = jOrder; index[2] = kOrder;
					su2double *coord = FFDBox->GetCoordControlPoints(iOrder, jOrder, kOrder);
					x = coord[0]; y = coord[1]; z = coord[2];
					movement[0] = a*(v2 + w2) + u*(-b*v - c*w + u*x + v*y + w*z)
					+ (-a*(v2 + w2) + u*(b*v + c*w - v*y - w*z) + (v2 + w2)*x)*cosT
					+ l*(-c*v + b*w - w*y + v*z)*sinT;
					movement[0] = movement[0]/l2 - x;
					
					movement[1] = b*(u2 + w2) + v*(-a*u - c*w + u*x + v*y + w*z)
					+ (-b*(u2 + w2) + v*(a*u + c*w - u*x - w*z) + (u2 + w2)*y)*cosT
					+ l*(c*u - a*w + w*x - u*z)*sinT;
					movement[1] = movement[1]/l2 - y;
					
					movement[2] = c*(u2 + v2) + w*(-a*u - b*v + u*x + v*y + w*z)
					+ (-c*(u2 + v2) + w*(a*u + b*v - u*x - v*y) + (u2 + v2)*z)*cosT
					+ l*(-b*u + a*v - v*x + u*y)*sinT;
					movement[2] = movement[2]/l2 - z;
					
					FFDBox->SetControlPoints(index, movement);
          
				}
	}
	
}

void CSurfaceMovement::SetFFDControl_Surface(CGeometry *geometry, CConfig *config, CFreeFormDefBox *FFDBox,
																			unsigned short iDV, bool ResetDef) {
	unsigned short iOrder, jOrder, kOrder;
	su2double movement[3] = {0.0,0.0,0.0}, x, y, z;
	unsigned short index[3];
	string design_FFDBox;
  
  /*--- Set control points to its original value (even if the
   design variable is not in this box) ---*/
  
  if (ResetDef == true) FFDBox->SetOriginalControlPoints();

	design_FFDBox = config->GetFFDTag(iDV);
	
	if (design_FFDBox.compare(FFDBox->GetTag()) == 0) {
    
		/*--- xyz-coordinates of a point on the line of rotation. ---*/
    
		su2double a = config->GetParamDV(iDV, 1);
		su2double b = config->GetParamDV(iDV, 2);
		su2double c = config->GetParamDV(iDV, 3);
		
		/*--- xyz-coordinate of the line's direction vector. ---*/
    
		su2double u = config->GetParamDV(iDV, 4)-config->GetParamDV(iDV, 1);
		su2double v = config->GetParamDV(iDV, 5)-config->GetParamDV(iDV, 2);
		su2double w = config->GetParamDV(iDV, 6)-config->GetParamDV(iDV, 3);
		
		/*--- The angle of rotation. ---*/
    
		su2double theta = -config->GetDV_Value(iDV)*PI_NUMBER/180.0;
		
		/*--- An intermediate value used in computations. ---*/
    
		su2double u2=u*u; su2double v2=v*v; su2double w2=w*w;
		su2double cosT = cos(theta); su2double sinT = sin(theta);
		su2double l2 = u2 + v2 + w2; su2double l = sqrt(l2);
		
		/*--- Change the value of the control point if move is true ---*/
    
		for (iOrder = 0; iOrder < FFDBox->GetlOrder()-2; iOrder++)
			for (jOrder = 2; jOrder < FFDBox->GetmOrder()-2; jOrder++)
				for (kOrder = 0; kOrder < FFDBox->GetnOrder(); kOrder++) {
					index[0] = iOrder; index[1] = jOrder; index[2] = kOrder;
					su2double *coord = FFDBox->GetCoordControlPoints(iOrder, jOrder, kOrder);
					x = coord[0]; y = coord[1]; z = coord[2];
					movement[0] = a*(v2 + w2) + u*(-b*v - c*w + u*x + v*y + w*z)
					+ (-a*(v2 + w2) + u*(b*v + c*w - v*y - w*z) + (v2 + w2)*x)*cosT
					+ l*(-c*v + b*w - w*y + v*z)*sinT;
					movement[0] = movement[0]/l2 - x;
					
					movement[1] = b*(u2 + w2) + v*(-a*u - c*w + u*x + v*y + w*z)
					+ (-b*(u2 + w2) + v*(a*u + c*w - u*x - w*z) + (u2 + w2)*y)*cosT
					+ l*(c*u - a*w + w*x - u*z)*sinT;
					movement[1] = movement[1]/l2 - y;
					
					movement[2] = c*(u2 + v2) + w*(-a*u - b*v + u*x + v*y + w*z)
					+ (-c*(u2 + v2) + w*(a*u + b*v - u*x - v*y) + (u2 + v2)*z)*cosT
					+ l*(-b*u + a*v - v*x + u*y)*sinT;
					movement[2] = movement[2]/l2 - z;
					
					FFDBox->SetControlPoints(index, movement);
          
				}
	}
	
}

void CSurfaceMovement::SetAngleOfAttack(CGeometry *boundary, CConfig *config, unsigned short iDV, bool ResetDef) {
  
  su2double Ampl = config->GetDV_Value(iDV);
  config->SetAoA_Offset(Ampl);
  
}

void CSurfaceMovement::SetHicksHenne(CGeometry *boundary, CConfig *config, unsigned short iDV, bool ResetDef) {
	unsigned long iVertex;
	unsigned short iMarker;
	su2double VarCoord[3] = {0.0,0.0,0.0}, VarCoord_[3] = {0.0,0.0,0.0}, *Coord_, *Normal_, ek, fk, BumpSize = 1.0,
  BumpLoc = 0.0, Coord[3] = {0.0,0.0,0.0}, Normal[3] = {0.0,0.0,0.0},
  xCoord, TPCoord[2] = {0.0, 0.0}, LPCoord[2] = {0.0, 0.0}, Distance, Chord, AoA, ValCos, ValSin;
  
	bool upper = true, double_surface = false;

	/*--- Reset airfoil deformation if first deformation or if it required by the solver ---*/
  
	if ((iDV == 0) || (ResetDef == true)) {
		for (iMarker = 0; iMarker < config->GetnMarker_All(); iMarker++)
			for (iVertex = 0; iVertex < boundary->nVertex[iMarker]; iVertex++) {
				VarCoord[0] = 0.0; VarCoord[1] = 0.0; VarCoord[2] = 0.0;
				boundary->vertex[iMarker][iVertex]->SetVarCoord(VarCoord);
			}
	}
  
  /*--- Compute the angle of attack to apply the deformation ---*/
  
	for (iMarker = 0; iMarker < config->GetnMarker_All(); iMarker++) {
    if (config->GetMarker_All_DV(iMarker) == YES) {
      Coord_ = boundary->vertex[iMarker][0]->GetCoord();
      TPCoord[0] = Coord_[0]; TPCoord[1] = Coord_[1];
      for (iVertex = 1; iVertex < boundary->nVertex[iMarker]; iVertex++) {
				Coord_ = boundary->vertex[iMarker][iVertex]->GetCoord();
        if (Coord_[0] > TPCoord[0]) { TPCoord[0] = Coord_[0]; TPCoord[1] = Coord_[1]; }
			}
		}
	}
  
#ifdef HAVE_MPI

	int iProcessor, nProcessor;
	su2double *Buffer_Send_Coord, *Buffer_Receive_Coord;

	MPI_Comm_size(MPI_COMM_WORLD, &nProcessor);
  
	Buffer_Receive_Coord = new su2double [nProcessor*2];
  Buffer_Send_Coord = new su2double [2];
  
  Buffer_Send_Coord[0] = TPCoord[0]; Buffer_Send_Coord[1] = TPCoord[1];

	SU2_MPI::Allgather(Buffer_Send_Coord, 2, MPI_DOUBLE, Buffer_Receive_Coord, 2, MPI_DOUBLE, MPI_COMM_WORLD);

  TPCoord[0] = Buffer_Receive_Coord[0]; TPCoord[1] = Buffer_Receive_Coord[1];
  for (iProcessor = 1; iProcessor < nProcessor; iProcessor++) {
    Coord[0] = Buffer_Receive_Coord[iProcessor*2 + 0];
    Coord[1] = Buffer_Receive_Coord[iProcessor*2 + 1];
    if (Coord[0] > TPCoord[0]) { TPCoord[0] = Coord[0]; TPCoord[1] = Coord[1]; }
  }
  
	delete[] Buffer_Send_Coord;   delete[] Buffer_Receive_Coord;
  
#endif


  Chord = 0.0;
	for (iMarker = 0; iMarker < config->GetnMarker_All(); iMarker++) {
    if (config->GetMarker_All_DV(iMarker) == YES) {
      for (iVertex = 0; iVertex < boundary->nVertex[iMarker]; iVertex++) {
        Coord_ = boundary->vertex[iMarker][iVertex]->GetCoord();
        Distance = sqrt(pow(Coord_[0] - TPCoord[0], 2.0) + pow(Coord_[1] - TPCoord[1], 2.0));
        if (Chord < Distance) { Chord = Distance; LPCoord[0] = Coord_[0]; LPCoord[1] = Coord_[1]; }
      }
    }
  }
  
#ifdef HAVE_MPI
 
	MPI_Comm_size(MPI_COMM_WORLD, &nProcessor);
  
	Buffer_Receive_Coord = new su2double [nProcessor*2];
  Buffer_Send_Coord = new su2double [2];
  
  Buffer_Send_Coord[0] = LPCoord[0]; Buffer_Send_Coord[1] = LPCoord[1];

	SU2_MPI::Allgather(Buffer_Send_Coord, 2, MPI_DOUBLE, Buffer_Receive_Coord, 2, MPI_DOUBLE, MPI_COMM_WORLD);
  
  Chord = 0.0;
  for (iProcessor = 0; iProcessor < nProcessor; iProcessor++) {
    Coord[0] = Buffer_Receive_Coord[iProcessor*2 + 0];
    Coord[1] = Buffer_Receive_Coord[iProcessor*2 + 1];
    Distance = sqrt(pow(Coord[0] - TPCoord[0], 2.0) + pow(Coord[1] - TPCoord[1], 2.0));
    if (Chord < Distance) { Chord = Distance; LPCoord[0] = Coord[0]; LPCoord[1] = Coord[1]; }
  }
  
	delete[] Buffer_Send_Coord;   delete[] Buffer_Receive_Coord;
  
#endif
  
  AoA = atan((LPCoord[1] - TPCoord[1]) / (TPCoord[0] - LPCoord[0]))*180/PI_NUMBER;
  
  /*--- WARNING: AoA currently overwritten to zero. ---*/
  AoA = 0.0;

	/*--- Perform multiple airfoil deformation ---*/
  
	su2double Ampl = config->GetDV_Value(iDV);
	su2double xk = config->GetParamDV(iDV, 1);
	const su2double t2 = 3.0;
  
	if (config->GetParamDV(iDV, 0) == NO) { upper = false; double_surface = true; }
	if (config->GetParamDV(iDV, 0) == YES) { upper = true; double_surface = true; }
  
	for (iMarker = 0; iMarker < config->GetnMarker_All(); iMarker++) {

		for (iVertex = 0; iVertex < boundary->nVertex[iMarker]; iVertex++) {
			VarCoord[0] = 0.0; VarCoord[1] = 0.0; VarCoord[2] = 0.0;
      
			if (config->GetMarker_All_DV(iMarker) == YES) {
        
				Coord_ = boundary->vertex[iMarker][iVertex]->GetCoord();
				Normal_ = boundary->vertex[iMarker][iVertex]->GetNormal();
        
        /*--- The Hicks Henne bump functions should be applied to a basic airfoil without AoA,
         and unitary chord, a tranformation is required ---*/
        
        ValCos = cos(AoA*PI_NUMBER/180.0);
        ValSin = sin(AoA*PI_NUMBER/180.0);
        
        Coord[0] = Coord_[0]*ValCos - Coord_[1]*ValSin;
        Coord[0] = max(0.0, Coord[0]); // Coord x should be always positive
        Coord[1] = Coord_[1]*ValCos + Coord_[0]*ValSin;
        
        Normal[0] = Normal_[0]*ValCos - Normal_[1]*ValSin;
        Normal[1] = Normal_[1]*ValCos + Normal_[0]*ValSin;

        /*--- Bump computation ---*/
        
				if (double_surface) {
          ek = log10(0.5)/log10(xk);
          if (Coord[0] > 10*EPS)
            fk = pow( sin( PI_NUMBER * pow(Coord[0], ek) ), t2);
          else
            fk = 0.0;

					/*--- Upper and lower surface ---*/
          
					if (( upper) && (Normal[1] > 0)) { VarCoord[1] =  Ampl*fk; }
					if ((!upper) && (Normal[1] < 0)) { VarCoord[1] = -Ampl*fk; }

				}
				else {
					xCoord = Coord[0] - BumpLoc;
          ek = log10(0.5)/log10((xk+EPS)/BumpSize);
          if (Coord[0] > 10*EPS)
            fk = pow( sin( PI_NUMBER * pow(xCoord/BumpSize, ek)), t2);
          else
            fk = 0.0;

					/*--- Only one surface ---*/
          
					if ((xCoord <= 0.0) || (xCoord >= BumpSize)) VarCoord[1] =  0.0;
          else VarCoord[1] =  Ampl*fk;

          
				}
			}
      
      /*--- Apply the transformation to the coordinate variation ---*/
      
      ValCos = cos(-AoA*PI_NUMBER/180.0);
      ValSin = sin(-AoA*PI_NUMBER/180.0);
      
      VarCoord_[0] = VarCoord[0]*ValCos - VarCoord[1]*ValSin;
      VarCoord_[1] = VarCoord[1]*ValCos + VarCoord[0]*ValSin;

			boundary->vertex[iMarker][iVertex]->AddVarCoord(VarCoord_);
      
		}
	}
  
}

void CSurfaceMovement::SetCST(CGeometry *boundary, CConfig *config, unsigned short iDV, bool ResetDef) {
	unsigned long iVertex;
	unsigned short iMarker;
	su2double VarCoord[3] = {0.0,0.0,0.0}, VarCoord_[3] = {0.0,0.0,0.0}, *Coord_, *Normal_, fk,
  	Coord[3] = {0.0,0.0,0.0}, Normal[3] = {0.0,0.0,0.0},
  	TPCoord[2] = {0.0, 0.0}, LPCoord[2] = {0.0, 0.0}, Distance, Chord, AoA, ValCos, ValSin;
  
	bool upper = true;

	/*--- Reset airfoil deformation if first deformation or if it required by the solver ---*/

	if ((iDV == 0) || (ResetDef == true)) {
		for (iMarker = 0; iMarker < config->GetnMarker_All(); iMarker++)
			for (iVertex = 0; iVertex < boundary->nVertex[iMarker]; iVertex++) {
				VarCoord[0] = 0.0; VarCoord[1] = 0.0; VarCoord[2] = 0.0;
				boundary->vertex[iMarker][iVertex]->SetVarCoord(VarCoord);
			}
	}
  
  	/*--- Compute the angle of attack to apply the deformation ---*/
  
	for (iMarker = 0; iMarker < config->GetnMarker_All(); iMarker++) {
    if (config->GetMarker_All_DV(iMarker) == YES) {
      Coord_ = boundary->vertex[iMarker][0]->GetCoord();
      TPCoord[0] = Coord_[0]; TPCoord[1] = Coord_[1];
      for (iVertex = 1; iVertex < boundary->nVertex[iMarker]; iVertex++) {
				Coord_ = boundary->vertex[iMarker][iVertex]->GetCoord();
        if (Coord_[0] > TPCoord[0]) { TPCoord[0] = Coord_[0]; TPCoord[1] = Coord_[1]; }
			}
		}
	}
  
#ifdef HAVE_MPI

	int iProcessor, nProcessor;
	su2double *Buffer_Send_Coord, *Buffer_Receive_Coord;

	MPI_Comm_size(MPI_COMM_WORLD, &nProcessor);
  
	Buffer_Receive_Coord = new su2double [nProcessor*2];
  Buffer_Send_Coord = new su2double [2];
  
  Buffer_Send_Coord[0] = TPCoord[0]; Buffer_Send_Coord[1] = TPCoord[1];

	SU2_MPI::Allgather(Buffer_Send_Coord, 2, MPI_DOUBLE, Buffer_Receive_Coord, 2, MPI_DOUBLE, MPI_COMM_WORLD);

  TPCoord[0] = Buffer_Receive_Coord[0]; TPCoord[1] = Buffer_Receive_Coord[1];
  for (iProcessor = 1; iProcessor < nProcessor; iProcessor++) {
    Coord[0] = Buffer_Receive_Coord[iProcessor*2 + 0];
    Coord[1] = Buffer_Receive_Coord[iProcessor*2 + 1];
    if (Coord[0] > TPCoord[0]) { TPCoord[0] = Coord[0]; TPCoord[1] = Coord[1]; }
  }
  
	delete[] Buffer_Send_Coord;   delete[] Buffer_Receive_Coord;
  
#endif


  Chord = 0.0;
	for (iMarker = 0; iMarker < config->GetnMarker_All(); iMarker++) {
    if (config->GetMarker_All_DV(iMarker) == YES) {
      for (iVertex = 0; iVertex < boundary->nVertex[iMarker]; iVertex++) {
        Coord_ = boundary->vertex[iMarker][iVertex]->GetCoord();
        Distance = sqrt(pow(Coord_[0] - TPCoord[0], 2.0) + pow(Coord_[1] - TPCoord[1], 2.0));
        if (Chord < Distance) { Chord = Distance; LPCoord[0] = Coord_[0]; LPCoord[1] = Coord_[1]; }
      }
    }
  }
  
#ifdef HAVE_MPI
 
	MPI_Comm_size(MPI_COMM_WORLD, &nProcessor);
  
	Buffer_Receive_Coord = new su2double [nProcessor*2];
  Buffer_Send_Coord = new su2double [2];
  
  Buffer_Send_Coord[0] = LPCoord[0]; Buffer_Send_Coord[1] = LPCoord[1];

	SU2_MPI::Allgather(Buffer_Send_Coord, 2, MPI_DOUBLE, Buffer_Receive_Coord, 2, MPI_DOUBLE, MPI_COMM_WORLD);
  
  Chord = 0.0;
  for (iProcessor = 0; iProcessor < nProcessor; iProcessor++) {
    Coord[0] = Buffer_Receive_Coord[iProcessor*2 + 0];
    Coord[1] = Buffer_Receive_Coord[iProcessor*2 + 1];
    Distance = sqrt(pow(Coord[0] - TPCoord[0], 2.0) + pow(Coord[1] - TPCoord[1], 2.0));
    if (Chord < Distance) { Chord = Distance; LPCoord[0] = Coord[0]; LPCoord[1] = Coord[1]; }
  }
  
	delete[] Buffer_Send_Coord;   delete[] Buffer_Receive_Coord;
  
#endif
  
  AoA = atan((LPCoord[1] - TPCoord[1]) / (TPCoord[0] - LPCoord[0]))*180/PI_NUMBER;
  
  /*--- WARNING: AoA currently overwritten to zero. ---*/
  AoA = 0.0;

	/*--- Perform multiple airfoil deformation ---*/
  	
	su2double Ampl = config->GetDV_Value(iDV);
	su2double KulfanNum = config->GetParamDV(iDV, 1) - 1.0;
	su2double maxKulfanNum = config->GetParamDV(iDV, 2) - 1.0;
	if (KulfanNum < 0){
		std::cout << "Warning: Kulfan number should be greater than 1." << std::endl;
	}
	if (KulfanNum > maxKulfanNum){
		std::cout << "Warning: Kulfan number should be less than provided maximum." << std::endl;
	}

	if (config->GetParamDV(iDV, 0) == NO) { upper = false;}
	if (config->GetParamDV(iDV, 0) == YES) { upper = true;}
  
	for (iMarker = 0; iMarker < config->GetnMarker_All(); iMarker++) {

		for (iVertex = 0; iVertex < boundary->nVertex[iMarker]; iVertex++) {
			VarCoord[0] = 0.0; VarCoord[1] = 0.0; VarCoord[2] = 0.0;
      
			if (config->GetMarker_All_DV(iMarker) == YES) {
        
				Coord_ = boundary->vertex[iMarker][iVertex]->GetCoord();
				Normal_ = boundary->vertex[iMarker][iVertex]->GetNormal();
        
        /*--- The CST functions should be applied to a basic airfoil without AoA,
         and unitary chord, a tranformation is required ---*/

        ValCos = cos(AoA*PI_NUMBER/180.0);
        ValSin = sin(AoA*PI_NUMBER/180.0);
        
        Coord[0] = Coord_[0]*ValCos - Coord_[1]*ValSin;
        Coord[0] = max(0.0, Coord[0]); // Coord x should be always positive
        Coord[1] = Coord_[1]*ValCos + Coord_[0]*ValSin;
        
        Normal[0] = Normal_[0]*ValCos - Normal_[1]*ValSin;
        Normal[1] = Normal_[1]*ValCos + Normal_[0]*ValSin;
	
        /*--- CST computation ---*/
        su2double fact_n = 1;
	su2double fact_cst = 1;
        su2double fact_cst_n = 1;
	
	for (int i = 1; i <= maxKulfanNum; i++){
		fact_n = fact_n * i;
	}
	for (int i = 1; i <= KulfanNum; i++){
		fact_cst = fact_cst * i;
	}
	for (int i = 1; i <= maxKulfanNum - KulfanNum; i++){
		fact_cst_n = fact_cst_n * i;
	} 
	
	// CST method only for 2D NACA type airfoils  
	su2double N1, N2;       
	N1 = 0.5;
	N2 = 1.0;
 
	/*--- Upper and lower surface change in coordinates based on CST equations by Kulfan et. al (www.brendakulfan.com/docs/CST3.pdf)  ---*/
        fk = pow(Coord[0],N1)*pow((1-Coord[0]), N2) * fact_n/(fact_cst*(fact_cst_n)) * pow(Coord[0], KulfanNum) * pow((1-Coord[0]), (maxKulfanNum-(KulfanNum)));

	if (( upper) && (Normal[1] > 0)) { VarCoord[1] =  Ampl*fk; }

        if ((!upper) && (Normal[1] < 0)) { VarCoord[1] =  Ampl*fk; }

	
	}
      
      /*--- Apply the transformation to the coordinate variation ---*/

      ValCos = cos(-AoA*PI_NUMBER/180.0);
      ValSin = sin(-AoA*PI_NUMBER/180.0);

      VarCoord_[0] = VarCoord[0]*ValCos - VarCoord[1]*ValSin;
      VarCoord_[1] = VarCoord[1]*ValCos + VarCoord[0]*ValSin;

      			boundary->vertex[iMarker][iVertex]->AddVarCoord(VarCoord_);
		}
	}
}

void CSurfaceMovement::SetRotation(CGeometry *boundary, CConfig *config, unsigned short iDV, bool ResetDef) {
	unsigned long iVertex;
	unsigned short iMarker;
  su2double VarCoord[3] = {0.0,0.0,0.0}, *Coord;
	su2double movement[3] = {0.0,0.0,0.0}, x, y, z;
  
  /*--- Reset airfoil deformation if first deformation or if it required by the solver ---*/
  
	if ((iDV == 0) || (ResetDef == true)) {
		for (iMarker = 0; iMarker < config->GetnMarker_All(); iMarker++)
			for (iVertex = 0; iVertex < boundary->nVertex[iMarker]; iVertex++) {
				VarCoord[0] = 0.0; VarCoord[1] = 0.0; VarCoord[2] = 0.0;
				boundary->vertex[iMarker][iVertex]->SetVarCoord(VarCoord);
			}
	}
  
	/*--- xyz-coordinates of a point on the line of rotation. */
  
	su2double a = config->GetParamDV(iDV, 0);
	su2double b = config->GetParamDV(iDV, 1);
	su2double c = 0.0;
	if (boundary->GetnDim() == 3) c = config->GetParamDV(0,2);
	
	/*--- xyz-coordinate of the line's direction vector. ---*/
  
	su2double u = config->GetParamDV(iDV, 3)-config->GetParamDV(iDV, 0);
	su2double v = config->GetParamDV(iDV, 4)-config->GetParamDV(iDV, 1);
	su2double w = 1.0;
	if (boundary->GetnDim() == 3) w = config->GetParamDV(iDV, 5)-config->GetParamDV(iDV, 2);
	
	/*--- The angle of rotation. ---*/
  
	su2double theta = config->GetDV_Value(iDV)*PI_NUMBER/180.0;
	
	/*--- An intermediate value used in computations. ---*/
  
	su2double u2=u*u; su2double v2=v*v; su2double w2=w*w;
	su2double cosT = cos(theta); su2double sinT = sin(theta);
	su2double l2 = u2 + v2 + w2; su2double l = sqrt(l2);
  
	for (iMarker = 0; iMarker < config->GetnMarker_All(); iMarker++)
		for (iVertex = 0; iVertex < boundary->nVertex[iMarker]; iVertex++) {
			VarCoord[0] = 0.0; VarCoord[1] = 0.0; VarCoord[2] = 0.0;
			if (config->GetMarker_All_DV(iMarker) == YES) {
				Coord = boundary->vertex[iMarker][iVertex]->GetCoord();
				x = Coord[0]; y = Coord[1]; z = Coord[2];
				
				movement[0] = a*(v2 + w2) + u*(-b*v - c*w + u*x + v*y + w*z)
				+ (-a*(v2 + w2) + u*(b*v + c*w - v*y - w*z) + (v2 + w2)*x)*cosT
				+ l*(-c*v + b*w - w*y + v*z)*sinT;
				movement[0] = movement[0]/l2 - x;
				
				movement[1] = b*(u2 + w2) + v*(-a*u - c*w + u*x + v*y + w*z)
				+ (-b*(u2 + w2) + v*(a*u + c*w - u*x - w*z) + (u2 + w2)*y)*cosT
				+ l*(c*u - a*w + w*x - u*z)*sinT;
				movement[1] = movement[1]/l2 - y;
				
				movement[2] = c*(u2 + v2) + w*(-a*u - b*v + u*x + v*y + w*z)
				+ (-c*(u2 + v2) + w*(a*u + b*v - u*x - v*y) + (u2 + v2)*z)*cosT
				+ l*(-b*u + a*v - v*x + u*y)*sinT;
				if (boundary->GetnDim() == 3) movement[2] = movement[2]/l2 - z;
				else movement[2] = 0.0;
				
				VarCoord[0] = movement[0];
				VarCoord[1] = movement[1];
				if (boundary->GetnDim() == 3) VarCoord[2] = movement[2];
				
			}
			boundary->vertex[iMarker][iVertex]->AddVarCoord(VarCoord);
		}
}

void CSurfaceMovement::SetTranslation(CGeometry *boundary, CConfig *config, unsigned short iDV, bool ResetDef) {
  unsigned long iVertex;
  unsigned short iMarker;
  su2double VarCoord[3] = {0.0,0.0,0.0};
  su2double Ampl = config->GetDV_Value(iDV);
  
  /*--- Reset airfoil deformation if first deformation or if it required by the solver ---*/
  
  if ((iDV == 0) || (ResetDef == true)) {
    for (iMarker = 0; iMarker < config->GetnMarker_All(); iMarker++)
      for (iVertex = 0; iVertex < boundary->nVertex[iMarker]; iVertex++) {
        VarCoord[0] = 0.0; VarCoord[1] = 0.0; VarCoord[2] = 0.0;
        boundary->vertex[iMarker][iVertex]->SetVarCoord(VarCoord);
      }
  }
  
  su2double xDispl = config->GetParamDV(iDV, 0);
  su2double yDispl = config->GetParamDV(iDV, 1);
  su2double zDispl = 0;
  if (boundary->GetnDim() == 3) zDispl = config->GetParamDV(iDV, 2);
  
  for (iMarker = 0; iMarker < config->GetnMarker_All(); iMarker++)
    for (iVertex = 0; iVertex < boundary->nVertex[iMarker]; iVertex++) {
      VarCoord[0] = 0.0; VarCoord[1] = 0.0; VarCoord[2] = 0.0;
      if (config->GetMarker_All_DV(iMarker) == YES) {
        VarCoord[0] = Ampl*xDispl;
        VarCoord[1] = Ampl*yDispl;
        if (boundary->GetnDim() == 3) VarCoord[2] = Ampl*zDispl;
      }
      boundary->vertex[iMarker][iVertex]->AddVarCoord(VarCoord);
    }
  
}

void CSurfaceMovement::SetScale(CGeometry *boundary, CConfig *config, unsigned short iDV, bool ResetDef) {
	unsigned long iVertex;
  unsigned short iMarker;
	su2double VarCoord[3] = {0.0,0.0,0.0}, x, y, z, *Coord;
	su2double Ampl = config->GetDV_Value(iDV);
	
  /*--- Reset airfoil deformation if first deformation or if it required by the solver ---*/
  
	if ((iDV == 0) || (ResetDef == true)) {
		for (iMarker = 0; iMarker < config->GetnMarker_All(); iMarker++)
			for (iVertex = 0; iVertex < boundary->nVertex[iMarker]; iVertex++) {
				VarCoord[0] = 0.0; VarCoord[1] = 0.0; VarCoord[2] = 0.0;
				boundary->vertex[iMarker][iVertex]->SetVarCoord(VarCoord);
			}
	}
	
	for (iMarker = 0; iMarker < config->GetnMarker_All(); iMarker++)
		for (iVertex = 0; iVertex < boundary->nVertex[iMarker]; iVertex++) {
			VarCoord[0] = 0.0; VarCoord[1] = 0.0; VarCoord[2] = 0.0;
			if (config->GetMarker_All_DV(iMarker) == YES) {
        Coord = boundary->vertex[iMarker][iVertex]->GetCoord();
        x = Coord[0]; y = Coord[1]; z = Coord[2];
				VarCoord[0] = (Ampl-1.0)*x;
				VarCoord[1] = (Ampl-1.0)*y;
				if (boundary->GetnDim() == 3) VarCoord[2] = (Ampl-1.0)*z;
			}
			boundary->vertex[iMarker][iVertex]->AddVarCoord(VarCoord);
		}
  
}

void CSurfaceMovement::Moving_Walls(CGeometry *geometry, CConfig *config,
                                    unsigned short iZone, unsigned long iter) {
  
  int rank = MASTER_NODE;
#ifdef HAVE_MPI
	MPI_Comm_rank(MPI_COMM_WORLD, &rank);
#endif
  
  /*--- Local variables ---*/
  unsigned short iMarker, jMarker, iDim, nDim = geometry->GetnDim();
  unsigned long iPoint, iVertex;
  su2double xDot[3] = {0.0,0.0,0.0}, *Coord, Center[3] = {0.0,0.0,0.0}, Omega[3] = {0.0,0.0,0.0}, r[3] = {0.0,0.0,0.0}, GridVel[3] = {0.0,0.0,0.0};
	su2double L_Ref     = config->GetLength_Ref();
  su2double Omega_Ref = config->GetOmega_Ref();
  su2double Vel_Ref   = config->GetVelocity_Ref();
	string Marker_Tag;
  
  /*--- Store grid velocity for each node on the moving surface(s).
   Sum and store the x, y, & z velocities due to translation and rotation. ---*/
  
  for (iMarker = 0; iMarker < config->GetnMarker_All(); iMarker++) {
    if (config->GetMarker_All_Moving(iMarker) == YES) {
      
      /*--- Identify iMarker from the list of those under MARKER_MOVING ---*/
      
      Marker_Tag = config->GetMarker_All_TagBound(iMarker);
      jMarker    = config->GetMarker_Moving(Marker_Tag);
      
      /*--- Get prescribed wall speed from config for this marker ---*/
      
      Center[0] = config->GetMotion_Origin_X(jMarker);
      Center[1] = config->GetMotion_Origin_Y(jMarker);
      Center[2] = config->GetMotion_Origin_Z(jMarker);
      Omega[0]  = config->GetRotation_Rate_X(jMarker)/Omega_Ref;
      Omega[1]  = config->GetRotation_Rate_Y(jMarker)/Omega_Ref;
      Omega[2]  = config->GetRotation_Rate_Z(jMarker)/Omega_Ref;
      xDot[0]   = config->GetTranslation_Rate_X(jMarker)/Vel_Ref;
      xDot[1]   = config->GetTranslation_Rate_Y(jMarker)/Vel_Ref;
      xDot[2]   = config->GetTranslation_Rate_Z(jMarker)/Vel_Ref;
      
      if (rank == MASTER_NODE && iter == 0) {
        cout << " Storing grid velocity for marker: ";
        cout << Marker_Tag << "." << endl;
        cout << " Translational velocity: (" << xDot[0] << ", " << xDot[1];
        cout << ", " << xDot[2] << ") m/s." << endl;
        cout << " Angular velocity: (" << Omega[0] << ", " << Omega[1];
        cout << ", " << Omega[2] << ") rad/s about origin: (" << Center[0];
        cout << ", " << Center[1] << ", " << Center[2] << ")." << endl;
      }
      
      for (iVertex = 0; iVertex < geometry->nVertex[iMarker]; iVertex++) {
        
        /*--- Get the index and coordinates of the current point ---*/
        
        iPoint = geometry->vertex[iMarker][iVertex]->GetNode();
        Coord  = geometry->node[iPoint]->GetCoord();
        
        /*--- Calculate non-dim. position from rotation center ---*/
        for (iDim = 0; iDim < nDim; iDim++)
          r[iDim] = (Coord[iDim]-Center[iDim])/L_Ref;
        if (nDim == 2) r[nDim] = 0.0;
        
        /*--- Cross Product of angular velocity and distance from center to
         get the rotational velocity. Note that we are adding on the velocity
         due to pure translation as well. ---*/
        
        GridVel[0] = xDot[0] + Omega[1]*r[2] - Omega[2]*r[1];
        GridVel[1] = xDot[1] + Omega[2]*r[0] - Omega[0]*r[2];
        GridVel[2] = xDot[2] + Omega[0]*r[1] - Omega[1]*r[0];
        
        /*--- Store the moving wall velocity for this node ---*/
        
        for (iDim = 0; iDim < nDim; iDim++)
          geometry->node[iPoint]->SetGridVel(iDim, GridVel[iDim]);
  
      }
		}
	}
}

void CSurfaceMovement::Surface_Translating(CGeometry *geometry, CConfig *config,
                                        unsigned long iter, unsigned short iZone) {
  
	su2double deltaT, time_new, time_old;
  su2double Center[3] = {0.0,0.0,0.0}, VarCoord[3] = {0.0,0.0,0.0};
  su2double xDot[3] = {0.0,0.0,0.0};
  unsigned short iMarker, jMarker, Moving;
  unsigned long iVertex;
  string Marker_Tag, Moving_Tag;
  int rank;
  
#ifdef HAVE_MPI
	MPI_Comm_rank(MPI_COMM_WORLD, &rank);
#else
	rank = MASTER_NODE;
#endif
	
  /*--- Initialize the delta variation in coordinates ---*/
  VarCoord[0] = 0.0; VarCoord[1] = 0.0; VarCoord[2] = 0.0;
  
  /*--- Retrieve values from the config file ---*/
  
  deltaT = config->GetDelta_UnstTimeND();
  
  /*--- Compute delta time based on physical time step ---*/
  time_new = static_cast<su2double>(iter)*deltaT;
  if (iter == 0) {
    time_old = time_new;
  } else {
    time_old = static_cast<su2double>(iter-1)*deltaT;
  }
  
	/*--- Store displacement of each node on the translating surface ---*/
    /*--- Loop over markers and find the particular marker(s) (surface) to translate ---*/
  
	for (iMarker = 0; iMarker < config->GetnMarker_All(); iMarker++) {
    Moving = config->GetMarker_All_Moving(iMarker);
    if (Moving == YES) {
      for (jMarker = 0; jMarker<config->GetnMarker_Moving(); jMarker++) {
        
        Moving_Tag = config->GetMarker_Moving_TagBound(jMarker);
        Marker_Tag = config->GetMarker_All_TagBound(iMarker);
        
        if (Marker_Tag == Moving_Tag) {

          /*--- Translation velocity from config. ---*/
          
          xDot[0]   = config->GetTranslation_Rate_X(jMarker);
          xDot[1]   = config->GetTranslation_Rate_Y(jMarker);
          xDot[2]   = config->GetTranslation_Rate_Z(jMarker);
          
          /*--- Print some information to the console. Be verbose at the first
           iteration only (mostly for debugging purposes). ---*/
          // Note that the MASTER_NODE might not contain all the markers being moved.
          
          if (rank == MASTER_NODE) {
            cout << " Storing translating displacement for marker: ";
            cout << Marker_Tag << "." << endl;
            if (iter == 0) {
              cout << " Translational velocity: (" << xDot[0] << ", " << xDot[1];
              cout << ", " << xDot[2] << ") m/s." << endl;
            }
          }
          
          /*--- Compute delta change in the position in the x, y, & z directions. ---*/
          
          VarCoord[0] = xDot[0]*(time_new-time_old);
          VarCoord[1] = xDot[1]*(time_new-time_old);
          VarCoord[2] = xDot[2]*(time_new-time_old);
          
          for (iVertex = 0; iVertex < geometry->nVertex[iMarker]; iVertex++) {
            
            /*--- Set node displacement for volume deformation ---*/
            geometry->vertex[iMarker][iVertex]->SetVarCoord(VarCoord);
            
          }
        }
      }
    }
  }
  
  /*--- When updating the origins it is assumed that all markers have the
        same translational velocity, because we use the last VarCoord set ---*/
  
  /*--- Set the mesh motion center to the new location after
   incrementing the position with the translation. This new
   location will be used for subsequent mesh motion for the given marker.---*/
  
  for (jMarker=0; jMarker<config->GetnMarker_Moving(); jMarker++) {
    
    /*-- Check if we want to update the motion origin for the given marker ---*/
    
    if (config->GetMoveMotion_Origin(jMarker) == YES) {
      Center[0] = config->GetMotion_Origin_X(jMarker) + VarCoord[0];
      Center[1] = config->GetMotion_Origin_Y(jMarker) + VarCoord[1];
      Center[2] = config->GetMotion_Origin_Z(jMarker) + VarCoord[2];
      config->SetMotion_Origin_X(jMarker, Center[0]);
      config->SetMotion_Origin_Y(jMarker, Center[1]);
      config->SetMotion_Origin_Z(jMarker, Center[2]);
    }
  }
  
  /*--- Set the moment computation center to the new location after
   incrementing the position with the translation. ---*/
  
  for (jMarker=0; jMarker<config->GetnMarker_Monitoring(); jMarker++) {
    Center[0] = config->GetRefOriginMoment_X(jMarker) + VarCoord[0];
    Center[1] = config->GetRefOriginMoment_Y(jMarker) + VarCoord[1];
    Center[2] = config->GetRefOriginMoment_Z(jMarker) + VarCoord[2];
    config->SetRefOriginMoment_X(jMarker, Center[0]);
    config->SetRefOriginMoment_Y(jMarker, Center[1]);
    config->SetRefOriginMoment_Z(jMarker, Center[2]);
  }
}

void CSurfaceMovement::Surface_Plunging(CGeometry *geometry, CConfig *config,
                                           unsigned long iter, unsigned short iZone) {
  
	su2double deltaT, time_new, time_old, Lref;
  su2double Center[3], VarCoord[3], Omega[3], Ampl[3];
  su2double DEG2RAD = PI_NUMBER/180.0;
  unsigned short iMarker, jMarker, Moving;
  unsigned long iVertex;
  string Marker_Tag, Moving_Tag;
  int rank;
  
#ifdef HAVE_MPI
	MPI_Comm_rank(MPI_COMM_WORLD, &rank);
#else
	rank = MASTER_NODE;
#endif
	
  /*--- Initialize the delta variation in coordinates ---*/
  VarCoord[0] = 0.0; VarCoord[1] = 0.0; VarCoord[2] = 0.0;
  
  /*--- Retrieve values from the config file ---*/
  
  deltaT = config->GetDelta_UnstTimeND();
  Lref   = config->GetLength_Ref();
  
  /*--- Compute delta time based on physical time step ---*/
  time_new = static_cast<su2double>(iter)*deltaT;
  if (iter == 0) {
    time_old = time_new;
  } else {
    time_old = static_cast<su2double>(iter-1)*deltaT;
  }
  
	/*--- Store displacement of each node on the plunging surface ---*/
    /*--- Loop over markers and find the particular marker(s) (surface) to plunge ---*/
  
	for (iMarker = 0; iMarker < config->GetnMarker_All(); iMarker++) {
    Moving = config->GetMarker_All_Moving(iMarker);
    if (Moving == YES) {
      for (jMarker = 0; jMarker<config->GetnMarker_Moving(); jMarker++) {
        
        Moving_Tag = config->GetMarker_Moving_TagBound(jMarker);
        Marker_Tag = config->GetMarker_All_TagBound(iMarker);
        
        if (Marker_Tag == Moving_Tag) {
          
          /*--- Plunging frequency and amplitude from config. ---*/
          
          Omega[0]  = config->GetPlunging_Omega_X(jMarker)/config->GetOmega_Ref();
          Omega[1]  = config->GetPlunging_Omega_Y(jMarker)/config->GetOmega_Ref();
          Omega[2]  = config->GetPlunging_Omega_Z(jMarker)/config->GetOmega_Ref();
          Ampl[0]   = config->GetPlunging_Ampl_X(jMarker)/Lref;
          Ampl[1]   = config->GetPlunging_Ampl_Y(jMarker)/Lref;
          Ampl[2]   = config->GetPlunging_Ampl_Z(jMarker)/Lref;
          
          /*--- Print some information to the console. Be verbose at the first
           iteration only (mostly for debugging purposes). ---*/
          // Note that the MASTER_NODE might not contain all the markers being moved.

          if (rank == MASTER_NODE) {
            cout << " Storing plunging displacement for marker: ";
            cout << Marker_Tag << "." << endl;
            if (iter == 0) {
              cout << " Plunging frequency: (" << Omega[0] << ", " << Omega[1];
              cout << ", " << Omega[2] << ") rad/s." << endl;
              cout << " Plunging amplitude: (" << Ampl[0]/DEG2RAD;
              cout << ", " << Ampl[1]/DEG2RAD << ", " << Ampl[2]/DEG2RAD;
              cout << ") degrees."<< endl;
            }
          }
          
          /*--- Compute delta change in the position in the x, y, & z directions. ---*/
          
          VarCoord[0] = -Ampl[0]*(sin(Omega[0]*time_new) - sin(Omega[0]*time_old));
          VarCoord[1] = -Ampl[1]*(sin(Omega[1]*time_new) - sin(Omega[1]*time_old));
          VarCoord[2] = -Ampl[2]*(sin(Omega[2]*time_new) - sin(Omega[2]*time_old));
          
          for (iVertex = 0; iVertex < geometry->nVertex[iMarker]; iVertex++) {
            
            /*--- Set node displacement for volume deformation ---*/
            geometry->vertex[iMarker][iVertex]->SetVarCoord(VarCoord);
            
          }
        }
      }
    }
  }
  
  /*--- When updating the origins it is assumed that all markers have the
   same plunging movement, because we use the last VarCoord set ---*/
  
  /*--- Set the mesh motion center to the new location after
   incrementing the position with the translation. This new
   location will be used for subsequent mesh motion for the given marker.---*/
  
  for (jMarker=0; jMarker<config->GetnMarker_Moving(); jMarker++) {
    
    /*-- Check if we want to update the motion origin for the given marker ---*/
    
    if (config->GetMoveMotion_Origin(jMarker) == YES) {
      Center[0] = config->GetMotion_Origin_X(jMarker) + VarCoord[0];
      Center[1] = config->GetMotion_Origin_Y(jMarker) + VarCoord[1];
      Center[2] = config->GetMotion_Origin_Z(jMarker) + VarCoord[2];
      config->SetMotion_Origin_X(jMarker, Center[0]);
      config->SetMotion_Origin_Y(jMarker, Center[1]);
      config->SetMotion_Origin_Z(jMarker, Center[2]);
    }
  }
  
  /*--- Set the moment computation center to the new location after
   incrementing the position with the plunging. ---*/
  
  for (jMarker=0; jMarker<config->GetnMarker_Monitoring(); jMarker++) {
    Center[0] = config->GetRefOriginMoment_X(jMarker) + VarCoord[0];
    Center[1] = config->GetRefOriginMoment_Y(jMarker) + VarCoord[1];
    Center[2] = config->GetRefOriginMoment_Z(jMarker) + VarCoord[2];
    config->SetRefOriginMoment_X(jMarker, Center[0]);
    config->SetRefOriginMoment_Y(jMarker, Center[1]);
    config->SetRefOriginMoment_Z(jMarker, Center[2]);
  }
}

void CSurfaceMovement::Surface_Pitching(CGeometry *geometry, CConfig *config,
                                        unsigned long iter, unsigned short iZone) {
	
	su2double deltaT, time_new, time_old, Lref, *Coord;
  su2double Center[3], VarCoord[3], Omega[3], Ampl[3], Phase[3];
  su2double rotCoord[3], r[3] = {0.0,0.0,0.0};
  su2double rotMatrix[3][3] = {{0.0,0.0,0.0}, {0.0,0.0,0.0}, {0.0,0.0,0.0}};
  su2double dtheta, dphi, dpsi, cosTheta, sinTheta;
  su2double cosPhi, sinPhi, cosPsi, sinPsi;
  su2double DEG2RAD = PI_NUMBER/180.0;
  unsigned short iMarker, jMarker, Moving, iDim, nDim = geometry->GetnDim();
  unsigned long iPoint, iVertex;
  string Marker_Tag, Moving_Tag;
  int rank;
  
#ifdef HAVE_MPI
	MPI_Comm_rank(MPI_COMM_WORLD, &rank);
#else
	rank = MASTER_NODE;
#endif
  
  /*--- Initialize the delta variation in coordinates ---*/
  VarCoord[0] = 0.0; VarCoord[1] = 0.0; VarCoord[2] = 0.0;
  
  /*--- Retrieve values from the config file ---*/
  
  deltaT = config->GetDelta_UnstTimeND();
  Lref   = config->GetLength_Ref();
  
  /*--- Compute delta time based on physical time step ---*/
  time_new = static_cast<su2double>(iter)*deltaT;
  if (iter == 0) {
    time_old = time_new;
  } else {
    time_old = static_cast<su2double>(iter-1)*deltaT;
  }

	/*--- Store displacement of each node on the pitching surface ---*/
    /*--- Loop over markers and find the particular marker(s) (surface) to pitch ---*/

	for (iMarker = 0; iMarker < config->GetnMarker_All(); iMarker++) {
    Moving = config->GetMarker_All_Moving(iMarker);
    if (Moving == YES) {
      for (jMarker = 0; jMarker<config->GetnMarker_Moving(); jMarker++) {
        
        Moving_Tag = config->GetMarker_Moving_TagBound(jMarker);
        Marker_Tag = config->GetMarker_All_TagBound(iMarker);
        
        if (Marker_Tag == Moving_Tag) {
          
          /*--- Pitching origin, frequency, and amplitude from config. ---*/
          
          Center[0] = config->GetMotion_Origin_X(jMarker);
          Center[1] = config->GetMotion_Origin_Y(jMarker);
          Center[2] = config->GetMotion_Origin_Z(jMarker);
          Omega[0]  = config->GetPitching_Omega_X(jMarker)/config->GetOmega_Ref();
          Omega[1]  = config->GetPitching_Omega_Y(jMarker)/config->GetOmega_Ref();
          Omega[2]  = config->GetPitching_Omega_Z(jMarker)/config->GetOmega_Ref();
          Ampl[0]   = config->GetPitching_Ampl_X(jMarker)*DEG2RAD;
          Ampl[1]   = config->GetPitching_Ampl_Y(jMarker)*DEG2RAD;
          Ampl[2]   = config->GetPitching_Ampl_Z(jMarker)*DEG2RAD;
          Phase[0]  = config->GetPitching_Phase_X(jMarker)*DEG2RAD;
          Phase[1]  = config->GetPitching_Phase_Y(jMarker)*DEG2RAD;
          Phase[2]  = config->GetPitching_Phase_Z(jMarker)*DEG2RAD;
          
          /*--- Print some information to the console. Be verbose at the first
           iteration only (mostly for debugging purposes). ---*/
          // Note that the MASTER_NODE might not contain all the markers being moved.

          if (rank == MASTER_NODE) {
            cout << " Storing pitching displacement for marker: ";
            cout << Marker_Tag << "." << endl;
            if (iter == 0) {
              cout << " Pitching frequency: (" << Omega[0] << ", " << Omega[1];
              cout << ", " << Omega[2] << ") rad/s about origin: (" << Center[0];
              cout << ", " << Center[1] << ", " << Center[2] << ")." << endl;
              cout << " Pitching amplitude about origin: (" << Ampl[0]/DEG2RAD;
              cout << ", " << Ampl[1]/DEG2RAD << ", " << Ampl[2]/DEG2RAD;
              cout << ") degrees."<< endl;
              cout << " Pitching phase lag about origin: (" << Phase[0]/DEG2RAD;
              cout << ", " << Phase[1]/DEG2RAD <<", "<< Phase[2]/DEG2RAD;
              cout << ") degrees."<< endl;
            }
          }
          
          /*--- Compute delta change in the angle about the x, y, & z axes. ---*/
          
          dtheta = -Ampl[0]*(sin(Omega[0]*time_new + Phase[0])
                             - sin(Omega[0]*time_old + Phase[0]));
          dphi   = -Ampl[1]*(sin(Omega[1]*time_new + Phase[1])
                             - sin(Omega[1]*time_old + Phase[1]));
          dpsi   = -Ampl[2]*(sin(Omega[2]*time_new + Phase[2])
                             - sin(Omega[2]*time_old + Phase[2]));
          
          /*--- Store angles separately for clarity. Compute sines/cosines. ---*/
          
          cosTheta = cos(dtheta);  cosPhi = cos(dphi);  cosPsi = cos(dpsi);
          sinTheta = sin(dtheta);  sinPhi = sin(dphi);  sinPsi = sin(dpsi);
          
          /*--- Compute the rotation matrix. Note that the implicit
           ordering is rotation about the x-axis, y-axis, then z-axis. ---*/
          
          rotMatrix[0][0] = cosPhi*cosPsi;
          rotMatrix[1][0] = cosPhi*sinPsi;
          rotMatrix[2][0] = -sinPhi;
          
          rotMatrix[0][1] = sinTheta*sinPhi*cosPsi - cosTheta*sinPsi;
          rotMatrix[1][1] = sinTheta*sinPhi*sinPsi + cosTheta*cosPsi;
          rotMatrix[2][1] = sinTheta*cosPhi;
          
          rotMatrix[0][2] = cosTheta*sinPhi*cosPsi + sinTheta*sinPsi;
          rotMatrix[1][2] = cosTheta*sinPhi*sinPsi - sinTheta*cosPsi;
          rotMatrix[2][2] = cosTheta*cosPhi;
          
          for (iVertex = 0; iVertex < geometry->nVertex[iMarker]; iVertex++) {
            
            /*--- Index and coordinates of the current point ---*/
            
            iPoint = geometry->vertex[iMarker][iVertex]->GetNode();
            Coord  = geometry->node[iPoint]->GetCoord();
            
            /*--- Calculate non-dim. position from rotation center ---*/
            
            for (iDim = 0; iDim < nDim; iDim++)
              r[iDim] = (Coord[iDim]-Center[iDim])/Lref;
            if (nDim == 2) r[nDim] = 0.0;
            
            /*--- Compute transformed point coordinates ---*/
            
            rotCoord[0] = rotMatrix[0][0]*r[0]
                        + rotMatrix[0][1]*r[1]
                        + rotMatrix[0][2]*r[2] + Center[0];
            
            rotCoord[1] = rotMatrix[1][0]*r[0]
                        + rotMatrix[1][1]*r[1]
                        + rotMatrix[1][2]*r[2] + Center[1];
            
            rotCoord[2] = rotMatrix[2][0]*r[0]
                        + rotMatrix[2][1]*r[1]
                        + rotMatrix[2][2]*r[2] + Center[2];
            
            /*--- Calculate delta change in the x, y, & z directions ---*/
            for (iDim = 0; iDim < nDim; iDim++)
              VarCoord[iDim] = (rotCoord[iDim]-Coord[iDim])/Lref;
            if (nDim == 2) VarCoord[nDim] = 0.0;
            
            /*--- Set node displacement for volume deformation ---*/
            geometry->vertex[iMarker][iVertex]->SetVarCoord(VarCoord);
            
          }
        }
      }
    }
  }
  /*--- For pitching we don't update the motion origin and moment reference origin. ---*/
}

void CSurfaceMovement::Surface_Rotating(CGeometry *geometry, CConfig *config,
                                        unsigned long iter, unsigned short iZone) {
	
	su2double deltaT, time_new, time_old, Lref, *Coord;
  su2double Center[3] = {0.0,0.0,0.0}, VarCoord[3] = {0.0,0.0,0.0}, Omega[3] = {0.0,0.0,0.0},
  rotCoord[3] = {0.0,0.0,0.0}, r[3] = {0.0,0.0,0.0}, Center_Aux[3] = {0.0,0.0,0.0};
  su2double rotMatrix[3][3] = {{0.0,0.0,0.0}, {0.0,0.0,0.0}, {0.0,0.0,0.0}};
  su2double dtheta, dphi, dpsi, cosTheta, sinTheta;
  su2double cosPhi, sinPhi, cosPsi, sinPsi;
  unsigned short iMarker, jMarker, Moving, iDim, nDim = geometry->GetnDim();
  unsigned long iPoint, iVertex;
  string Marker_Tag, Moving_Tag;
  int rank;
  
#ifdef HAVE_MPI
	MPI_Comm_rank(MPI_COMM_WORLD, &rank);
#else
	rank = MASTER_NODE;
#endif
	
  /*--- Initialize the delta variation in coordinates ---*/
  VarCoord[0] = 0.0; VarCoord[1] = 0.0; VarCoord[2] = 0.0;
  
  /*--- Retrieve values from the config file ---*/
  
  deltaT = config->GetDelta_UnstTimeND();
  Lref   = config->GetLength_Ref();
  
  /*--- Compute delta time based on physical time step ---*/
  time_new = static_cast<su2double>(iter)*deltaT;
  if (iter == 0) {
    time_old = time_new;
  } else {
    time_old = static_cast<su2double>(iter-1)*deltaT;
  }
  
	/*--- Store displacement of each node on the rotating surface ---*/
    /*--- Loop over markers and find the particular marker(s) (surface) to rotate ---*/

  for (iMarker = 0; iMarker < config->GetnMarker_All(); iMarker++) {
    Moving = config->GetMarker_All_Moving(iMarker);
    if (Moving == YES) {
      for (jMarker = 0; jMarker<config->GetnMarker_Moving(); jMarker++) {
        
        Moving_Tag = config->GetMarker_Moving_TagBound(jMarker);
        Marker_Tag = config->GetMarker_All_TagBound(iMarker);
        
        if (Marker_Tag == Moving_Tag) {
          
          /*--- Rotation origin and angular velocity from config. ---*/
          
          Center[0] = config->GetMotion_Origin_X(jMarker);
          Center[1] = config->GetMotion_Origin_Y(jMarker);
          Center[2] = config->GetMotion_Origin_Z(jMarker);
          Omega[0]  = config->GetRotation_Rate_X(jMarker)/config->GetOmega_Ref();
          Omega[1]  = config->GetRotation_Rate_Y(jMarker)/config->GetOmega_Ref();
          Omega[2]  = config->GetRotation_Rate_Z(jMarker)/config->GetOmega_Ref();
          
          /*--- Print some information to the console. Be verbose at the first
           iteration only (mostly for debugging purposes). ---*/
          // Note that the MASTER_NODE might not contain all the markers being moved.

          if (rank == MASTER_NODE) {
            cout << " Storing rotating displacement for marker: ";
            cout << Marker_Tag << "." << endl;
            if (iter == 0) {
              cout << " Angular velocity: (" << Omega[0] << ", " << Omega[1];
              cout << ", " << Omega[2] << ") rad/s about origin: (" << Center[0];
              cout << ", " << Center[1] << ", " << Center[2] << ")." << endl;
            }
          }
          
          /*--- Compute delta change in the angle about the x, y, & z axes. ---*/
          
          dtheta = Omega[0]*(time_new-time_old);
          dphi   = Omega[1]*(time_new-time_old);
          dpsi   = Omega[2]*(time_new-time_old);
          
          /*--- Store angles separately for clarity. Compute sines/cosines. ---*/
          
          cosTheta = cos(dtheta);  cosPhi = cos(dphi);  cosPsi = cos(dpsi);
          sinTheta = sin(dtheta);  sinPhi = sin(dphi);  sinPsi = sin(dpsi);
          
          /*--- Compute the rotation matrix. Note that the implicit
           ordering is rotation about the x-axis, y-axis, then z-axis. ---*/
          
          rotMatrix[0][0] = cosPhi*cosPsi;
          rotMatrix[1][0] = cosPhi*sinPsi;
          rotMatrix[2][0] = -sinPhi;
          
          rotMatrix[0][1] = sinTheta*sinPhi*cosPsi - cosTheta*sinPsi;
          rotMatrix[1][1] = sinTheta*sinPhi*sinPsi + cosTheta*cosPsi;
          rotMatrix[2][1] = sinTheta*cosPhi;
          
          rotMatrix[0][2] = cosTheta*sinPhi*cosPsi + sinTheta*sinPsi;
          rotMatrix[1][2] = cosTheta*sinPhi*sinPsi - sinTheta*cosPsi;
          rotMatrix[2][2] = cosTheta*cosPhi;
          
          for (iVertex = 0; iVertex < geometry->nVertex[iMarker]; iVertex++) {
            
            /*--- Index and coordinates of the current point ---*/
            
            iPoint = geometry->vertex[iMarker][iVertex]->GetNode();
            Coord  = geometry->node[iPoint]->GetCoord();
            
            /*--- Calculate non-dim. position from rotation center ---*/
            
            for (iDim = 0; iDim < nDim; iDim++)
              r[iDim] = (Coord[iDim]-Center[iDim])/Lref;
            if (nDim == 2) r[nDim] = 0.0;
            
            /*--- Compute transformed point coordinates ---*/
            
            rotCoord[0] = rotMatrix[0][0]*r[0]
            + rotMatrix[0][1]*r[1]
            + rotMatrix[0][2]*r[2] + Center[0];
            
            rotCoord[1] = rotMatrix[1][0]*r[0]
            + rotMatrix[1][1]*r[1]
            + rotMatrix[1][2]*r[2] + Center[1];
            
            rotCoord[2] = rotMatrix[2][0]*r[0]
            + rotMatrix[2][1]*r[1]
            + rotMatrix[2][2]*r[2] + Center[2];
            
            /*--- Calculate delta change in the x, y, & z directions ---*/
            for (iDim = 0; iDim < nDim; iDim++)
              VarCoord[iDim] = (rotCoord[iDim]-Coord[iDim])/Lref;
            if (nDim == 2) VarCoord[nDim] = 0.0;
            
            /*--- Set node displacement for volume deformation ---*/
            geometry->vertex[iMarker][iVertex]->SetVarCoord(VarCoord);
            
          }
        }
      }
    }
  }
  
  /*--- When updating the origins it is assumed that all markers have the
   same rotation movement, because we use the last markers rotation matrix and center ---*/
  
  /*--- Set the mesh motion center to the new location after
   incrementing the position with the rotation. This new
   location will be used for subsequent mesh motion for the given marker.---*/
  
  for (jMarker=0; jMarker<config->GetnMarker_Moving(); jMarker++) {
    
    /*-- Check if we want to update the motion origin for the given marker ---*/
    
    if (config->GetMoveMotion_Origin(jMarker) == YES) {
        
      Center_Aux[0] = config->GetMotion_Origin_X(jMarker);
      Center_Aux[1] = config->GetMotion_Origin_Y(jMarker);
      Center_Aux[2] = config->GetMotion_Origin_Z(jMarker);
      
      /*--- Calculate non-dim. position from rotation center ---*/
      
      for (iDim = 0; iDim < nDim; iDim++)
        r[iDim] = (Center_Aux[iDim]-Center[iDim])/Lref;
      if (nDim == 2) r[nDim] = 0.0;
      
      /*--- Compute transformed point coordinates ---*/
      
      rotCoord[0] = rotMatrix[0][0]*r[0]
      + rotMatrix[0][1]*r[1]
      + rotMatrix[0][2]*r[2] + Center[0];
      
      rotCoord[1] = rotMatrix[1][0]*r[0]
      + rotMatrix[1][1]*r[1]
      + rotMatrix[1][2]*r[2] + Center[1];
      
      rotCoord[2] = rotMatrix[2][0]*r[0]
      + rotMatrix[2][1]*r[1]
      + rotMatrix[2][2]*r[2] + Center[2];
      
      /*--- Calculate delta change in the x, y, & z directions ---*/
      for (iDim = 0; iDim < nDim; iDim++)
        VarCoord[iDim] = (rotCoord[iDim]-Center_Aux[iDim])/Lref;
      if (nDim == 2) VarCoord[nDim] = 0.0;
      config->SetMotion_Origin_X(jMarker, Center_Aux[0]+VarCoord[0]);
      config->SetMotion_Origin_Y(jMarker, Center_Aux[1]+VarCoord[1]);
      config->SetMotion_Origin_Z(jMarker, Center_Aux[2]+VarCoord[2]);
    }
  }

  /*--- Set the moment computation center to the new location after
   incrementing the position with the rotation. ---*/
  
  for (jMarker=0; jMarker<config->GetnMarker_Monitoring(); jMarker++) {
      
    Center_Aux[0] = config->GetRefOriginMoment_X(jMarker);
    Center_Aux[1] = config->GetRefOriginMoment_Y(jMarker);
    Center_Aux[2] = config->GetRefOriginMoment_Z(jMarker);

    /*--- Calculate non-dim. position from rotation center ---*/
    
    for (iDim = 0; iDim < nDim; iDim++)
      r[iDim] = (Center_Aux[iDim]-Center[iDim])/Lref;
    if (nDim == 2) r[nDim] = 0.0;
    
    /*--- Compute transformed point coordinates ---*/
    
    rotCoord[0] = rotMatrix[0][0]*r[0]
    + rotMatrix[0][1]*r[1]
    + rotMatrix[0][2]*r[2] + Center[0];
    
    rotCoord[1] = rotMatrix[1][0]*r[0]
    + rotMatrix[1][1]*r[1]
    + rotMatrix[1][2]*r[2] + Center[1];
    
    rotCoord[2] = rotMatrix[2][0]*r[0]
    + rotMatrix[2][1]*r[1]
    + rotMatrix[2][2]*r[2] + Center[2];
    
    /*--- Calculate delta change in the x, y, & z directions ---*/
    for (iDim = 0; iDim < nDim; iDim++)
      VarCoord[iDim] = (rotCoord[iDim]-Center_Aux[iDim])/Lref;
    if (nDim == 2) VarCoord[nDim] = 0.0;
    
    config->SetRefOriginMoment_X(jMarker, Center_Aux[0]+VarCoord[0]);
    config->SetRefOriginMoment_Y(jMarker, Center_Aux[1]+VarCoord[1]);
    config->SetRefOriginMoment_Z(jMarker, Center_Aux[2]+VarCoord[2]);
  }
}

void CSurfaceMovement::AeroelasticDeform(CGeometry *geometry, CConfig *config, unsigned long ExtIter, unsigned short iMarker, unsigned short iMarker_Monitoring, vector<su2double>& displacements) {
  
  /* The sign conventions of these are those of the Typical Section Wing Model, below the signs are corrected */
  su2double dh = -displacements[0];           // relative plunge
  su2double dalpha = -displacements[1];       // relative pitch
  su2double dh_x, dh_y;
  su2double Center[2];
  unsigned short iDim;
  su2double Lref = config->GetLength_Ref();
  su2double *Coord;
  unsigned long iPoint, iVertex;
  su2double x_new, y_new;
  su2double VarCoord[3];
  string Monitoring_Tag = config->GetMarker_Monitoring_TagBound(iMarker_Monitoring);
  
  /*--- Calculate the plunge displacement for the Typical Section Wing Model taking into account rotation ---*/
  if (config->GetKind_GridMovement(ZONE_0) == AEROELASTIC_RIGID_MOTION) {
    su2double Omega, dt, psi;
    dt = config->GetDelta_UnstTimeND();
    Omega  = (config->GetRotation_Rate_Z(ZONE_0)/config->GetOmega_Ref());
    psi = Omega*(dt*ExtIter);
    
    /*--- Correct for the airfoil starting position (This is hardcoded in here) ---*/
    if (Monitoring_Tag == "Airfoil1") {
      psi = psi + 0.0;
    }
    else if (Monitoring_Tag == "Airfoil2") {
      psi = psi + 2.0/3.0*PI_NUMBER;
    }
    else if (Monitoring_Tag == "Airfoil3") {
      psi = psi + 4.0/3.0*PI_NUMBER;
    }
    else
      cout << "WARNING: There is a marker that we are monitoring that doesn't match the values hardcoded above!" << endl;
    
    dh_x = -dh*sin(psi);
    dh_y = dh*cos(psi);
    
  } else {
    dh_x = 0;
    dh_y = dh;
  }
  
  /*--- Pitching origin from config. ---*/
  
  Center[0] = config->GetRefOriginMoment_X(iMarker_Monitoring);
  Center[1] = config->GetRefOriginMoment_Y(iMarker_Monitoring);
  
  for (iVertex = 0; iVertex < geometry->nVertex[iMarker]; iVertex++) {
    iPoint = geometry->vertex[iMarker][iVertex]->GetNode();
    /*--- Coordinates of the current point ---*/
    Coord = geometry->node[iPoint]->GetCoord();
    
    /*--- Calculate non-dim. position from rotation center ---*/
    su2double r[2] = {0,0};
    for (iDim = 0; iDim < geometry->GetnDim(); iDim++)
        r[iDim] = (Coord[iDim]-Center[iDim])/Lref;
    
    /*--- Compute delta of transformed point coordinates ---*/
    // The deltas are needed for the FEA grid deformation Method.
    // rotation contribution - previous position + plunging contribution
    x_new = cos(dalpha)*r[0] - sin(dalpha)*r[1] -r[0] + dh_x;
    y_new = sin(dalpha)*r[0] + cos(dalpha)*r[1] -r[1] + dh_y;
    
    VarCoord[0] = x_new;
    VarCoord[1] = y_new;
    VarCoord[2] = 0.0;
    
    /*--- Store new delta node locations for the surface ---*/
    geometry->vertex[iMarker][iVertex]->SetVarCoord(VarCoord);
  }
  /*--- Set the elastic axis to the new location after incrementing the position with the plunge ---*/
  config->SetRefOriginMoment_X(iMarker_Monitoring, Center[0]+dh_x);
  config->SetRefOriginMoment_Y(iMarker_Monitoring, Center[1]+dh_y);

  
}

void CSurfaceMovement::SetBoundary_Flutter3D(CGeometry *geometry, CConfig *config,
                                             CFreeFormDefBox **FFDBox, unsigned long iter, unsigned short iZone) {
	
	su2double omega, deltaT;
  su2double alpha, alpha_new, alpha_old;
  su2double time_new, time_old;
  su2double Omega[3], Ampl[3];
  su2double DEG2RAD = PI_NUMBER/180.0;
  int rank;
  bool adjoint = config->GetContinuous_Adjoint();
    
#ifdef HAVE_MPI
	MPI_Comm_rank(MPI_COMM_WORLD, &rank);
#else
	rank = MASTER_NODE;
#endif
	
  /*--- Retrieve values from the config file ---*/
  
  deltaT = config->GetDelta_UnstTimeND();
  
  /*--- Pitching origin, frequency, and amplitude from config. ---*/
  
  Omega[0]  = (config->GetPitching_Omega_X(iZone)/config->GetOmega_Ref());
  Omega[1]  = (config->GetPitching_Omega_Y(iZone)/config->GetOmega_Ref());
  Omega[2]  = (config->GetPitching_Omega_Z(iZone)/config->GetOmega_Ref());
  Ampl[0]   = config->GetPitching_Ampl_X(iZone)*DEG2RAD;
  Ampl[1]   = config->GetPitching_Ampl_Y(iZone)*DEG2RAD;
  Ampl[2]   = config->GetPitching_Ampl_Z(iZone)*DEG2RAD;
  
  /*--- Compute delta time based on physical time step ---*/
  
  if (adjoint) {
    
    /*--- For the unsteady adjoint, we integrate backwards through
     physical time, so perform mesh motion in reverse. ---*/
    
    unsigned long nFlowIter  = config->GetnExtIter();
    unsigned long directIter = nFlowIter - iter - 1;
    time_new = static_cast<su2double>(directIter)*deltaT;
    time_old = time_new;
    if (iter != 0) time_old = (static_cast<su2double>(directIter)+1.0)*deltaT;
  } else {
    
    /*--- Forward time for the direct problem ---*/
    
    time_new = static_cast<su2double>(iter)*deltaT;
    time_old = time_new;
    if (iter != 0) time_old = (static_cast<su2double>(iter)-1.0)*deltaT;
  }
	
  /*--- Update the pitching angle at this time step. Flip sign for
   nose-up positive convention. ---*/
  
  omega     = Omega[2];
  alpha_new = Ampl[2]*sin(omega*time_new);
  alpha_old = Ampl[2]*sin(omega*time_old);
  alpha     = (1E-10 + (alpha_new - alpha_old))*(-PI_NUMBER/180.0);
	
	if (rank == MASTER_NODE)
		cout << "New dihedral angle (alpha): " << alpha_new/DEG2RAD << " degrees." << endl;
	
	unsigned short iOrder, jOrder, kOrder;
	short iFFDBox;
  su2double movement[3] = {0.0,0.0,0.0};
	bool *move = new bool [nFFDBox];
	unsigned short *index = new unsigned short[3];
	
	move[0] = true; move[1] = true; move[2] = true;	

	/*--- Change the value of the control point if move is true ---*/
  
	for (iFFDBox = 0; iFFDBox < nFFDBox; iFFDBox++)
		if (move[iFFDBox])
			for (iOrder = 0; iOrder < FFDBox[iFFDBox]->GetlOrder(); iOrder++)
				for (jOrder = 0; jOrder < FFDBox[iFFDBox]->GetmOrder(); jOrder++)
					for (kOrder = 0; kOrder < FFDBox[iFFDBox]->GetnOrder(); kOrder++) {
						index[0] = iOrder; index[1] = jOrder; index[2] = kOrder;
						su2double *coord = FFDBox[iFFDBox]->GetCoordControlPoints(iOrder, jOrder, kOrder);
						movement[0] = 0.0; movement[1] = 0.0; movement[2] = coord[1]*tan(alpha);
						FFDBox[iFFDBox]->SetControlPoints(index, movement);
					}
	
	/*--- Recompute cartesian coordinates using the new control points position ---*/
  
	for (iFFDBox = 0; iFFDBox < nFFDBox; iFFDBox++)
		SetCartesianCoord(geometry, config, FFDBox[iFFDBox], iFFDBox);
  
  delete [] index;
  delete [] move;
	
}

void CSurfaceMovement::SetExternal_Deformation(CGeometry *geometry, CConfig *config, unsigned short iZone, unsigned long iter) {
  
  int rank = MASTER_NODE;
#ifdef HAVE_MPI
	MPI_Comm_rank(MPI_COMM_WORLD, &rank);
#endif
  
  /*--- Local variables ---*/
  
	unsigned short iDim, nDim; 
	unsigned long iPoint = 0, flowIter = 0;
  unsigned long jPoint, GlobalIndex;
	su2double VarCoord[3], *Coord_Old = NULL, *Coord_New = NULL, Center[3] = {0.0,0.0,0.0};
  su2double Lref   = config->GetLength_Ref();
  su2double NewCoord[3] = {0.0,0.0,0.0}, rotMatrix[3][3] = {{0.0,0.0,0.0}, {0.0,0.0,0.0}, {0.0,0.0,0.0}};
  su2double r[3] = {0.0,0.0,0.0}, rotCoord[3] = {0.0,0.0,0.0};
  unsigned long iVertex;
  unsigned short iMarker;
  char buffer[50];
  string motion_filename, UnstExt, text_line;
  ifstream motion_file;
  bool unsteady = config->GetUnsteady_Simulation();
  bool adjoint = config->GetContinuous_Adjoint();
  
	/*--- Load stuff from config ---*/
  
	nDim = geometry->GetnDim();
  motion_filename = config->GetMotion_FileName();
  
  /*--- Set the extension for the correct unsteady mesh motion file ---*/
  
  if (unsteady) {
    if (adjoint) {
      /*--- For the unsteady adjoint, we integrate backwards through
       physical time, so perform mesh motion in reverse. ---*/
      unsigned long nFlowIter = config->GetnExtIter() - 1;
      flowIter  = nFlowIter - iter;
      unsigned short lastindex = motion_filename.find_last_of(".");
      motion_filename = motion_filename.substr(0, lastindex);
      if ((SU2_TYPE::Int(flowIter) >= 0) && (SU2_TYPE::Int(flowIter) < 10)) SPRINTF (buffer, "_0000%d.dat", SU2_TYPE::Int(flowIter));
      if ((SU2_TYPE::Int(flowIter) >= 10) && (SU2_TYPE::Int(flowIter) < 100)) SPRINTF (buffer, "_000%d.dat", SU2_TYPE::Int(flowIter));
      if ((SU2_TYPE::Int(flowIter) >= 100) && (SU2_TYPE::Int(flowIter) < 1000)) SPRINTF (buffer, "_00%d.dat", SU2_TYPE::Int(flowIter));
      if ((SU2_TYPE::Int(flowIter) >= 1000) && (SU2_TYPE::Int(flowIter) < 10000)) SPRINTF (buffer, "_0%d.dat", SU2_TYPE::Int(flowIter));
      if (SU2_TYPE::Int(flowIter) >= 10000) SPRINTF (buffer, "_%d.dat", SU2_TYPE::Int(flowIter));
      UnstExt = string(buffer);
      motion_filename.append(UnstExt);
    } else {
      /*--- Forward time for the direct problem ---*/
      flowIter = iter;
      unsigned short lastindex = motion_filename.find_last_of(".");
      motion_filename = motion_filename.substr(0, lastindex);
      if ((SU2_TYPE::Int(flowIter) >= 0) && (SU2_TYPE::Int(flowIter) < 10)) SPRINTF (buffer, "_0000%d.dat", SU2_TYPE::Int(flowIter));
      if ((SU2_TYPE::Int(flowIter) >= 10) && (SU2_TYPE::Int(flowIter) < 100)) SPRINTF (buffer, "_000%d.dat", SU2_TYPE::Int(flowIter));
      if ((SU2_TYPE::Int(flowIter) >= 100) && (SU2_TYPE::Int(flowIter) < 1000)) SPRINTF (buffer, "_00%d.dat", SU2_TYPE::Int(flowIter));
      if ((SU2_TYPE::Int(flowIter) >= 1000) && (SU2_TYPE::Int(flowIter) < 10000)) SPRINTF (buffer, "_0%d.dat", SU2_TYPE::Int(flowIter));
      if (SU2_TYPE::Int(flowIter) >= 10000) SPRINTF (buffer, "_%d.dat", SU2_TYPE::Int(flowIter));
      UnstExt = string(buffer);
      motion_filename.append(UnstExt);
    }
    
    if (rank == MASTER_NODE)
      cout << "Reading in the arbitrary mesh motion from direct iteration " << flowIter << "." << endl;
  }
  
  /*--- Open the motion file ---*/

  motion_file.open(motion_filename.data(), ios::in);
  /*--- Throw error if there is no file ---*/
  if (motion_file.fail()) {
    cout << "There is no mesh motion file!" << endl;
    exit(EXIT_FAILURE);
  }
  
  /*--- Read in and store the new mesh node locations ---*/ 
  
  while (getline(motion_file, text_line)) {
    istringstream point_line(text_line);
    if (nDim == 2) point_line >> iPoint >> NewCoord[0] >> NewCoord[1];
    if (nDim == 3) point_line >> iPoint >> NewCoord[0] >> NewCoord[1] >> NewCoord[2];
    for (iMarker = 0; iMarker < config->GetnMarker_All(); iMarker++) {
      if (config->GetMarker_All_Moving(iMarker) == YES) {
        for (iVertex = 0; iVertex < geometry->nVertex[iMarker]; iVertex++) {
          jPoint = geometry->vertex[iMarker][iVertex]->GetNode();
          GlobalIndex = geometry->node[jPoint]->GetGlobalIndex();
          if (GlobalIndex == iPoint) {
            geometry->vertex[iMarker][iVertex]->SetVarCoord(NewCoord);
            break;
          }
        }
      }
    }
  }
  /*--- Close the restart file ---*/
  motion_file.close();
  
  /*--- If rotating as well, prepare the rotation matrix ---*/
  
  if (config->GetGrid_Movement() &&
      config->GetKind_GridMovement(iZone) == EXTERNAL_ROTATION) {
    
    /*--- Variables needed only for rotation ---*/
    
    su2double Omega[3], dt;
    su2double dtheta, dphi, dpsi, cosTheta, sinTheta;
    su2double cosPhi, sinPhi, cosPsi, sinPsi;
    
    /*--- Center of rotation & angular velocity vector from config ---*/
    Center[0] = config->GetMotion_Origin_X(iZone);
    Center[1] = config->GetMotion_Origin_Y(iZone);
    Center[2] = config->GetMotion_Origin_Z(iZone);
    
    /*--- Angular velocity vector from config ---*/
    
    dt = static_cast<su2double>(iter)*config->GetDelta_UnstTimeND();
    Omega[0]  = config->GetRotation_Rate_X(iZone);
    Omega[1]  = config->GetRotation_Rate_Y(iZone);
    Omega[2]  = config->GetRotation_Rate_Z(iZone);
    
    /*--- For the unsteady adjoint, use reverse time ---*/
    if (adjoint) {
      /*--- Set the first adjoint mesh position to the final direct one ---*/
      if (iter == 0) dt = ((su2double)config->GetnExtIter()-1) * dt;
      /*--- Reverse the rotation direction for the adjoint ---*/
      else dt = -1.0*dt;
    } else {
      /*--- No rotation at all for the first direct solution ---*/
      if (iter == 0) dt = 0;
    }
    
    /*--- Compute delta change in the angle about the x, y, & z axes. ---*/
    
    dtheta = Omega[0]*dt;   
    dphi   = Omega[1]*dt; 
    dpsi   = Omega[2]*dt;
    
    /*--- Store angles separately for clarity. Compute sines/cosines. ---*/
    
    cosTheta = cos(dtheta);  cosPhi = cos(dphi);  cosPsi = cos(dpsi);
    sinTheta = sin(dtheta);  sinPhi = sin(dphi);  sinPsi = sin(dpsi);
    
    /*--- Compute the rotation matrix. Note that the implicit
     ordering is rotation about the x-axis, y-axis, then z-axis. ---*/
    
    rotMatrix[0][0] = cosPhi*cosPsi;
    rotMatrix[1][0] = cosPhi*sinPsi;
    rotMatrix[2][0] = -sinPhi;
    
    rotMatrix[0][1] = sinTheta*sinPhi*cosPsi - cosTheta*sinPsi;
    rotMatrix[1][1] = sinTheta*sinPhi*sinPsi + cosTheta*cosPsi;
    rotMatrix[2][1] = sinTheta*cosPhi;
    
    rotMatrix[0][2] = cosTheta*sinPhi*cosPsi + sinTheta*sinPsi;
    rotMatrix[1][2] = cosTheta*sinPhi*sinPsi - sinTheta*cosPsi;
    rotMatrix[2][2] = cosTheta*cosPhi;
    
  }
  
  /*--- Loop through to find only moving surface markers ---*/
  
  for (iMarker = 0; iMarker < config->GetnMarker_All(); iMarker++) {
    if (config->GetMarker_All_Moving(iMarker) == YES) {
      
      /*--- Loop over all surface points for this marker ---*/
      
      for (iVertex = 0; iVertex < geometry->nVertex[iMarker]; iVertex++) {
        iPoint = geometry->vertex[iMarker][iVertex]->GetNode();
        
        /*--- Get current and new coordinates from file ---*/
        
        Coord_Old = geometry->node[iPoint]->GetCoord();
        Coord_New = geometry->vertex[iMarker][iVertex]->GetVarCoord();
        
        /*--- If we're also rotating, multiply each point by the
         rotation matrix. It is assumed that the coordinates in
         Coord_Old have already been rotated using SetRigid_Rotation(). ---*/
        
        if (config->GetGrid_Movement() &&
            config->GetKind_GridMovement(iZone) == EXTERNAL_ROTATION) {
          
          /*--- Calculate non-dim. position from rotation center ---*/
          
          for (iDim = 0; iDim < nDim; iDim++)
            r[iDim] = (Coord_New[iDim]-Center[iDim])/Lref;
          if (nDim == 2) r[nDim] = 0.0;
          
          /*--- Compute transformed point coordinates ---*/
          
          rotCoord[0] = rotMatrix[0][0]*r[0] 
                      + rotMatrix[0][1]*r[1] 
                      + rotMatrix[0][2]*r[2] + Center[0];
          
          rotCoord[1] = rotMatrix[1][0]*r[0] 
                      + rotMatrix[1][1]*r[1] 
                      + rotMatrix[1][2]*r[2] + Center[1];
          
          rotCoord[2] = rotMatrix[2][0]*r[0] 
                      + rotMatrix[2][1]*r[1] 
                      + rotMatrix[2][2]*r[2] + Center[2];
          
          /*--- Copy rotated coords back to original array for consistency ---*/
          for (iDim = 0; iDim < nDim; iDim++)
            Coord_New[iDim] = rotCoord[iDim];
        }
        
        /*--- Calculate delta change in the x, y, & z directions ---*/
        for (iDim = 0; iDim < nDim; iDim++)
          VarCoord[iDim] = (Coord_New[iDim]-Coord_Old[iDim])/Lref;
        if (nDim == 2) VarCoord[nDim] = 0.0;

        /*--- Set position changes to be applied by the spring analogy ---*/
        geometry->vertex[iMarker][iVertex]->SetVarCoord(VarCoord);
        
      }
    }	
  }
}

void CSurfaceMovement::SetCurved_Surfaces(CGeometry *geometry, CConfig *config, unsigned short iZone, unsigned long iter) {
 
#ifdef HAVE_GELITE

  int rank;
#ifdef HAVE_MPI
  MPI_Comm_rank(MPI_COMM_WORLD, &rank);
#else
  rank = MASTER_NODE;
#endif
  
  /*--- Local variables ---*/
  
  unsigned short nDim;
  unsigned long iPoint = 0;
  su2double VarCoord[3], *Coord_Old = NULL;;
  unsigned long iVertex;
  unsigned short iMarker;
  string geometry_filename;
  ifstream geometry_file;
  
  /*--- Load stuff from config ---*/
  
  nDim              = geometry->GetnDim();
  geometry_filename = config->GetMotion_FileName();
  
  /*--- Initial preprocessing of the GELite library.
  Read the file that contains the data base, if specified.
  Build the BSP tree for optimized projections.  ---*/

  /*--- Set the user specified values for the member 
   variables of the data base. ---*/
  ProjectionDatabase projectionDatabase;
  
  //projectionDatabase.MaxOffset       = 10.0*Tolerance::GetSamePoint();
  projectionDatabase.MaxOffset       = 10.0;
  projectionDatabase.SurfaceSamples  = 20;
  projectionDatabase.CurveSamples    = 20;
  projectionDatabase.FaceCoordinates = false;
  projectionDatabase.Verbose         = false;
  projectionDatabase.CreatePoints    = false;
  
  if(ReadGeomDefFile(geometry_filename.c_str(), &projectionDatabase)  != 0) {
    if (rank == MASTER_NODE)
      cout << "Reading of the geometry definition file " << geometry_filename
           << " failed." << endl;
#ifndef HAVE_MPI
    exit(EXIT_FAILURE);
#else
    MPI_Barrier(MPI_COMM_WORLD);
    MPI_Abort(MPI_COMM_WORLD,1);
    MPI_Finalize();
#endif
  }
  
  if(BuildBSPTree(&projectionDatabase) != 0) {
    if (rank == MASTER_NODE)
      cout << "Building of the BSP tree failed." << endl;
#ifndef HAVE_MPI
    exit(EXIT_FAILURE);
#else
    MPI_Abort(MPI_COMM_WORLD,1);
    MPI_Finalize();
#endif
  }
  
  /*--- Loop through to find only moving surface markers ---*/
  
  for (iMarker = 0; iMarker < config->GetnMarker_All(); iMarker++) {
    if (config->GetMarker_All_Moving(iMarker) == YES) {
      
      /*--- WARNING: we need to put an error check here to make sure
       that this particular marker is part of the geo definition, like you 
       are doing in the existing code by checking a max tolerance, for example.
       For now, make sure the marker of interest is listed in MARKER_MOVING
       within the config file. ---*/
      
      /*--- Loop over all surface points for this marker ---*/
      
      for (iVertex = 0; iVertex < geometry->nVertex[iMarker]; iVertex++) {
        iPoint = geometry->vertex[iMarker][iVertex]->GetNode();
        
        /*--- Get current coordinates and prepare to call GELite ---*/
        
        Coord_Old = geometry->node[iPoint]->GetCoord();
        
        Vector3D Coordinate;
        Coordinate[Vector3D::iX] = Coord_Old[0];
        Coordinate[Vector3D::iY] = Coord_Old[1];
        if (nDim == 3)
          Coordinate[Vector3D::iZ] = Coord_Old[2];
        else
          Coordinate[Vector3D::iZ] = 0.0;
        
        /*--- Project the coordinates using GELite ---*/
        
        if(ProjectOneCoordinate(Coordinate, &projectionDatabase) != 0) {
          cout << "Coordinate projection failed." << endl;
#ifndef HAVE_MPI
          exit(EXIT_FAILURE);
#else
          MPI_Abort(MPI_COMM_WORLD,1);
          MPI_Finalize();
#endif
        }
        
        /*--- Calculate delta change in the x, y, & z directions ---*/
        
        VarCoord[0] = Coordinate[Vector3D::iX] - Coord_Old[0];
        VarCoord[1] = Coordinate[Vector3D::iY] - Coord_Old[1];
        if (nDim == 3)
          VarCoord[2] = Coordinate[Vector3D::iZ] - Coord_Old[2];
        else
          VarCoord[2] = 0.0;
        
        /*--- Set surface node location changes to be imposed 
         for the volume mesh deformation ---*/
        
        geometry->vertex[iMarker][iVertex]->SetVarCoord(VarCoord);
        
      }
    }
  }

#else
  /*--- Write an error message the GELite is needed to carry out
        the projection onto the geometry. ---*/

  cout << " Function: CSurfaceMovement::SetCurved_Surfaces" << endl;
  cout << " GELite support is needed to carry out this task" << endl;

#ifndef HAVE_MPI
  exit(EXIT_FAILURE);
#else
  MPI_Abort(MPI_COMM_WORLD,1);
  MPI_Finalize();
#endif

#endif
}

void CSurfaceMovement::SetNACA_4Digits(CGeometry *boundary, CConfig *config) {
	unsigned long iVertex;
	unsigned short iMarker;
	su2double VarCoord[3], *Coord, *Normal, Ycurv, Yesp;

	if (config->GetnDV() != 1) { cout << "This kind of design variable is not prepared for multiple deformations."; cin.get();	}

	su2double Ya = config->GetParamDV(0,0) / 100.0; /*--- Maximum camber as a fraction of the chord 
					(100 m is the first of the four digits) ---*/
	su2double Xa = config->GetParamDV(0,1) / 10.0; /*--- Location of maximum camber as a fraction of 
					the chord (10 p is the second digit in the NACA xxxx description) ---*/
	su2double t = config->GetParamDV(0,2) / 100.0; /*--- Maximum thickness as a fraction of the
					  chord (so 100 t gives the last two digits in 
					  the NACA 4-digit denomination) ---*/
		
	for (iMarker = 0; iMarker < config->GetnMarker_All(); iMarker++)
		for (iVertex = 0; iVertex < boundary->nVertex[iMarker]; iVertex++) {
			VarCoord[0] = 0.0; VarCoord[1] = 0.0; VarCoord[2] = 0.0;
			if (config->GetMarker_All_DV(iMarker) == YES) {
				Coord = boundary->vertex[iMarker][iVertex]->GetCoord();
				Normal = boundary->vertex[iMarker][iVertex]->GetNormal();
				
				if (Coord[0] < Xa) Ycurv = (2.0*Xa*Coord[0]-pow(Coord[0],2.0))*(Ya/pow(Xa,2.0));
				else Ycurv = ((1.0-2.0*Xa)+2.0*Xa*Coord[0]-pow(Coord[0],2.0))*(Ya/pow((1.0-Xa), 2.0));
				
				Yesp = t*(1.4845*sqrt(Coord[0])-0.6300*Coord[0]-1.7580*pow(Coord[0],2.0)+
						  1.4215*pow(Coord[0],3.0)-0.518*pow(Coord[0],4.0));
				
				if (Normal[1] > 0) VarCoord[1] =  (Ycurv + Yesp) - Coord[1];
				if (Normal[1] < 0) VarCoord[1] =  (Ycurv - Yesp) - Coord[1];

			}
			boundary->vertex[iMarker][iVertex]->SetVarCoord(VarCoord);
		}
}

void CSurfaceMovement::SetParabolic(CGeometry *boundary, CConfig *config) {
	unsigned long iVertex;
	unsigned short iMarker;
	su2double VarCoord[3], *Coord, *Normal;
	
	if (config->GetnDV() != 1) { cout << "This kind of design variable is not prepared for multiple deformations."; cin.get();	}
	
	su2double c = config->GetParamDV(0,0); /*--- Center of the parabola ---*/
	su2double t = config->GetParamDV(0,1) / 100.0; /*--- Thickness of the parabola ---*/
	
	for (iMarker = 0; iMarker < config->GetnMarker_All(); iMarker++)
		for (iVertex = 0; iVertex < boundary->nVertex[iMarker]; iVertex++) {
			VarCoord[0] = 0.0; VarCoord[1] = 0.0; VarCoord[2] = 0.0;
			if (config->GetMarker_All_DV(iMarker) == YES) {
				Coord = boundary->vertex[iMarker][iVertex]->GetCoord();
				Normal = boundary->vertex[iMarker][iVertex]->GetNormal();
				
				if (Normal[1] > 0) {
					VarCoord[1] =  t*(Coord[0]*Coord[0]-Coord[0])/(2.0*(c*c-c)) - Coord[1];
				}
				if (Normal[1] < 0) {
					VarCoord[1] =  t*(Coord[0]-Coord[0]*Coord[0])/(2.0*(c*c-c)) - Coord[1];
				}
			}
			boundary->vertex[iMarker][iVertex]->SetVarCoord(VarCoord);
		}
}

void CSurfaceMovement::SetAirfoil(CGeometry *boundary, CConfig *config) {
  unsigned long iVertex, n_Airfoil = 0;
  unsigned short iMarker, nUpper, nLower, iUpper, iLower, iVar, iDim;
  su2double *VarCoord, *Coord, NewYCoord, NewXCoord, *Coord_i, *Coord_ip1, yp1, ypn,
  Airfoil_Coord[2]= {0.0,0.0}, factor, coeff = 10000, Upper, Lower, Arch = 0.0, TotalArch = 0.0,
  x_i, x_ip1, y_i, y_ip1;
  passivedouble AirfoilScale;
  vector<su2double> Svalue, Xcoord, Ycoord, Xcoord2, Ycoord2, Xcoord_Aux, Ycoord_Aux;
  bool AddBegin = true, AddEnd = true;
  char AirfoilFile[256], AirfoilFormat[15], MeshOrientation[15], AirfoilClose[15];
  ifstream airfoil_file;
  string text_line;
  int ierr = 0;

  unsigned short nDim = boundary->GetnDim();
  
  VarCoord = new su2double[nDim];
  for (iDim = 0; iDim < nDim; iDim++)
    VarCoord[iDim] = 0.0;

  /*--- Get the SU2 module. SU2_CFD will use this routine for dynamically
   deforming meshes (MARKER_MOVING), while SU2_DEF will use it for deforming
   meshes after imposing design variable surface deformations (DV_MARKER). ---*/
  
  unsigned short Kind_SU2 = config->GetKind_SU2();
  
  /*--- Read the coordinates. Two main formats:
   - Selig are in an x, y format starting from trailing edge, along the upper surface to the leading
   edge and back around the lower surface to trailing edge.
   - Lednicer are upper surface points leading edge to trailing edge and then lower surface leading
   edge to trailing edge.
   ---*/
  
  /*--- Open the restart file, throw an error if this fails. ---*/
  
  cout << "Enter the name of file with the airfoil information: ";
  ierr = scanf("%255s", AirfoilFile);
  if (ierr == 0) { cout << "No input read!! "<< endl; exit(EXIT_FAILURE); }
  airfoil_file.open(AirfoilFile, ios::in);
  if (airfoil_file.fail()) {
    cout << "There is no airfoil file!! "<< endl;
    exit(EXIT_FAILURE);
  }
  cout << "Enter the format of the airfoil (Selig or Lednicer): ";
  ierr = scanf("%14s", AirfoilFormat);
  if (ierr == 0) { cout << "No input read!! "<< endl; exit(EXIT_FAILURE); }

  cout << "Thickness scaling (1.0 means no scaling)?: ";
  ierr = scanf("%lf", &AirfoilScale);
  if (ierr == 0) { cout << "No input read!! "<< endl; exit(EXIT_FAILURE); }

  cout << "Close the airfoil (Yes or No)?: ";
  ierr = scanf("%14s", AirfoilClose);
  if (ierr == 0) { cout << "No input read!! "<< endl; exit(EXIT_FAILURE); }

  cout << "Surface mesh orientation (clockwise, or anticlockwise): ";
  ierr = scanf("%14s", MeshOrientation);
  if (ierr == 0) { cout << "No input read!! "<< endl; exit(EXIT_FAILURE); }

  /*--- The first line is the header ---*/
  
  getline (airfoil_file, text_line);
  cout << "File info: " << text_line << endl;
  
  if (strcmp (AirfoilFormat,"Selig") == 0) {

    while (getline (airfoil_file, text_line)) {
      istringstream point_line(text_line);
      
      /*--- Read the x & y coordinates from this line of the file (anticlockwise) ---*/
      
      point_line >> Airfoil_Coord[0] >> Airfoil_Coord[1];
      
      /*--- Close the arifoil ---*/
      
      if (strcmp (AirfoilClose,"Yes") == 0)
        factor = -atan(coeff*(Airfoil_Coord[0]-1.0))*2.0/PI_NUMBER;
      else factor = 1.0;
      
      /*--- Store the coordinates in vectors ---*/
      
      Xcoord.push_back(Airfoil_Coord[0]);
      Ycoord.push_back(Airfoil_Coord[1]*factor*AirfoilScale);
    }
    
  }
  if (strcmp (AirfoilFormat,"Lednicer") == 0) {
    
    /*--- The second line is the number of points ---*/

    getline(airfoil_file, text_line);
    istringstream point_line(text_line);
    point_line >> Upper >> Lower;
    
    nUpper = SU2_TYPE::Int(Upper);
    nLower = SU2_TYPE::Int(Lower);
  
    Xcoord.resize(nUpper+nLower-1);
    Ycoord.resize(nUpper+nLower-1);
    
    /*--- White line ---*/

    getline (airfoil_file, text_line);

    for (iUpper = 0; iUpper < nUpper; iUpper++) {
      getline (airfoil_file, text_line);
      istringstream point_line(text_line);
      point_line >> Airfoil_Coord[0] >> Airfoil_Coord[1];
      Xcoord[nUpper-iUpper-1] = Airfoil_Coord[0];
      
      if (strcmp (AirfoilClose,"Yes") == 0)
        factor = -atan(coeff*(Airfoil_Coord[0]-1.0))*2.0/PI_NUMBER;
      else factor = 1.0;
      
      Ycoord[nUpper-iUpper-1] = Airfoil_Coord[1]*AirfoilScale*factor;
    }
    
    getline (airfoil_file, text_line);

    for (iLower = 0; iLower < nLower; iLower++) {
      getline (airfoil_file, text_line);
      istringstream point_line(text_line);
      point_line >> Airfoil_Coord[0] >> Airfoil_Coord[1];
      
      if (strcmp (AirfoilClose,"Yes") == 0)
        factor = -atan(coeff*(Airfoil_Coord[0]-1.0))*2.0/PI_NUMBER;
      else factor = 1.0;
      
      Xcoord[nUpper+iLower-1] = Airfoil_Coord[0];
      Ycoord[nUpper+iLower-1] = Airfoil_Coord[1]*AirfoilScale*factor;
    }
      
  }
  
  /*--- Check the coordinate (1,0) at the beginning and end of the file ---*/
  
  if (Xcoord[0] == 1.0) AddBegin = false;
  if (Xcoord[Xcoord.size()-1] == 1.0) AddEnd = false;
  
  if (AddBegin) { Xcoord.insert(Xcoord.begin(), 1.0);   Ycoord.insert(Ycoord.begin(), 0.0);}
  if (AddEnd) { Xcoord.push_back(1.0);                Ycoord.push_back(0.0);}
  
  /*--- Change the orientation (depend on the input file, and the mesh file) ---*/
  
  if (strcmp (MeshOrientation,"clockwise") == 0) {
    for (iVar = 0; iVar < Xcoord.size(); iVar++) {
      Xcoord_Aux.push_back(Xcoord[iVar]);
      Ycoord_Aux.push_back(Ycoord[iVar]);
    }
    
    for (iVar = 0; iVar < Xcoord.size(); iVar++) {
      Xcoord[iVar] = Xcoord_Aux[Xcoord.size()-iVar-1];
      Ycoord[iVar] = Ycoord_Aux[Xcoord.size()-iVar-1];
    }
  }
  
  /*--- Compute the total arch length ---*/
  
  Arch = 0.0; Svalue.push_back(Arch);

  for (iVar = 0; iVar < Xcoord.size()-1; iVar++) {
    x_i = Xcoord[iVar];  x_ip1 = Xcoord[iVar+1];
    y_i = Ycoord[iVar];  y_ip1 = Ycoord[iVar+1];
    Arch += sqrt((x_ip1-x_i)*(x_ip1-x_i)+(y_ip1-y_i)*(y_ip1-y_i));
    Svalue.push_back(Arch);
  }
  x_i = Xcoord[Xcoord.size()-1];  x_ip1 = Xcoord[0];
  y_i = Ycoord[Xcoord.size()-1];  y_ip1 = Ycoord[0];
  Arch += sqrt((x_ip1-x_i)*(x_ip1-x_i)+(y_ip1-y_i)*(y_ip1-y_i));
  
  /*--- Non dimensionalization ---*/
  
  for (iVar = 0; iVar < Svalue.size(); iVar++) { Svalue[iVar] /= Arch; }

  /*--- Close the restart file ---*/
  
  airfoil_file.close();
  
  /*--- Create a spline for X and Y coordiantes using the arch length ---*/
  
  n_Airfoil = Svalue.size();
  yp1 = (Xcoord[1]-Xcoord[0])/(Svalue[1]-Svalue[0]);
  ypn = (Xcoord[n_Airfoil-1]-Xcoord[n_Airfoil-2])/(Svalue[n_Airfoil-1]-Svalue[n_Airfoil-2]);
  
  Xcoord2.resize(n_Airfoil+1);
  boundary->SetSpline(Svalue, Xcoord, n_Airfoil, yp1, ypn, Xcoord2);
  
  n_Airfoil = Svalue.size();
  yp1 = (Ycoord[1]-Ycoord[0])/(Svalue[1]-Svalue[0]);
  ypn = (Ycoord[n_Airfoil-1]-Ycoord[n_Airfoil-2])/(Svalue[n_Airfoil-1]-Svalue[n_Airfoil-2]);
  
  Ycoord2.resize(n_Airfoil+1);
  boundary->SetSpline(Svalue, Ycoord, n_Airfoil, yp1, ypn, Ycoord2);
  
  TotalArch = 0.0;
  for (iMarker = 0; iMarker < config->GetnMarker_All(); iMarker++) {
    if (((config->GetMarker_All_Moving(iMarker) == YES) && (Kind_SU2 == SU2_CFD)) ||
        ((config->GetMarker_All_DV(iMarker) == YES) && (Kind_SU2 == SU2_DEF))) {
      for (iVertex = 0; iVertex < boundary->nVertex[iMarker]-1; iVertex++) {
        Coord_i = boundary->vertex[iMarker][iVertex]->GetCoord();
        Coord_ip1 = boundary->vertex[iMarker][iVertex+1]->GetCoord();
        
        x_i = Coord_i[0]; x_ip1 = Coord_ip1[0];
        y_i = Coord_i[1]; y_ip1 = Coord_ip1[1];
        
        TotalArch += sqrt((x_ip1-x_i)*(x_ip1-x_i)+(y_ip1-y_i)*(y_ip1-y_i));
      }
      Coord_i = boundary->vertex[iMarker][boundary->nVertex[iMarker]-1]->GetCoord();
      Coord_ip1 = boundary->vertex[iMarker][0]->GetCoord();
      x_i = Coord_i[0]; x_ip1 = Coord_ip1[0];
      y_i = Coord_i[1]; y_ip1 = Coord_ip1[1];
      TotalArch += sqrt((x_ip1-x_i)*(x_ip1-x_i)+(y_ip1-y_i)*(y_ip1-y_i));
    }
  }
  
  
  for (iMarker = 0; iMarker < config->GetnMarker_All(); iMarker++) {
    Arch = 0.0;
    for (iVertex = 0; iVertex < boundary->nVertex[iMarker]; iVertex++) {
      VarCoord[0] = 0.0; VarCoord[1] = 0.0; VarCoord[2] = 0.0;
      if (((config->GetMarker_All_Moving(iMarker) == YES) && (Kind_SU2 == SU2_CFD)) ||
          ((config->GetMarker_All_DV(iMarker) == YES) && (Kind_SU2 == SU2_DEF))) {
        Coord = boundary->vertex[iMarker][iVertex]->GetCoord();
        
        if (iVertex == 0) Arch = 0.0;
        else {
          Coord_i = boundary->vertex[iMarker][iVertex-1]->GetCoord();
          Coord_ip1 = boundary->vertex[iMarker][iVertex]->GetCoord();
          x_i = Coord_i[0]; x_ip1 = Coord_ip1[0];
          y_i = Coord_i[1]; y_ip1 = Coord_ip1[1];
          Arch += sqrt((x_ip1-x_i)*(x_ip1-x_i)+(y_ip1-y_i)*(y_ip1-y_i))/TotalArch;
        }
        
        NewXCoord = boundary->GetSpline(Svalue, Xcoord, Xcoord2, n_Airfoil, Arch);
        NewYCoord = boundary->GetSpline(Svalue, Ycoord, Ycoord2, n_Airfoil, Arch);
        
        /*--- Store the delta change in the x & y coordinates ---*/
        
        VarCoord[0] = NewXCoord - Coord[0];
        VarCoord[1] = NewYCoord - Coord[1];
      }

      boundary->vertex[iMarker][iVertex]->SetVarCoord(VarCoord);
      
    }
  }

  delete [] VarCoord;
  
}

void CSurfaceMovement::ReadFFDInfo(CGeometry *geometry, CConfig *config, CFreeFormDefBox **FFDBox, string val_mesh_filename) {
	
  string text_line, iTag;
	ifstream mesh_file;
  su2double CPcoord[3], coord[] = {0,0,0};
	unsigned short degree[3], iFFDBox, iCornerPoints, iControlPoints, iMarker, iDegree, jDegree, kDegree,
  iChar, LevelFFDBox, nParentFFDBox, iParentFFDBox, nChildFFDBox, iChildFFDBox, nMarker, *nCornerPoints,
  *nControlPoints;
	unsigned long iSurfacePoints, iPoint, jPoint, iVertex, nVertex, nPoint, iElem = 0,
  nElem, my_nSurfPoints, nSurfPoints, *nSurfacePoints;
  
  unsigned short nDim = geometry->GetnDim(), iDim;
  int rank = MASTER_NODE;

#ifdef HAVE_MPI
	MPI_Comm_rank(MPI_COMM_WORLD, &rank);
#endif
	
	char *cstr = new char [val_mesh_filename.size()+1];
	strcpy (cstr, val_mesh_filename.c_str());
	
	mesh_file.open(cstr, ios::in);
	if (mesh_file.fail()) {
		cout << "There is no geometry file (ReadFFDInfo)!!" << endl;
		exit(EXIT_FAILURE);
	}
	
	while (getline (mesh_file, text_line)) {
		
		/*--- Read the inner elements ---*/
    
		string::size_type position = text_line.find ("NELEM=",0);
		if (position != string::npos) {
			text_line.erase (0,6); nElem = atoi(text_line.c_str());
			for (iElem = 0; iElem < nElem; iElem++) {
				getline(mesh_file, text_line);
			}
		}
		
		/*--- Read the inner points ---*/
    
		position = text_line.find ("NPOIN=",0);
		if (position != string::npos) {
			text_line.erase (0,6); nPoint = atoi(text_line.c_str());
			for (iPoint = 0; iPoint < nPoint; iPoint++) {
				getline(mesh_file, text_line);
			}
		}

    /*--- Read the boundaries  ---*/
    
		position = text_line.find ("NMARK=",0);
		if (position != string::npos) {
			text_line.erase (0,6); nMarker = atoi(text_line.c_str());
      for (iMarker = 0; iMarker < nMarker; iMarker++) {
        getline(mesh_file, text_line);
        getline(mesh_file, text_line);
        text_line.erase (0,13); nVertex = atoi(text_line.c_str());
        for (iVertex = 0; iVertex < nVertex; iVertex++) {
          getline(mesh_file, text_line);
        }
      }
		}
    
    /*--- Read the FFDBox information  ---*/
    
		position = text_line.find ("FFD_NBOX=",0);
		if (position != string::npos) {
			text_line.erase (0,9);
			nFFDBox = atoi(text_line.c_str());
      
			if (rank == MASTER_NODE) cout << nFFDBox << " Free Form Deformation boxes." << endl;
      
			nCornerPoints = new unsigned short[nFFDBox];
			nControlPoints = new unsigned short[nFFDBox];
			nSurfacePoints = new unsigned long[nFFDBox];
			
			getline (mesh_file, text_line);
			text_line.erase (0,11);
			nLevel = atoi(text_line.c_str());
      
			if (rank == MASTER_NODE) cout << nLevel << " Free Form Deformation nested levels." << endl;

			for (iFFDBox = 0 ; iFFDBox < nFFDBox; iFFDBox++) {
				
				/*--- Read the name of the FFD box ---*/
        
				getline (mesh_file, text_line);
				text_line.erase (0,8);
				
				/*--- Remove extra data from the FFDBox name ---*/
        
				string::size_type position;
				for (iChar = 0; iChar < 20; iChar++) {
					position = text_line.find( " ", 0 );
					if (position != string::npos) text_line.erase (position,1);
					position = text_line.find( "\r", 0 );
					if (position != string::npos) text_line.erase (position,1);
					position = text_line.find( "\n", 0 );
					if (position != string::npos) text_line.erase (position,1);
				}
				
				string TagFFDBox = text_line.c_str();
        
				if (rank == MASTER_NODE) cout << "FFD box tag: " << TagFFDBox <<". ";

				/*--- Read the level of the FFD box ---*/
        
				getline (mesh_file, text_line);
				text_line.erase (0,10);
				LevelFFDBox = atoi(text_line.c_str());
        
				if (rank == MASTER_NODE) cout << "FFD box level: " << LevelFFDBox <<". ";
				
				/*--- Read the degree of the FFD box ---*/
        
				getline (mesh_file, text_line);
				text_line.erase (0,13); degree[0] = atoi(text_line.c_str());
				getline (mesh_file, text_line);
				text_line.erase (0,13); degree[1] = atoi(text_line.c_str());
        
        if (nDim == 2) {
          degree[2] = 1;
        }
        else {
          getline (mesh_file, text_line);
          text_line.erase (0,13); degree[2] = atoi(text_line.c_str());
        }
        
				if (rank == MASTER_NODE) {
          cout << "Degrees: " << degree[0] << ", " << degree[1];
          if (nDim == 3) cout << ", " << degree[2];
          cout << ". " << endl;
        }
        
				FFDBox[iFFDBox] = new CFreeFormDefBox(SU2_TYPE::Int(degree[0]), SU2_TYPE::Int(degree[1]), SU2_TYPE::Int(degree[2]));				
				FFDBox[iFFDBox]->SetTag(TagFFDBox); FFDBox[iFFDBox]->SetLevel(LevelFFDBox);

				/*--- Read the number of parents boxes ---*/
        
				getline (mesh_file, text_line);
				text_line.erase (0,12);
				nParentFFDBox = atoi(text_line.c_str());
				if (rank == MASTER_NODE) cout << "Number of parent boxes: " << nParentFFDBox <<". ";
				for (iParentFFDBox = 0; iParentFFDBox < nParentFFDBox; iParentFFDBox++) {
					getline(mesh_file, text_line);
					
					/*--- Remove extra data from the FFDBox name ---*/
          
					string::size_type position;
					for (iChar = 0; iChar < 20; iChar++) {
						position = text_line.find( " ", 0 );
						if (position != string::npos) text_line.erase (position,1);
						position = text_line.find( "\r", 0 );
						if (position != string::npos) text_line.erase (position,1);
						position = text_line.find( "\n", 0 );
						if (position != string::npos) text_line.erase (position,1);
					}
					
					string ParentFFDBox = text_line.c_str();
					FFDBox[iFFDBox]->SetParentFFDBox(ParentFFDBox);
				}
				
				/*--- Read the number of children boxes ---*/
        
				getline (mesh_file, text_line);
				text_line.erase (0,13);
				nChildFFDBox = atoi(text_line.c_str());
				if (rank == MASTER_NODE) cout << "Number of child boxes: " << nChildFFDBox <<"." << endl;
        
        for (iChildFFDBox = 0; iChildFFDBox < nChildFFDBox; iChildFFDBox++) {
					getline(mesh_file, text_line);
					
					/*--- Remove extra data from the FFDBox name ---*/
          
					string::size_type position;
					for (iChar = 0; iChar < 20; iChar++) {
						position = text_line.find( " ", 0 );
						if (position != string::npos) text_line.erase (position,1);
						position = text_line.find( "\r", 0 );
						if (position != string::npos) text_line.erase (position,1);
						position = text_line.find( "\n", 0 );
						if (position != string::npos) text_line.erase (position,1);
					}
					
					string ChildFFDBox = text_line.c_str();
					FFDBox[iFFDBox]->SetChildFFDBox(ChildFFDBox);
				}

				/*--- Read the number of the corner points ---*/
        
				getline (mesh_file, text_line);
				text_line.erase (0,18); nCornerPoints[iFFDBox] = atoi(text_line.c_str());
				if (rank == MASTER_NODE) cout << "Corner points: " << nCornerPoints[iFFDBox] <<". ";
        if (nDim == 2) nCornerPoints[iFFDBox] = nCornerPoints[iFFDBox]*SU2_TYPE::Int(2);

				/*--- Read the coordinates of the corner points ---*/
        
				for (iCornerPoints = 0; iCornerPoints < nCornerPoints[iFFDBox]; iCornerPoints++) {
          
          if (nDim == 2) {
            if (iCornerPoints < nCornerPoints[iFFDBox]/SU2_TYPE::Int(2)) {
              getline(mesh_file, text_line); istringstream FFDBox_line(text_line);
              FFDBox_line >> CPcoord[0]; FFDBox_line >> CPcoord[1]; CPcoord[2] = -0.5;
            }
            else {
              CPcoord[0] = FFDBox[iFFDBox]->GetCoordCornerPoints(0, iCornerPoints-nCornerPoints[iFFDBox]/SU2_TYPE::Int(2));
              CPcoord[1] = FFDBox[iFFDBox]->GetCoordCornerPoints(1, iCornerPoints-nCornerPoints[iFFDBox]/SU2_TYPE::Int(2));
              CPcoord[2] = 0.5;
            }
          }
          else {
            getline(mesh_file, text_line); istringstream FFDBox_line(text_line);
            FFDBox_line >> CPcoord[0]; FFDBox_line >> CPcoord[1]; FFDBox_line >> CPcoord[2];
          }
          
          FFDBox[iFFDBox]->SetCoordCornerPoints(CPcoord, iCornerPoints);
          
				}
				
				/*--- Read the number of the control points ---*/
        
				getline (mesh_file, text_line);
				text_line.erase (0,19); nControlPoints[iFFDBox] = atoi(text_line.c_str());
        
				if (rank == MASTER_NODE) cout << "Control points: " << nControlPoints[iFFDBox] <<". ";
				
				/*--- Method to identify if there is a FFDBox definition ---*/
        
				if (nControlPoints[iFFDBox] != 0) FFDBoxDefinition = true;

				/*--- Read the coordinates of the control points ---*/
        
				for (iControlPoints = 0; iControlPoints < nControlPoints[iFFDBox]; iControlPoints++) {
					getline(mesh_file, text_line); istringstream FFDBox_line(text_line);
					FFDBox_line >> iDegree; FFDBox_line >> jDegree; FFDBox_line >> kDegree; 
          FFDBox_line >> CPcoord[0]; FFDBox_line >> CPcoord[1]; FFDBox_line >> CPcoord[2];
          FFDBox[iFFDBox]->SetCoordControlPoints(CPcoord, iDegree, jDegree, kDegree);
          FFDBox[iFFDBox]->SetCoordControlPoints_Copy(CPcoord, iDegree, jDegree, kDegree);
				}
				
				getline (mesh_file, text_line);
				text_line.erase (0,19); nSurfacePoints[iFFDBox] = atoi(text_line.c_str());

				/*--- The surface points parametric coordinates, all the nodes read the FFD 
         information but they only store their part ---*/
        
        my_nSurfPoints = 0;
				for (iSurfacePoints = 0; iSurfacePoints < nSurfacePoints[iFFDBox]; iSurfacePoints++) {
					getline(mesh_file, text_line); istringstream FFDBox_line(text_line);
					FFDBox_line >> iTag; FFDBox_line >> iPoint;
          
          if (config->GetMarker_All_TagBound(iTag) != -1) {

            iMarker = config->GetMarker_All_TagBound(iTag);
            FFDBox_line >> CPcoord[0]; FFDBox_line >> CPcoord[1]; FFDBox_line >> CPcoord[2];
            
            for (iVertex = 0; iVertex < geometry->nVertex[iMarker]; iVertex++) {
              jPoint =  geometry->vertex[iMarker][iVertex]->GetNode();
              if (iPoint == geometry->node[jPoint]->GetGlobalIndex()) {
                for (iDim = 0; iDim < nDim; iDim++) {
                  coord[iDim] = geometry->node[jPoint]->GetCoord()[iDim];
                }
                FFDBox[iFFDBox]->Set_MarkerIndex(iMarker);
                FFDBox[iFFDBox]->Set_VertexIndex(iVertex);
                FFDBox[iFFDBox]->Set_PointIndex(jPoint);
                FFDBox[iFFDBox]->Set_ParametricCoord(CPcoord);
                FFDBox[iFFDBox]->Set_CartesianCoord(coord);
                my_nSurfPoints++;
              }
            }

          }
          
				}
        
        nSurfacePoints[iFFDBox] = my_nSurfPoints;
        
#ifdef HAVE_MPI
        nSurfPoints = 0;
        SU2_MPI::Allreduce(&my_nSurfPoints, &nSurfPoints, 1, MPI_UNSIGNED_LONG, MPI_SUM, MPI_COMM_WORLD);
        if (rank == MASTER_NODE) cout << "Surface points: " << nSurfPoints <<"."<< endl;
#else
				nSurfPoints = my_nSurfPoints;
        if (rank == MASTER_NODE) cout << "Surface points: " << nSurfPoints <<"."<< endl;
#endif
        
			}
			
			delete [] nCornerPoints;
			delete [] nControlPoints;
			delete [] nSurfacePoints;		
		}
	}
	mesh_file.close();
  
	if (nFFDBox == 0) {
		if (rank == MASTER_NODE) cout <<"There is no FFD box definition. Just in case, check the .su2 file" << endl;
	}

}

void CSurfaceMovement::ReadFFDInfo(CGeometry *geometry, CConfig *config, CFreeFormDefBox **FFDBox) {
  
  string text_line, iTag;
  ifstream mesh_file;
  su2double coord[3];
  unsigned short degree[3], iFFDBox, iCornerPoints, LevelFFDBox, nParentFFDBox,
  iParentFFDBox, nChildFFDBox, iChildFFDBox, *nCornerPoints;
  
  unsigned short nDim = geometry->GetnDim();
  int rank = MASTER_NODE;
  
#ifdef HAVE_MPI
  MPI_Comm_rank(MPI_COMM_WORLD, &rank);
#endif
  
  
  /*--- Read the FFDBox information from the config file ---*/
  
  nFFDBox = config->GetnFFDBox();
  
  if (rank == MASTER_NODE) cout << nFFDBox << " Free Form Deformation boxes." << endl;
  
  nCornerPoints = new unsigned short[nFFDBox];
  
  nLevel = 1; // Nested FFD is not active
  
  if (rank == MASTER_NODE) cout << nLevel << " Free Form Deformation nested levels." << endl;
  
  for (iFFDBox = 0 ; iFFDBox < nFFDBox; iFFDBox++) {
    
    /*--- Read the name of the FFD box ---*/
    
    string TagFFDBox = config->GetTagFFDBox(iFFDBox);
    
    if (rank == MASTER_NODE) cout << "FFD box tag: " << TagFFDBox <<". ";
    
    /*--- Read the level of the FFD box ---*/
    
    LevelFFDBox = 0; // Nested FFD is not active
    
    if (rank == MASTER_NODE) cout << "FFD box level: " << LevelFFDBox <<". ";
    
    /*--- Read the degree of the FFD box ---*/
    
    degree[0] = config->GetDegreeFFDBox(iFFDBox, 0);
    degree[1] = config->GetDegreeFFDBox(iFFDBox, 1);
    
    if (nDim == 2) { degree[2] = 1; }
    else { degree[2] = config->GetDegreeFFDBox(iFFDBox, 2); }
    
    if (rank == MASTER_NODE) {
      cout << "Degrees: " << degree[0] << ", " << degree[1];
      if (nDim == 3) cout << ", " << degree[2];
      cout << ". " << endl;
    }
    
    FFDBox[iFFDBox] = new CFreeFormDefBox(SU2_TYPE::Int(degree[0]), SU2_TYPE::Int(degree[1]), SU2_TYPE::Int(degree[2]));
    FFDBox[iFFDBox]->SetTag(TagFFDBox); FFDBox[iFFDBox]->SetLevel(LevelFFDBox);
    
    /*--- Read the number of parents boxes ---*/
    
    nParentFFDBox = 0; // Nested FFD is not active
    if (rank == MASTER_NODE) cout << "Number of parent boxes: " << nParentFFDBox <<". ";
    
    for (iParentFFDBox = 0; iParentFFDBox < nParentFFDBox; iParentFFDBox++) {
      string ParentFFDBox = "NONE"; // Nested FFD is not active
      FFDBox[iFFDBox]->SetParentFFDBox(ParentFFDBox);
    }
    
    /*--- Read the number of children boxes ---*/
    
    nChildFFDBox = 0; // Nested FFD is not active
    if (rank == MASTER_NODE) cout << "Number of child boxes: " << nChildFFDBox <<"." << endl;
    
    for (iChildFFDBox = 0; iChildFFDBox < nChildFFDBox; iChildFFDBox++) {
      string ChildFFDBox = "NONE"; // Nested FFD is not active
      FFDBox[iFFDBox]->SetChildFFDBox(ChildFFDBox);
    }
    
    /*--- Read the number of the corner points ---*/
    
    nCornerPoints[iFFDBox] = 8;
    
    /*--- Read the coordinates of the corner points ---*/
    
    for (iCornerPoints = 0; iCornerPoints < nCornerPoints[iFFDBox]; iCornerPoints++) {
      
      if (nDim == 2) {
        if (iCornerPoints < nCornerPoints[iFFDBox]/SU2_TYPE::Int(2)) {
          coord[0] = config->GetCoordFFDBox(iFFDBox, iCornerPoints*3);
          coord[1] = config->GetCoordFFDBox(iFFDBox, iCornerPoints*3+1);
          coord[2] = -0.5;
        }
        else {
          coord[0] = FFDBox[iFFDBox]->GetCoordCornerPoints(0, iCornerPoints-nCornerPoints[iFFDBox]/SU2_TYPE::Int(2));
          coord[1] = FFDBox[iFFDBox]->GetCoordCornerPoints(1, iCornerPoints-nCornerPoints[iFFDBox]/SU2_TYPE::Int(2));
          coord[2] = 0.5;
        }
      }
      else {
        coord[0] = config->GetCoordFFDBox(iFFDBox, iCornerPoints*3);
        coord[1] = config->GetCoordFFDBox(iFFDBox, iCornerPoints*3+1);
        coord[2] = config->GetCoordFFDBox(iFFDBox, iCornerPoints*3+2);
      }
      
      FFDBox[iFFDBox]->SetCoordCornerPoints(coord, iCornerPoints);
      
    }
    
    /*--- Method to identify if there is a FFDBox definition ---*/
    
    FFDBoxDefinition = false;
    
  }
  
  delete [] nCornerPoints;
  
  if (nFFDBox == 0) {
    if (rank == MASTER_NODE) cout <<"There is no FFD box definition. Check the config file." << endl;
#ifndef HAVE_MPI
    exit(EXIT_FAILURE);
#else
    MPI_Abort(MPI_COMM_WORLD,1);
    MPI_Finalize();
#endif
  }
  
}

void CSurfaceMovement::MergeFFDInfo(CGeometry *geometry, CConfig *config) {
  
  /*--- Local variables needed on all processors ---*/
  
  unsigned long iPoint;
  unsigned short iFFDBox;
  
#ifndef HAVE_MPI
  
  /*--- In serial, the single process has access to all geometry, so simply
   load the coordinates into the data structure. ---*/
  
  /*--- Total number of points in each FFD box. ---*/
  
  for (iFFDBox = 0 ; iFFDBox < nFFDBox; iFFDBox++) {
    
    /*--- Loop over the mesh to collect the coords of the local points. ---*/
    
    for (iPoint = 0; iPoint < FFDBox[iFFDBox]->GetnSurfacePoint(); iPoint++) {
      
      /*--- Retrieve the current parametric coordinates at this node. ---*/
      
      GlobalCoordX[iFFDBox].push_back(FFDBox[iFFDBox]->Get_ParametricCoord(iPoint)[0]);
      GlobalCoordY[iFFDBox].push_back(FFDBox[iFFDBox]->Get_ParametricCoord(iPoint)[1]);
      GlobalCoordZ[iFFDBox].push_back(FFDBox[iFFDBox]->Get_ParametricCoord(iPoint)[2]);
      GlobalPoint[iFFDBox].push_back(FFDBox[iFFDBox]->Get_PointIndex(iPoint));
      
      /*--- Marker of the boundary in the local domain. ---*/
      
      unsigned short MarkerIndex = FFDBox[iFFDBox]->Get_MarkerIndex(iPoint);
      string TagBound = config->GetMarker_All_TagBound(MarkerIndex);
      
      /*--- Find the Marker of the boundary in the config file. ---*/
      
      unsigned short MarkerIndex_CfgFile = config->GetMarker_CfgFile_TagBound(TagBound);
      string TagBound_CfgFile = config->GetMarker_CfgFile_TagBound(MarkerIndex_CfgFile);
      
      /*--- Set the value of the tag at this node. ---*/
      
      GlobalTag[iFFDBox].push_back(TagBound_CfgFile);
      
    }
    
  }
  
#else
  
  /*--- MPI preprocessing ---*/
  
  int iProcessor, nProcessor, rank;
  MPI_Comm_rank(MPI_COMM_WORLD, &rank);
  MPI_Comm_size(MPI_COMM_WORLD, &nProcessor);
  
  /*--- Local variables needed for merging the geometry with MPI. ---*/
  
  unsigned long jPoint, iPointLocal;
  unsigned long Buffer_Send_nPoint[1], *Buffer_Recv_nPoint = NULL;
  unsigned long nLocalPoint = 0, MaxLocalPoint = 0;
  unsigned long nBuffer_Scalar = 0;
  
  if (rank == MASTER_NODE) Buffer_Recv_nPoint = new unsigned long[nProcessor];
  
  for (iFFDBox = 0 ; iFFDBox < nFFDBox; iFFDBox++) {
    
    nLocalPoint = 0;
    for (iPoint = 0; iPoint < FFDBox[iFFDBox]->GetnSurfacePoint(); iPoint++) {
      
      iPointLocal = FFDBox[iFFDBox]->Get_PointIndex(iPoint);
      
      if (iPointLocal < geometry->GetnPointDomain()) {
        nLocalPoint++;
      }
      
    }
    Buffer_Send_nPoint[0] = nLocalPoint;

    /*--- Communicate the total number of nodes on this domain. ---*/
    
    SU2_MPI::Gather(&Buffer_Send_nPoint, 1, MPI_UNSIGNED_LONG,
               Buffer_Recv_nPoint, 1, MPI_UNSIGNED_LONG, MASTER_NODE, MPI_COMM_WORLD);
    SU2_MPI::Allreduce(&nLocalPoint, &MaxLocalPoint, 1, MPI_UNSIGNED_LONG, MPI_MAX, MPI_COMM_WORLD);
    
    nBuffer_Scalar = MaxLocalPoint;

    /*--- Send and Recv buffers. ---*/
    
    su2double *Buffer_Send_X = new su2double[MaxLocalPoint];
    su2double *Buffer_Recv_X = NULL;
    
    su2double *Buffer_Send_Y = new su2double[MaxLocalPoint];
    su2double *Buffer_Recv_Y = NULL;
    
    su2double *Buffer_Send_Z = new su2double[MaxLocalPoint];
    su2double *Buffer_Recv_Z = NULL;
    
    unsigned long *Buffer_Send_Point = new unsigned long[MaxLocalPoint];
    unsigned long *Buffer_Recv_Point = NULL;
    
    unsigned short *Buffer_Send_MarkerIndex_CfgFile = new unsigned short[MaxLocalPoint];
    unsigned short *Buffer_Recv_MarkerIndex_CfgFile = NULL;
    
    /*--- Prepare the receive buffers in the master node only. ---*/
    
    if (rank == MASTER_NODE) {
      
      Buffer_Recv_X = new su2double[nProcessor*MaxLocalPoint];
      Buffer_Recv_Y = new su2double[nProcessor*MaxLocalPoint];
      Buffer_Recv_Z = new su2double[nProcessor*MaxLocalPoint];
      Buffer_Recv_Point = new unsigned long[nProcessor*MaxLocalPoint];
      Buffer_Recv_MarkerIndex_CfgFile = new unsigned short[nProcessor*MaxLocalPoint];
      
    }
    
    /*--- Main communication routine. Loop over each coordinate and perform
     the MPI comm. Temporary 1-D buffers are used to send the coordinates at
     all nodes on each partition to the master node. These are then unpacked
     by the master and sorted by global index in one large n-dim. array. ---*/
    
    /*--- Loop over this partition to collect the coords of the local points. ---*/
    
    jPoint = 0;
    for (iPoint = 0; iPoint < FFDBox[iFFDBox]->GetnSurfacePoint(); iPoint++) {
      
      iPointLocal = FFDBox[iFFDBox]->Get_PointIndex(iPoint);
      
      if (iPointLocal < geometry->GetnPointDomain()) {
        
        /*--- Load local coords into the temporary send buffer. ---*/
        
        Buffer_Send_X[jPoint] = FFDBox[iFFDBox]->Get_ParametricCoord(iPoint)[0];
        Buffer_Send_Y[jPoint] = FFDBox[iFFDBox]->Get_ParametricCoord(iPoint)[1];
        Buffer_Send_Z[jPoint] = FFDBox[iFFDBox]->Get_ParametricCoord(iPoint)[2];
        
        /*--- Store the global index for this local node. ---*/
        
        Buffer_Send_Point[jPoint] = geometry->node[FFDBox[iFFDBox]->Get_PointIndex(iPoint)]->GetGlobalIndex();
        
        /*--- Marker of the boundary in the local domain. ---*/
        
        unsigned short MarkerIndex = FFDBox[iFFDBox]->Get_MarkerIndex(iPoint);
        string TagBound = config->GetMarker_All_TagBound(MarkerIndex);
        
        /*--- Find the Marker of the boundary in the config file.---*/
        
        unsigned short MarkerIndex_CfgFile = config->GetMarker_CfgFile_TagBound(TagBound);
        Buffer_Send_MarkerIndex_CfgFile[jPoint] = MarkerIndex_CfgFile;
        
        jPoint++;
        
      }
      
    }
    
    /*--- Gather the coordinate data on the master node using MPI. ---*/
    
    SU2_MPI::Gather(Buffer_Send_X, nBuffer_Scalar, MPI_DOUBLE, Buffer_Recv_X, nBuffer_Scalar, MPI_DOUBLE, MASTER_NODE, MPI_COMM_WORLD);
    SU2_MPI::Gather(Buffer_Send_Y, nBuffer_Scalar, MPI_DOUBLE, Buffer_Recv_Y, nBuffer_Scalar, MPI_DOUBLE, MASTER_NODE, MPI_COMM_WORLD);
    SU2_MPI::Gather(Buffer_Send_Z, nBuffer_Scalar, MPI_DOUBLE, Buffer_Recv_Z, nBuffer_Scalar, MPI_DOUBLE, MASTER_NODE, MPI_COMM_WORLD);
    SU2_MPI::Gather(Buffer_Send_Point, nBuffer_Scalar, MPI_UNSIGNED_LONG, Buffer_Recv_Point, nBuffer_Scalar, MPI_UNSIGNED_LONG, MASTER_NODE, MPI_COMM_WORLD);
    SU2_MPI::Gather(Buffer_Send_MarkerIndex_CfgFile, nBuffer_Scalar, MPI_UNSIGNED_SHORT, Buffer_Recv_MarkerIndex_CfgFile, nBuffer_Scalar, MPI_UNSIGNED_SHORT, MASTER_NODE, MPI_COMM_WORLD);

    /*--- The master node unpacks and sorts this variable by global index ---*/
    
    if (rank == MASTER_NODE) {
      
      jPoint = 0;
      
      for (iProcessor = 0; iProcessor < nProcessor; iProcessor++) {
        for (iPoint = 0; iPoint < Buffer_Recv_nPoint[iProcessor]; iPoint++) {
          
          /*--- Get global index, then loop over each variable and store ---*/
          
          GlobalCoordX[iFFDBox].push_back(Buffer_Recv_X[jPoint]);
          GlobalCoordY[iFFDBox].push_back(Buffer_Recv_Y[jPoint]);
          GlobalCoordZ[iFFDBox].push_back(Buffer_Recv_Z[jPoint]);
          GlobalPoint[iFFDBox].push_back(Buffer_Recv_Point[jPoint]);
          
          string TagBound_CfgFile = config->GetMarker_CfgFile_TagBound(Buffer_Recv_MarkerIndex_CfgFile[jPoint]);
          GlobalTag[iFFDBox].push_back(TagBound_CfgFile);
          jPoint++;
          
        }
        
        /*--- Adjust jPoint to index of next proc's data in the buffers. ---*/
        
        jPoint = (iProcessor+1)*nBuffer_Scalar;
        
      }
    }
    
    /*--- Immediately release the temporary data buffers. ---*/
    
    delete [] Buffer_Send_X;
    delete [] Buffer_Send_Y;
    delete [] Buffer_Send_Z;
    delete [] Buffer_Send_Point;
    delete [] Buffer_Send_MarkerIndex_CfgFile;
    
    if (rank == MASTER_NODE) {
      delete [] Buffer_Recv_X;
      delete [] Buffer_Recv_Y;
      delete [] Buffer_Recv_Z;
      delete [] Buffer_Recv_Point;
      delete [] Buffer_Recv_MarkerIndex_CfgFile;
    }
    
  }

  if (rank == MASTER_NODE) {
    delete [] Buffer_Recv_nPoint;
  }
  
#endif
  
}

void CSurfaceMovement::WriteFFDInfo(CGeometry *geometry, CConfig *config) {
  
  
	unsigned short iOrder, jOrder, kOrder, iFFDBox, iCornerPoints, iParentFFDBox, iChildFFDBox;
	unsigned long iSurfacePoints;
  char cstr[MAX_STRING_SIZE], mesh_file[MAX_STRING_SIZE];
  string str;
  ofstream output_file;
  su2double *coord;
  string text_line;
  
  int rank = MASTER_NODE;
  
#ifdef HAVE_MPI
  MPI_Comm_rank(MPI_COMM_WORLD, &rank);
#endif

  unsigned short nDim = geometry->GetnDim();
  
  /*--- Merge the FFD info ---*/
  
  MergeFFDInfo(geometry, config);
  
  /*--- Attach to the mesh file the FFD information ---*/
  
  if (rank == MASTER_NODE) {
    
    /*--- Read the name of the output file ---*/
    
    str = config->GetMesh_Out_FileName();
    strcpy (mesh_file, str.c_str());
    strcpy (cstr, mesh_file);
    
    output_file.precision(15);
    output_file.open(cstr, ios::out | ios::app);
    
    if (nFFDBox != 0) {
      output_file << "FFD_NBOX= " << nFFDBox << endl;
      output_file << "FFD_NLEVEL= " << nLevel << endl;
    }
    
    for (iFFDBox = 0 ; iFFDBox < nFFDBox; iFFDBox++) {
      
      output_file << "FFD_TAG= " << FFDBox[iFFDBox]->GetTag() << endl;
      output_file << "FFD_LEVEL= " << FFDBox[iFFDBox]->GetLevel() << endl;
      
      output_file << "FFD_DEGREE_I= " << FFDBox[iFFDBox]->GetlOrder()-1 << endl;
      output_file << "FFD_DEGREE_J= " << FFDBox[iFFDBox]->GetmOrder()-1 << endl;
      if (nDim == 3) output_file << "FFD_DEGREE_K= " << FFDBox[iFFDBox]->GetnOrder()-1 << endl;
      
      output_file << "FFD_PARENTS= " << FFDBox[iFFDBox]->GetnParentFFDBox() << endl;
      for (iParentFFDBox = 0; iParentFFDBox < FFDBox[iFFDBox]->GetnParentFFDBox(); iParentFFDBox++)
        output_file << FFDBox[iFFDBox]->GetParentFFDBoxTag(iParentFFDBox) << endl;
      output_file << "FFD_CHILDREN= " << FFDBox[iFFDBox]->GetnChildFFDBox() << endl;
      for (iChildFFDBox = 0; iChildFFDBox < FFDBox[iFFDBox]->GetnChildFFDBox(); iChildFFDBox++)
        output_file << FFDBox[iFFDBox]->GetChildFFDBoxTag(iChildFFDBox) << endl;
      
      if (nDim == 2) {
        output_file << "FFD_CORNER_POINTS= " << FFDBox[iFFDBox]->GetnCornerPoints()/SU2_TYPE::Int(2) << endl;
        for (iCornerPoints = 0; iCornerPoints < FFDBox[iFFDBox]->GetnCornerPoints()/SU2_TYPE::Int(2); iCornerPoints++) {
          coord = FFDBox[iFFDBox]->GetCoordCornerPoints(iCornerPoints);
          output_file << coord[0] << "\t" << coord[1] << endl;
        }
      }
      else {
        output_file << "FFD_CORNER_POINTS= " << FFDBox[iFFDBox]->GetnCornerPoints() << endl;
        for (iCornerPoints = 0; iCornerPoints < FFDBox[iFFDBox]->GetnCornerPoints(); iCornerPoints++) {
          coord = FFDBox[iFFDBox]->GetCoordCornerPoints(iCornerPoints);
          output_file << coord[0] << "\t" << coord[1] << "\t" << coord[2] << endl;
        }
      }
      
      /*--- Writing control points ---*/
      
      if (FFDBox[iFFDBox]->GetnControlPoints() == 0) {
        output_file << "FFD_CONTROL_POINTS= 0" << endl;
      }
      else {
        output_file << "FFD_CONTROL_POINTS= " << FFDBox[iFFDBox]->GetnControlPoints() << endl;
        for (iOrder = 0; iOrder < FFDBox[iFFDBox]->GetlOrder(); iOrder++)
          for (jOrder = 0; jOrder < FFDBox[iFFDBox]->GetmOrder(); jOrder++)
            for (kOrder = 0; kOrder < FFDBox[iFFDBox]->GetnOrder(); kOrder++) {
              coord = FFDBox[iFFDBox]->GetCoordControlPoints(iOrder, jOrder, kOrder);
              output_file << iOrder << "\t" << jOrder << "\t" << kOrder << "\t" << coord[0] << "\t" << coord[1] << "\t" << coord[2] << endl;
            }
      }
      
      /*--- Writing surface points ---*/
      
      if (FFDBox[iFFDBox]->GetnControlPoints() == 0) {
        output_file << "FFD_SURFACE_POINTS= 0" << endl;
      }
      else {
        output_file << "FFD_SURFACE_POINTS= " << GlobalTag[iFFDBox].size() << endl;
        
        for (iSurfacePoints = 0; iSurfacePoints < GlobalTag[iFFDBox].size(); iSurfacePoints++) {
          output_file << scientific << GlobalTag[iFFDBox][iSurfacePoints] << "\t" << GlobalPoint[iFFDBox][iSurfacePoints]
          << "\t" << GlobalCoordX[iFFDBox][iSurfacePoints] << "\t" << GlobalCoordY[iFFDBox][iSurfacePoints]
          << "\t" << GlobalCoordZ[iFFDBox][iSurfacePoints] << endl;
        }
        
      }
      
    }
    
    output_file.close();
    
  }

}

CFreeFormDefBox::CFreeFormDefBox(void) : CGridMovement() { }

CFreeFormDefBox::CFreeFormDefBox(unsigned short val_lDegree, unsigned short val_mDegree, unsigned short val_nDegree) : CGridMovement() {
  
	unsigned short iCornerPoints, iOrder, jOrder, kOrder, iDim;
	
	/*--- FFD is always 3D (even in 2D problems) ---*/
  
	nDim = 3;
	nCornerPoints = 8;
	
	/*--- Allocate Corners points ---*/
  
	Coord_Corner_Points = new su2double* [nCornerPoints];
	for (iCornerPoints = 0; iCornerPoints < nCornerPoints; iCornerPoints++)
		Coord_Corner_Points[iCornerPoints] = new su2double [nDim];
	
	ParamCoord = new su2double[nDim]; ParamCoord_ = new su2double[nDim];
	cart_coord = new su2double[nDim]; cart_coord_ = new su2double[nDim];
	Gradient = new su2double[nDim];

	lDegree = val_lDegree; lOrder = lDegree+1;
	mDegree = val_mDegree; mOrder = mDegree+1;
	nDegree = val_nDegree; nOrder = nDegree+1;
	nControlPoints = lOrder*mOrder*nOrder;
  
  lDegree_Copy = val_lDegree; lOrder_Copy = lDegree+1;
	mDegree_Copy = val_mDegree; mOrder_Copy = mDegree+1;
	nDegree_Copy = val_nDegree; nOrder_Copy = nDegree+1;
	nControlPoints_Copy = lOrder_Copy*mOrder_Copy*nOrder_Copy;
	
	Coord_Control_Points = new su2double*** [lOrder];
	ParCoord_Control_Points = new su2double*** [lOrder];
	Coord_Control_Points_Copy = new su2double*** [lOrder];
	for (iOrder = 0; iOrder < lOrder; iOrder++) {
		Coord_Control_Points[iOrder] = new su2double** [mOrder];
		ParCoord_Control_Points[iOrder] = new su2double** [mOrder];
		Coord_Control_Points_Copy[iOrder] = new su2double** [mOrder];
		for (jOrder = 0; jOrder < mOrder; jOrder++) {
			Coord_Control_Points[iOrder][jOrder] = new su2double* [nOrder];
			ParCoord_Control_Points[iOrder][jOrder] = new su2double* [nOrder];
			Coord_Control_Points_Copy[iOrder][jOrder] = new su2double* [nOrder];
			for (kOrder = 0; kOrder < nOrder; kOrder++) {
				Coord_Control_Points[iOrder][jOrder][kOrder] = new su2double [nDim];
				ParCoord_Control_Points[iOrder][jOrder][kOrder] = new su2double [nDim];
				Coord_Control_Points_Copy[iOrder][jOrder][kOrder] = new su2double [nDim];
        for (iDim = 0; iDim < nDim; iDim++) {
					Coord_Control_Points[iOrder][jOrder][kOrder][iDim] = 0.0;
          ParCoord_Control_Points[iOrder][jOrder][kOrder][iDim] = 0.0;
          Coord_Control_Points_Copy[iOrder][jOrder][kOrder][iDim] = 0.0;
        }
			}
		}
	}
	 
}

CFreeFormDefBox::~CFreeFormDefBox(void) {
	unsigned short iOrder, jOrder, kOrder, iCornerPoints;
	
	for (iOrder = 0; iOrder < lOrder; iOrder++) 
		for (jOrder = 0; jOrder < mOrder; jOrder++) 
			for (kOrder = 0; kOrder < nOrder; kOrder++) {
				delete [] Coord_Control_Points[iOrder][jOrder][kOrder];
				delete [] ParCoord_Control_Points[iOrder][jOrder][kOrder];
				delete [] Coord_Control_Points_Copy[iOrder][jOrder][kOrder];
			}
	delete [] Coord_Control_Points;
	delete [] ParCoord_Control_Points;
	delete [] Coord_Control_Points_Copy;

	delete [] ParamCoord;
	delete [] cart_coord;
	delete [] Gradient;
	
	for (iCornerPoints = 0; iCornerPoints < nCornerPoints; iCornerPoints++)
		delete [] Coord_Corner_Points[iCornerPoints];
	delete [] Coord_Corner_Points;
}

void  CFreeFormDefBox::SetUnitCornerPoints(void) {
  
  unsigned short iDim;
  su2double *coord = new su2double [nDim];
  
  for (iDim = 0; iDim < nDim; iDim++) coord[iDim] = 0.0;
	
	coord [0] = 0.0; coord [1] = 0.0; coord [2] = 0.0; this->SetCoordCornerPoints(coord, 0);
	coord [0] = 1.0; coord [1] = 0.0; coord [2] = 0.0; this->SetCoordCornerPoints(coord, 1);
	coord [0] = 1.0; coord [1] = 1.0; coord [2] = 0.0; this->SetCoordCornerPoints(coord, 2);
	coord [0] = 0.0; coord [1] = 1.0; coord [2] = 0.0; this->SetCoordCornerPoints(coord, 3);
	coord [0] = 0.0; coord [1] = 0.0; coord [2] = 1.0; this->SetCoordCornerPoints(coord, 4);
	coord [0] = 1.0; coord [1] = 0.0; coord [2] = 1.0; this->SetCoordCornerPoints(coord, 5);
	coord [0] = 1.0; coord [1] = 1.0; coord [2] = 1.0; this->SetCoordCornerPoints(coord, 6);
	coord [0] = 0.0; coord [1] = 1.0; coord [2] = 1.0; this->SetCoordCornerPoints(coord, 7);
  
  delete [] coord;
  
}

void CFreeFormDefBox::SetControlPoints_Parallelepiped (void) {
	unsigned short iDim, iDegree, jDegree, kDegree;
	
	/*--- Set base control points according to the notation of Vtk for hexahedrons ---*/
	for (iDim = 0; iDim < nDim; iDim++) {
		Coord_Control_Points	[0]			[0]			[0]			[iDim]	= Coord_Corner_Points[0][iDim];
		Coord_Control_Points	[lOrder-1]	[0]			[0]			[iDim]	= Coord_Corner_Points[1][iDim];
		Coord_Control_Points	[lOrder-1]	[mOrder-1]	[0]			[iDim]	= Coord_Corner_Points[2][iDim];
		Coord_Control_Points	[0]			[mOrder-1]	[0]			[iDim]	= Coord_Corner_Points[3][iDim];
		Coord_Control_Points	[0]			[0]			[nOrder-1]	[iDim]	= Coord_Corner_Points[4][iDim];
		Coord_Control_Points	[lOrder-1]	[0]			[nOrder-1]	[iDim]	= Coord_Corner_Points[5][iDim];
		Coord_Control_Points	[lOrder-1]	[mOrder-1]	[nOrder-1]	[iDim]	= Coord_Corner_Points[6][iDim];
		Coord_Control_Points	[0]			[mOrder-1]	[nOrder-1]	[iDim]	= Coord_Corner_Points[7][iDim];
	}
	
	/*--- Fill the rest of the cubic matrix of control points with uniform spacing (parallelepiped) ---*/
	for (iDegree = 0; iDegree <= lDegree; iDegree++)
		for (jDegree = 0; jDegree <= mDegree; jDegree++)
			for (kDegree = 0; kDegree <= nDegree; kDegree++) {
				Coord_Control_Points[iDegree][jDegree][kDegree][0] = Coord_Corner_Points[0][0] 
				+ su2double(iDegree)/su2double(lDegree)*(Coord_Corner_Points[1][0]-Coord_Corner_Points[0][0]);
				Coord_Control_Points[iDegree][jDegree][kDegree][1] = Coord_Corner_Points[0][1] 
				+ su2double(jDegree)/su2double(mDegree)*(Coord_Corner_Points[3][1]-Coord_Corner_Points[0][1]);				
				Coord_Control_Points[iDegree][jDegree][kDegree][2] = Coord_Corner_Points[0][2] 
				+ su2double(kDegree)/su2double(nDegree)*(Coord_Corner_Points[4][2]-Coord_Corner_Points[0][2]);
			}
}

void CFreeFormDefBox::SetSupportCP(CFreeFormDefBox *FFDBox) {
	unsigned short iDim, iOrder, jOrder, kOrder;
	unsigned short lOrder = FFDBox->GetlOrder();
	unsigned short mOrder = FFDBox->GetmOrder();
	unsigned short nOrder = FFDBox->GetnOrder();
	
	Coord_SupportCP = new su2double*** [lOrder];
	for (iOrder = 0; iOrder < lOrder; iOrder++) {
		Coord_SupportCP[iOrder] = new su2double** [mOrder];
		for (jOrder = 0; jOrder < mOrder; jOrder++) {
			Coord_SupportCP[iOrder][jOrder] = new su2double* [nOrder];
			for (kOrder = 0; kOrder < nOrder; kOrder++)
				Coord_SupportCP[iOrder][jOrder][kOrder] = new su2double [nDim];
		}
	}
	
	/*--- Set base support control points according to the notation of Vtk for hexahedrons ---*/
	for (iDim = 0; iDim < nDim; iDim++) {
		Coord_SupportCP	[0]			[0]			[0]			[iDim]	= Coord_Corner_Points[0][iDim];
		Coord_SupportCP	[lOrder-1]	[0]			[0]			[iDim]	= Coord_Corner_Points[1][iDim];
		Coord_SupportCP	[lOrder-1]	[mOrder-1]	[0]			[iDim]	= Coord_Corner_Points[2][iDim];
		Coord_SupportCP	[0]			[mOrder-1]	[0]			[iDim]	= Coord_Corner_Points[3][iDim];
		Coord_SupportCP	[0]			[0]			[nOrder-1]	[iDim]	= Coord_Corner_Points[4][iDim];
		Coord_SupportCP	[lOrder-1]	[0]			[nOrder-1]	[iDim]	= Coord_Corner_Points[5][iDim];
		Coord_SupportCP	[lOrder-1]	[mOrder-1]	[nOrder-1]	[iDim]	= Coord_Corner_Points[6][iDim];
		Coord_SupportCP	[0]			[mOrder-1]	[nOrder-1]	[iDim]	= Coord_Corner_Points[7][iDim];
	}
	
	/*--- Fill the rest of the cubic matrix of support control points with uniform spacing  ---*/
	for (iOrder = 0; iOrder < lOrder; iOrder++)
		for (jOrder = 0; jOrder < mOrder; jOrder++)
			for (kOrder = 0; kOrder < nOrder; kOrder++) {
				Coord_SupportCP[iOrder][jOrder][kOrder][0] = Coord_Corner_Points[0][0] 
				+ su2double(iOrder)/su2double(lOrder-1)*(Coord_Corner_Points[1][0]-Coord_Corner_Points[0][0]);
				Coord_SupportCP[iOrder][jOrder][kOrder][1] = Coord_Corner_Points[0][1] 
				+ su2double(jOrder)/su2double(mOrder-1)*(Coord_Corner_Points[3][1]-Coord_Corner_Points[0][1]);				
				Coord_SupportCP[iOrder][jOrder][kOrder][2] = Coord_Corner_Points[0][2] 
				+ su2double(kOrder)/su2double(nOrder-1)*(Coord_Corner_Points[4][2]-Coord_Corner_Points[0][2]);
			}
}

void CFreeFormDefBox::SetSupportCPChange(CFreeFormDefBox *FFDBox) {
	unsigned short iDim, iOrder, jOrder, kOrder;
	su2double *CartCoordNew, *ParamCoord;
	unsigned short lOrder = FFDBox->GetlOrder();
	unsigned short mOrder = FFDBox->GetmOrder();
	unsigned short nOrder = FFDBox->GetnOrder();

	su2double ****ParamCoord_SupportCP = new su2double*** [lOrder];
	for (iOrder = 0; iOrder < lOrder; iOrder++) {
		ParamCoord_SupportCP[iOrder] = new su2double** [mOrder];
		for (jOrder = 0; jOrder < mOrder; jOrder++) {
			ParamCoord_SupportCP[iOrder][jOrder] = new su2double* [nOrder];
			for (kOrder = 0; kOrder < nOrder; kOrder++)
				ParamCoord_SupportCP[iOrder][jOrder][kOrder] = new su2double [nDim];
		}
	}
	
	for (iOrder = 0; iOrder < lOrder; iOrder++)
		for (jOrder = 0; jOrder < mOrder; jOrder++)
			for (kOrder = 0; kOrder < nOrder; kOrder++)
				for (iDim = 0; iDim < nDim; iDim++)
					ParamCoord_SupportCP[iOrder][jOrder][kOrder][iDim] = 
					Coord_SupportCP[iOrder][jOrder][kOrder][iDim];
	
	for (iDim = 0; iDim < nDim; iDim++) {
		Coord_Control_Points[0][0][0][iDim]	= FFDBox->GetCoordCornerPoints(iDim, 0);
		Coord_Control_Points[1][0][0][iDim]	= FFDBox->GetCoordCornerPoints(iDim, 1);
		Coord_Control_Points[1][1][0][iDim]	= FFDBox->GetCoordCornerPoints(iDim, 2);
		Coord_Control_Points[0][1][0][iDim]	= FFDBox->GetCoordCornerPoints(iDim, 3);
		Coord_Control_Points[0][0][1][iDim]	= FFDBox->GetCoordCornerPoints(iDim, 4);
		Coord_Control_Points[1][0][1][iDim]	= FFDBox->GetCoordCornerPoints(iDim, 5);
		Coord_Control_Points[1][1][1][iDim]	= FFDBox->GetCoordCornerPoints(iDim, 6);
		Coord_Control_Points[0][1][1][iDim]	= FFDBox->GetCoordCornerPoints(iDim, 7);
	}
	
	for (iOrder = 0; iOrder < FFDBox->GetlOrder(); iOrder++) {
		for (jOrder = 0; jOrder < FFDBox->GetmOrder(); jOrder++) {
			for (kOrder = 0; kOrder < FFDBox->GetnOrder(); kOrder++) {
				ParamCoord = ParamCoord_SupportCP[iOrder][jOrder][kOrder];
				CartCoordNew = EvalCartesianCoord(ParamCoord);
        FFDBox->SetCoordControlPoints(CartCoordNew, iOrder, jOrder, kOrder);
        FFDBox->SetCoordControlPoints_Copy(CartCoordNew, iOrder, jOrder, kOrder);
			}
    }
  }

}

void CFreeFormDefBox::SetTecplot(CGeometry *geometry, unsigned short iFFDBox, bool original) {
  
	ofstream FFDBox_file;
  char FFDBox_filename[MAX_STRING_SIZE];
  bool new_file;
	unsigned short iDim, iDegree, jDegree, kDegree;
	
  nDim = geometry->GetnDim();
  
  SPRINTF (FFDBox_filename, "ffd_boxes.dat");
  
  if ((original) && (iFFDBox == 0)) new_file = true;
  else new_file = false;
  
	if (new_file) {
		FFDBox_file.open(FFDBox_filename, ios::out);
		FFDBox_file << "TITLE = \"Visualization of the FFD boxes generated by SU2_DEF.\"" << endl;
    if (nDim == 2) FFDBox_file << "VARIABLES = \"x\", \"y\"" << endl;
		else FFDBox_file << "VARIABLES = \"x\", \"y\", \"z\"" << endl;
	}
	else FFDBox_file.open(FFDBox_filename, ios::out | ios::app);

	FFDBox_file << "ZONE T= \"" << Tag;
  if (original) FFDBox_file << " (Original FFD)\"";
  else FFDBox_file << " (Deformed FFD)\"";
  if (nDim == 2) FFDBox_file << ", I="<<lDegree+1<<", J="<<mDegree+1<<", DATAPACKING=POINT" << endl;
  else FFDBox_file << ", I="<<lDegree+1<<", J="<<mDegree+1<<", K="<<nDegree+1<<", DATAPACKING=POINT" << endl;

	FFDBox_file.precision(15);
	
  if (nDim == 2) {
    for (jDegree = 0; jDegree <= mDegree; jDegree++) {
      for (iDegree = 0; iDegree <= lDegree; iDegree++) {
        for (iDim = 0; iDim < nDim; iDim++)
          FFDBox_file << scientific << Coord_Control_Points[iDegree][jDegree][0][iDim] << "\t";
        FFDBox_file << "\n";
      }
    }
  }
  else {
    for (kDegree = 0; kDegree <= nDegree; kDegree++) {
      for (jDegree = 0; jDegree <= mDegree; jDegree++) {
        for (iDegree = 0; iDegree <= lDegree; iDegree++) {
          for (iDim = 0; iDim < nDim; iDim++)
            FFDBox_file << scientific << Coord_Control_Points[iDegree][jDegree][kDegree][iDim] << "\t";
          FFDBox_file << "\n";
        }
      }
    }
  }
		
	FFDBox_file.close();
}


su2double *CFreeFormDefBox::GetParametricCoord_Analytical(su2double *cart_coord) {
	unsigned short iDim;
	su2double *e1, *e2, *e3, *e12, *e23, *e13, *p;
	
	/*--- Auxiliary Basis Vectors of the deformed FFDBox ---*/
	e1 = new su2double[3]; e2 = new su2double[3]; e3 = new su2double[3];
	for (iDim = 0; iDim < nDim; iDim++) {
		e1[iDim] = Coord_Corner_Points[1][iDim]-Coord_Corner_Points[0][iDim];
		e2[iDim] = Coord_Corner_Points[3][iDim]-Coord_Corner_Points[0][iDim];
		e3[iDim] = Coord_Corner_Points[4][iDim]-Coord_Corner_Points[0][iDim];
	}
	
	/*--- Respective Cross-Products ---*/
	e12 = new su2double[3]; e23 = new su2double[3]; e13 = new su2double[3];
	CrossProduct(e1, e2, e12);
	CrossProduct(e1, e3, e13);
	CrossProduct(e2, e3, e23);
	
	/*--- p is Tranlated vector from the origin ---*/
	p = new su2double[3];
	for (iDim = 0; iDim < nDim; iDim++)
		p[iDim] = cart_coord[iDim] - Coord_Corner_Points[0][iDim];
	
	ParamCoord[0] = DotProduct(e23, p)/DotProduct(e23, e1);
	ParamCoord[1] = DotProduct(e13, p)/DotProduct(e13, e2);
	ParamCoord[2] = DotProduct(e12, p)/DotProduct(e12, e3);
	
	delete [] e1;
  delete [] e2;
  delete [] e3;
  delete [] e12;
  delete [] e23;
  delete [] e13;
  delete [] p;
	
	return ParamCoord;
}

su2double *CFreeFormDefBox::EvalCartesianCoord(su2double *ParamCoord) {
	unsigned short iDim, iDegree, jDegree, kDegree;
	
	for (iDim = 0; iDim < nDim; iDim++)
		cart_coord[iDim] = 0.0;
	
	for (iDegree = 0; iDegree <= lDegree; iDegree++)
		for (jDegree = 0; jDegree <= mDegree; jDegree++)
			for (kDegree = 0; kDegree <= nDegree; kDegree++)
				for (iDim = 0; iDim < nDim; iDim++) {
					cart_coord[iDim] += Coord_Control_Points[iDegree][jDegree][kDegree][iDim]
					* GetBernstein(lDegree, iDegree, ParamCoord[0])
					* GetBernstein(mDegree, jDegree, ParamCoord[1])
					* GetBernstein(nDegree, kDegree, ParamCoord[2]);
				}
	
	return cart_coord;
}

su2double CFreeFormDefBox::GetBernstein(short val_n, short val_i, su2double val_t) {
  
  su2double value = 0.0;
  
  if (val_i > val_n) { value = 0.0; return value; }
  
  if (val_i == 0) {
    if (val_t == 0) value = 1.0;
    else if (val_t == 1) value = 0.0;
    else value = Binomial(val_n, val_i) * pow(val_t, val_i) * pow(1.0 - val_t, val_n - val_i);
  }
  else if (val_i == val_n) {
    if (val_t == 0) value = 0.0;
    else if (val_t == 1) value = 1.0;
    else value = pow(val_t, val_n);
  }
  else {
    if ((val_t == 0) || (val_t == 1)) value = 0.0;
    value = Binomial(val_n, val_i) * pow(val_t, val_i) * pow(1.0-val_t, val_n - val_i);
  }
  
  return value;
  
}

su2double CFreeFormDefBox::GetBernsteinDerivative(short val_n, short val_i, 
											   su2double val_t, short val_order) {
	su2double value = 0.0;
	
	/*--- Verify this subroutine, it provides negative val_n, 
	 which is a wrong value for GetBernstein ---*/
	
	if (val_order == 0) { 
		value = GetBernstein(val_n, val_i, val_t); return value; 
	}
	
	if (val_i == 0) { 
		value = val_n*(-GetBernsteinDerivative(val_n-1, val_i, val_t, val_order-1)); return value; 
	}
	else {
		if (val_n == 0) { 
			value = val_t; return value; 
		}
		else {
			value = val_n*(GetBernsteinDerivative(val_n-1, val_i-1, val_t, val_order-1) - GetBernsteinDerivative(val_n-1, val_i, val_t, val_order-1));
			return value;
		}
	}

	return value;
}

su2double *CFreeFormDefBox::GetFFDGradient(su2double *val_coord, su2double *xyz) {
  
	unsigned short iDim, jDim, lmn[3];
  
  /*--- Set the Degree of the Berstein polynomials ---*/
  
  lmn[0] = lDegree; lmn[1] = mDegree; lmn[2] = nDegree;
  
  for (iDim = 0; iDim < nDim; iDim++) Gradient[iDim] = 0.0;
  
  for (iDim = 0; iDim < nDim; iDim++)
    for (jDim = 0; jDim < nDim; jDim++)
      Gradient[jDim] += GetDerivative2(val_coord, iDim, xyz,  lmn) *
      GetDerivative3(val_coord, iDim, jDim, lmn);
  
	return Gradient;
  
}

void CFreeFormDefBox::GetFFDHessian(su2double *uvw, su2double *xyz, su2double **val_Hessian) {
  
  unsigned short iDim, jDim, lmn[3];
  
  /*--- Set the Degree of the Berstein polynomials ---*/
  
  lmn[0] = lDegree; lmn[1] = mDegree; lmn[2] = nDegree;
  
  for (iDim = 0; iDim < nDim; iDim++)
    for (jDim = 0; jDim < nDim; jDim++)
      val_Hessian[iDim][jDim] = 0.0;
  
  /*--- Note that being all the functions linear combinations of polynomials, they are C^\infty,
   and the Hessian will be symmetric; no need to compute the under-diagonal part, for example ---*/
  
  for (iDim = 0; iDim < nDim; iDim++) {
    val_Hessian[0][0] += 2.0 * GetDerivative3(uvw, iDim,0, lmn) * GetDerivative3(uvw, iDim,0, lmn) +
    GetDerivative2(uvw, iDim,xyz, lmn) * GetDerivative5(uvw, iDim,0,0, lmn);
    
    val_Hessian[1][1] += 2.0 * GetDerivative3(uvw, iDim,1, lmn) * GetDerivative3(uvw, iDim,1, lmn) +
    GetDerivative2(uvw, iDim,xyz, lmn) * GetDerivative5(uvw, iDim,1,1, lmn);
    
    val_Hessian[2][2] += 2.0 * GetDerivative3(uvw, iDim,2, lmn) * GetDerivative3(uvw, iDim,2, lmn) +
    GetDerivative2(uvw, iDim,xyz, lmn) * GetDerivative5(uvw, iDim,2,2, lmn);
    
    val_Hessian[0][1] += 2.0 * GetDerivative3(uvw, iDim,0, lmn) * GetDerivative3(uvw, iDim,1, lmn) +
    GetDerivative2(uvw, iDim,xyz, lmn) * GetDerivative5(uvw, iDim,0,1, lmn);
    
    val_Hessian[0][2] += 2.0 * GetDerivative3(uvw, iDim,0, lmn) * GetDerivative3(uvw, iDim,2, lmn) +
    GetDerivative2(uvw, iDim,xyz, lmn) * GetDerivative5(uvw, iDim,0,2, lmn);
    
    val_Hessian[1][2] += 2.0 * GetDerivative3(uvw, iDim,1, lmn) * GetDerivative3(uvw, iDim,2, lmn) +
    GetDerivative2(uvw, iDim,xyz, lmn) * GetDerivative5(uvw, iDim,1,2, lmn);
  }
  
  val_Hessian[1][0] = val_Hessian[0][1];
  val_Hessian[2][0] = val_Hessian[0][2];
  val_Hessian[2][1] = val_Hessian[1][2];
  
}

su2double *CFreeFormDefBox::GetParametricCoord_Iterative(unsigned long iPoint, su2double *xyz, su2double *ParamCoordGuess, CConfig *config) {
  
  su2double *IndepTerm, SOR_Factor = 1.0, MinNormError, NormError, Determinant, AdjHessian[3][3], Temp[3] = {0.0,0.0,0.0};
	unsigned short iDim, jDim, RandonCounter;
	unsigned long iter;
  
  su2double tol = config->GetFFD_Tol();
  unsigned short it_max = config->GetnFFD_Iter();
  unsigned short Random_Trials = 500;
  
	/*--- Allocate the Hessian ---*/
  
	Hessian = new su2double* [nDim];
  IndepTerm = new su2double [nDim];
	for (iDim = 0; iDim < nDim; iDim++) {
		Hessian[iDim] = new su2double[nDim];
		ParamCoord[iDim] = ParamCoordGuess[iDim];
		IndepTerm [iDim] = 0.0;
	}
	
	RandonCounter = 0; MinNormError = 1E6;
	
  /*--- External iteration ---*/

	for (iter = 0; iter < (unsigned long)it_max*Random_Trials; iter++) {
		  
		/*--- The independent term of the solution of our system is -Gradient(sol_old) ---*/

		Gradient = GetFFDGradient(ParamCoord, xyz);
    
    for (iDim = 0; iDim < nDim; iDim++) IndepTerm[iDim] = - Gradient[iDim];

		/*--- Hessian = The Matrix of our system, getHessian(sol_old,xyz,...) ---*/
    
		GetFFDHessian(ParamCoord, xyz, Hessian);
    
    /*--- Adjoint to Hessian ---*/

    AdjHessian[0][0] = Hessian[1][1]*Hessian[2][2]-Hessian[1][2]*Hessian[2][1];
    AdjHessian[0][1] = Hessian[0][2]*Hessian[2][1]-Hessian[0][1]*Hessian[2][2];
    AdjHessian[0][2] = Hessian[0][1]*Hessian[1][2]-Hessian[0][2]*Hessian[1][1];
    AdjHessian[1][0] = Hessian[1][2]*Hessian[2][0]-Hessian[1][0]*Hessian[2][2];
    AdjHessian[1][1] = Hessian[0][0]*Hessian[2][2]-Hessian[0][2]*Hessian[2][0];
    AdjHessian[1][2] = Hessian[0][2]*Hessian[1][0]-Hessian[0][0]*Hessian[1][2];
    AdjHessian[2][0] = Hessian[1][0]*Hessian[2][1]-Hessian[1][1]*Hessian[2][0];
    AdjHessian[2][1] = Hessian[0][1]*Hessian[2][0]-Hessian[0][0]*Hessian[2][1];
    AdjHessian[2][2] = Hessian[0][0]*Hessian[1][1]-Hessian[0][1]*Hessian[1][0];
    
    /*--- Determinant of Hessian ---*/
    
    Determinant = Hessian[0][0]*AdjHessian[0][0]+Hessian[0][1]*AdjHessian[1][0]+Hessian[0][2]*AdjHessian[2][0];
    
    /*--- Hessian inverse ---*/
    
    if (Determinant != 0) {
      for (iDim = 0; iDim < nDim; iDim++) {
        Temp[iDim] = 0.0;
        for (jDim = 0; jDim < nDim; jDim++) {
          Temp[iDim] += AdjHessian[iDim][jDim]*IndepTerm[jDim]/Determinant;
        }
      }
      for (iDim = 0; iDim < nDim; iDim++) {
        IndepTerm[iDim] = Temp[iDim];
      }
    }
    
		/*--- Update with Successive over-relaxation ---*/
    
		for (iDim = 0; iDim < nDim; iDim++) {
			ParamCoord[iDim] = (1.0-SOR_Factor)*ParamCoord[iDim] + SOR_Factor*(ParamCoord[iDim] + IndepTerm[iDim]);
    }

		/*--- If the gradient is small, we have converged ---*/
    
		if ((fabs(IndepTerm[0]) < tol) && (fabs(IndepTerm[1]) < tol) && (fabs(IndepTerm[2]) < tol))	break;

    /*--- Compute the norm of the error ---*/
    
    NormError = 0.0;
    for (iDim = 0; iDim < nDim; iDim++)
      NormError += IndepTerm[iDim]*IndepTerm[iDim];
    NormError = sqrt(NormError);

		MinNormError = min(NormError, MinNormError);
		  
		/*--- If we have no convergence with Random_Trials iterations probably we are in a local minima. ---*/
    
		if (((iter % it_max) == 0) && (iter != 0)) {
      
			RandonCounter++;
      if (RandonCounter == Random_Trials) {
        cout << endl << "Unknown point: "<< iPoint <<" (" << xyz[0] <<", "<< xyz[1] <<", "<< xyz[2] <<"). Min Error: "<< MinNormError <<". Iter: "<< iter <<"."<< endl;
      }
      else {
        SOR_Factor = 0.1;
        for (iDim = 0; iDim < nDim; iDim++)
          ParamCoord[iDim] = su2double(rand())/su2double(RAND_MAX);
      }
      
		}
    
	}
	
	for (iDim = 0; iDim < nDim; iDim++) 
		delete [] Hessian[iDim];
	delete [] Hessian;
  delete [] IndepTerm;

  /*--- The code has hit the max number of iterations ---*/

  if (iter == (unsigned long)it_max*Random_Trials) {
    cout << "Unknown point: (" << xyz[0] <<", "<< xyz[1] <<", "<< xyz[2] <<"). Increase the value of FFD_ITERATIONS." << endl;
  }
  
	/*--- Real Solution is now ParamCoord; Return it ---*/

	return ParamCoord;
  
}

su2double CFreeFormDefBox::Binomial(unsigned short n, unsigned short m) {
  
  unsigned short i, j;
  su2double result;
  
  su2double *binomial = new su2double [n+1];
  
  binomial[0] = 1.0;
  for (i = 1; i <= n; ++i) {
    binomial[i] = 1.0;
    for (j = i-1U; j > 0; --j) {
      binomial[j] += binomial[j-1U];
    }
  }
  
  result = binomial[m];
  if (fabs(result) < EPS*EPS) { result = 0.0; }
  
  delete [] binomial;
  
  return result;
  
  
}

bool CFreeFormDefBox::GetPointFFD(CGeometry *geometry, CConfig *config, unsigned long iPoint) {
	su2double Coord[3] = {0.0, 0.0, 0.0};
	unsigned short iVar, jVar, iDim;
	bool Inside = false;
	
	unsigned short Index[5][7] = {
		{0, 1, 2, 5, 0, 1, 2},
		{0, 2, 7, 5, 0, 2, 7},
		{0, 2, 3, 7, 0, 2, 3},
		{0, 5, 7, 4, 0, 5, 7},
		{2, 7, 5, 6, 2, 7, 5}};
	unsigned short nDim = geometry->GetnDim();
  
  for (iDim = 0; iDim < nDim; iDim++)
    Coord[iDim] = geometry->node[iPoint]->GetCoord(iDim);
	
	/*--- 1st tetrahedron {V0, V1, V2, V5}
	 2nd tetrahedron {V0, V2, V7, V5}
	 3th tetrahedron {V0, V2, V3, V7}
	 4th tetrahedron {V0, V5, V7, V4}
	 5th tetrahedron {V2, V7, V5, V6} ---*/
	
	for (iVar = 0; iVar < 5; iVar++) {
		Inside = true;
		for (jVar = 0; jVar < 4; jVar++) {
			su2double Distance_Point = geometry->Point2Plane_Distance(Coord, 
																														 Coord_Corner_Points[Index[iVar][jVar+1]], 
																														 Coord_Corner_Points[Index[iVar][jVar+2]], 
																														 Coord_Corner_Points[Index[iVar][jVar+3]]);
			
			su2double Distance_Vertex = geometry->Point2Plane_Distance(Coord_Corner_Points[Index[iVar][jVar]], 
																															Coord_Corner_Points[Index[iVar][jVar+1]], 
																															Coord_Corner_Points[Index[iVar][jVar+2]], 
																															Coord_Corner_Points[Index[iVar][jVar+3]]);
			if (Distance_Point*Distance_Vertex < 0.0) Inside = false;					
		}
		if (Inside) break;
	}
	
	return Inside;

}

void CFreeFormDefBox::SetDeformationZone(CGeometry *geometry, CConfig *config, unsigned short iFFDBox) {
	su2double *Coord;
	unsigned short iMarker, iVar, jVar;
	unsigned long iVertex, iPoint;
	bool Inside = false;
	
	unsigned short Index[5][7] = {
		{0, 1, 2, 5, 0, 1, 2},
		{0, 2, 7, 5, 0, 2, 7},
		{0, 2, 3, 7, 0, 2, 3},
		{0, 5, 7, 4, 0, 5, 7},
		{2, 7, 5, 6, 2, 7, 5}};
	
	for (iMarker = 0; iMarker < config->GetnMarker_All(); iMarker++)
		if (config->GetMarker_All_DV(iMarker) == YES)
			for (iVertex = 0; iVertex < geometry->nVertex[iMarker]; iVertex++) {	
				iPoint = geometry->vertex[iMarker][iVertex]->GetNode();
				geometry->node[iPoint]->SetMove(false);
				
				Coord = geometry->node[iPoint]->GetCoord();
				
				/*--- 1st tetrahedron {V0, V1, V2, V5}
				 2nd tetrahedron {V0, V2, V7, V5}
				 3th tetrahedron {V0, V2, V3, V7}
				 4th tetrahedron {V0, V5, V7, V4}
				 5th tetrahedron {V2, V7, V5, V6} ---*/
				
				for (iVar = 0; iVar < 5; iVar++) {
					Inside = true;
					for (jVar = 0; jVar < 4; jVar++) {
						su2double Distance_Point = geometry->Point2Plane_Distance(Coord, 
																																	 Coord_Corner_Points[Index[iVar][jVar+1]], 
																																	 Coord_Corner_Points[Index[iVar][jVar+2]], 
																																	 Coord_Corner_Points[Index[iVar][jVar+3]]);				
						su2double Distance_Vertex = geometry->Point2Plane_Distance(Coord_Corner_Points[Index[iVar][jVar]], 
																																		Coord_Corner_Points[Index[iVar][jVar+1]], 
																																		Coord_Corner_Points[Index[iVar][jVar+2]], 
																																		Coord_Corner_Points[Index[iVar][jVar+3]]);
						if (Distance_Point*Distance_Vertex < 0.0) Inside = false;					
					}
					if (Inside) break;
				}
				
				if (Inside) {
					geometry->node[iPoint]->SetMove(true);
				}
				
			}
}

su2double CFreeFormDefBox::GetDerivative1(su2double *uvw, unsigned short val_diff, unsigned short *ijk, unsigned short *lmn) {
	
  unsigned short iDim;
  su2double value = 0.0;
	
  value = GetBernsteinDerivative(lmn[val_diff], ijk[val_diff], uvw[val_diff], 1);
	for (iDim = 0; iDim < nDim; iDim++)
		if (iDim != val_diff)
			value *= GetBernstein(lmn[iDim], ijk[iDim], uvw[iDim]);
	
	return value;
  
}

su2double CFreeFormDefBox::GetDerivative2 (su2double *uvw, unsigned short dim, su2double *xyz, unsigned short *lmn) {
	
	unsigned short iDegree, jDegree, kDegree;
	su2double value = 0.0;
	
	for (iDegree = 0; iDegree <= lmn[0]; iDegree++)
		for (jDegree = 0; jDegree <= lmn[1]; jDegree++)
			for (kDegree = 0; kDegree <= lmn[2]; kDegree++) {
				value += Coord_Control_Points[iDegree][jDegree][kDegree][dim] 
				* GetBernstein(lmn[0], iDegree, uvw[0])
				* GetBernstein(lmn[1], jDegree, uvw[1])
				* GetBernstein(lmn[2], kDegree, uvw[2]);
      }
	 
	return 2.0*(value - xyz[dim]);
}

su2double CFreeFormDefBox::GetDerivative3(su2double *uvw, unsigned short dim, unsigned short diff_this, unsigned short *lmn) {
  
	unsigned short iDegree, jDegree, kDegree, iDim;
	su2double value = 0;
	
  unsigned short *ijk = new unsigned short[nDim];
  
  for (iDim = 0; iDim < nDim; iDim++) ijk[iDim] = 0;

	for (iDegree = 0; iDegree <= lmn[0]; iDegree++)
		for (jDegree = 0; jDegree <= lmn[1]; jDegree++)
			for (kDegree = 0; kDegree <= lmn[2]; kDegree++) {
				ijk[0] = iDegree; ijk[1] = jDegree; ijk[2] = kDegree;
				value += Coord_Control_Points[iDegree][jDegree][kDegree][dim] * 
				GetDerivative1(uvw, diff_this, ijk, lmn);
			}
	
  delete [] ijk;

	return value;
}

su2double CFreeFormDefBox::GetDerivative4(su2double *uvw, unsigned short val_diff, unsigned short val_diff2,
																			 unsigned short *ijk, unsigned short *lmn) {
	unsigned short iDim;
	su2double value = 0.0;
	
	if (val_diff == val_diff2) {
		value = GetBernsteinDerivative(lmn[val_diff], ijk[val_diff], uvw[val_diff], 2);
		for (iDim = 0; iDim < nDim; iDim++)
			if (iDim != val_diff)
				value *= GetBernstein(lmn[iDim], ijk[iDim], uvw[iDim]);
	}
	else {
		value = GetBernsteinDerivative(lmn[val_diff],  ijk[val_diff],  uvw[val_diff], 1) *
		GetBernsteinDerivative(lmn[val_diff2], ijk[val_diff2], uvw[val_diff2], 1);
		for (iDim = 0; iDim < nDim; iDim++)
			if ((iDim != val_diff) && (iDim != val_diff2))
				value *= GetBernstein(lmn[iDim], ijk[iDim], uvw[iDim]);
	}
	
	return value;
}

su2double CFreeFormDefBox::GetDerivative5(su2double *uvw, unsigned short dim, unsigned short diff_this, unsigned short diff_this_also, 
																			unsigned short *lmn) {
	
  unsigned short iDegree, jDegree, kDegree, iDim;
  su2double value = 0.0;
  
  unsigned short *ijk = new unsigned short[nDim];
  
  for (iDim = 0; iDim < nDim; iDim++) ijk[iDim] = 0;
  
  for (iDegree = 0; iDegree <= lmn[0]; iDegree++)
    for (jDegree = 0; jDegree <= lmn[1]; jDegree++)
      for (kDegree = 0; kDegree <= lmn[2]; kDegree++) {
        ijk[0] = iDegree; ijk[1] = jDegree; ijk[2] = kDegree;
        value += Coord_Control_Points[iDegree][jDegree][kDegree][dim] *
        GetDerivative4(uvw, diff_this, diff_this_also, ijk, lmn);
      }
  
  delete [] ijk;
  
	return value;
}<|MERGE_RESOLUTION|>--- conflicted
+++ resolved
@@ -3000,7 +3000,6 @@
     
   }
   
-<<<<<<< HEAD
   /*--- Set curved surfaces for high-order grids using the GELite library ---*/
   
   else if (config->GetDesign_Variable(0) == GE_LITE) {
@@ -3030,10 +3029,7 @@
     
   }
   
-  /*--- 2D airfoil Hicks-Henne bump functions ---*/
-=======
   /*--- 2D functions ---*/
->>>>>>> fadd7a29
 
   else if ((config->GetDesign_Variable(0) == ROTATION) ||
            (config->GetDesign_Variable(0) == HTP_INCIDENCE) ||
