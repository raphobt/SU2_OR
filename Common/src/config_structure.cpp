/*!
 * \file config_structure.cpp
 * \brief Main file for managing the config file
 * \author F. Palacios, T. Economon, B. Tracey, H. Kline
 * \version 5.0.0 "Raven"
 *
 * SU2 Lead Developers: Dr. Francisco Palacios (Francisco.D.Palacios@boeing.com).
 *                      Dr. Thomas D. Economon (economon@stanford.edu).
 *
 * SU2 Developers: Prof. Juan J. Alonso's group at Stanford University.
 *                 Prof. Piero Colonna's group at Delft University of Technology.
 *                 Prof. Nicolas R. Gauger's group at Kaiserslautern University of Technology.
 *                 Prof. Alberto Guardone's group at Polytechnic University of Milan.
 *                 Prof. Rafael Palacios' group at Imperial College London.
 *                 Prof. Edwin van der Weide's group at the University of Twente.
 *                 Prof. Vincent Terrapon's group at the University of Liege.
 *
 * Copyright (C) 2012-2017 SU2, the open-source CFD code.
 *
 * SU2 is free software; you can redistribute it and/or
 * modify it under the terms of the GNU Lesser General Public
 * License as published by the Free Software Foundation; either
 * version 2.1 of the License, or (at your option) any later version.
 *
 * SU2 is distributed in the hope that it will be useful,
 * but WITHOUT ANY WARRANTY; without even the implied warranty of
 * MERCHANTABILITY or FITNESS FOR A PARTICULAR PURPOSE. See the GNU
 * Lesser General Public License for more details.
 *
 * You should have received a copy of the GNU Lesser General Public
 * License along with SU2. If not, see <http://www.gnu.org/licenses/>.
 */

#include "../include/config_structure.hpp"


CConfig::CConfig(char case_filename[MAX_STRING_SIZE], unsigned short val_software, unsigned short val_iZone, unsigned short val_nZone, unsigned short val_nDim, unsigned short verb_level) {
  
#ifdef HAVE_MPI
  MPI_Comm_rank(MPI_COMM_WORLD, &rank);
#else
  rank = MASTER_NODE;
#endif

  /*--- Initialize pointers to Null---*/

  SetPointersNull();

  /*--- Reading config options  ---*/

  SetConfig_Options(val_iZone, val_nZone);

  /*--- Parsing the config file  ---*/

  SetConfig_Parsing(case_filename);

  /*--- Configuration file postprocessing ---*/

  SetPostprocessing(val_software, val_iZone, val_nDim);

  /*--- Configuration file boundaries/markers setting ---*/

  SetMarkers(val_software);

  /*--- Configuration file output ---*/

  if ((rank == MASTER_NODE) && (verb_level == VERB_HIGH) && (val_iZone == 0))
    SetOutput(val_software, val_iZone);

}

CConfig::CConfig(char case_filename[MAX_STRING_SIZE], unsigned short val_software) {

  /*--- Initialize pointers to Null---*/

  SetPointersNull();

  /*--- Reading config options  ---*/

  SetConfig_Options(0, 1);

  /*--- Parsing the config file  ---*/

  SetConfig_Parsing(case_filename);

  /*--- Configuration file postprocessing ---*/

  SetPostprocessing(val_software, 0, 1);

}

CConfig::CConfig(char case_filename[MAX_STRING_SIZE], CConfig *config) {

  bool runtime_file = false;

  /*--- Initialize pointers to Null---*/

  SetPointersNull();

  /*--- Reading config options  ---*/

  SetRunTime_Options();

  /*--- Parsing the config file  ---*/

  runtime_file = SetRunTime_Parsing(case_filename);

  /*--- Update original config file ---*/

  if (runtime_file) {
    config->SetnExtIter(nExtIter);
  }

}

SU2_Comm CConfig::GetMPICommunicator() {

  return SU2_Communicator;

}

void CConfig::SetMPICommunicator(SU2_Comm Communicator) {

  SU2_Communicator = Communicator;

}

unsigned short CConfig::GetnZone(string val_mesh_filename, unsigned short val_format, CConfig *config) {
  string text_line, Marker_Tag;
  ifstream mesh_file;
  short nZone = 1; // Default value
  unsigned short iLine, nLine = 10;
  char cstr[200];
  string::size_type position;

  /*--- Search the mesh file for the 'NZONE' keyword. ---*/

  switch (val_format) {
    case SU2:

      /*--- Open grid file ---*/

      strcpy (cstr, val_mesh_filename.c_str());
      mesh_file.open(cstr, ios::in);
      if (mesh_file.fail()) {
        cout << "cstr=" << cstr << endl;
        cout << "There is no geometry file (GetnZone))!" << endl;

#ifndef HAVE_MPI
        exit(EXIT_FAILURE);
#else
        MPI_Barrier(MPI_COMM_WORLD);
        MPI_Abort(MPI_COMM_WORLD,1);
        MPI_Finalize();
#endif
      }

      /*--- Read the SU2 mesh file ---*/

      for (iLine = 0; iLine < nLine ; iLine++) {

        getline (mesh_file, text_line);

        /*--- Search for the "NZONE" keyword to see if there are multiple Zones ---*/

        position = text_line.find ("NZONE=",0);
        if (position != string::npos) {
          text_line.erase (0,6); nZone = atoi(text_line.c_str());
        }
      }

      break;

  }

  /*--- For harmonic balance integration, nZones = nTimeInstances. ---*/

  if (config->GetUnsteady_Simulation() == HARMONIC_BALANCE && (config->GetKind_SU2() != SU2_DEF)   ) {
  	nZone = config->GetnTimeInstances();
  }

  return (unsigned short) nZone;
}

unsigned short CConfig::GetnDim(string val_mesh_filename, unsigned short val_format) {

  string text_line, Marker_Tag;
  ifstream mesh_file;
  short nDim = 3;
  unsigned short iLine, nLine = 10;
  char cstr[200];
  string::size_type position;

  /*--- Open grid file ---*/

  strcpy (cstr, val_mesh_filename.c_str());
  mesh_file.open(cstr, ios::in);

  switch (val_format) {
  case SU2:

    /*--- Read SU2 mesh file ---*/

    for (iLine = 0; iLine < nLine ; iLine++) {

      getline (mesh_file, text_line);

      /*--- Search for the "NDIM" keyword to see if there are multiple Zones ---*/

      position = text_line.find ("NDIME=",0);
      if (position != string::npos) {
        text_line.erase (0,6); nDim = atoi(text_line.c_str());
      }
    }
    break;

  case CGNS:

#ifdef HAVE_CGNS

    /*--- Local variables which are needed when calling the CGNS mid-level API. ---*/

    int fn, nbases = 0, nzones = 0, file_type;
    int cell_dim = 0, phys_dim = 0;
    char basename[CGNS_STRING_SIZE];

    /*--- Check whether the supplied file is truly a CGNS file. ---*/

    if ( cg_is_cgns(val_mesh_filename.c_str(), &file_type) != CG_OK ) {
      printf( "\n\n   !!! Error !!!\n" );
      printf( " %s is not a CGNS file.\n", val_mesh_filename.c_str());
      printf( " Now exiting...\n\n");
      exit(EXIT_FAILURE);
    }

    /*--- Open the CGNS file for reading. The value of fn returned
       is the specific index number for this file and will be
       repeatedly used in the function calls. ---*/

    if (cg_open(val_mesh_filename.c_str(), CG_MODE_READ, &fn)) cg_error_exit();

    /*--- Get the number of databases. This is the highest node
       in the CGNS heirarchy. ---*/

    if (cg_nbases(fn, &nbases)) cg_error_exit();

    /*--- Check if there is more than one database. Throw an
       error if there is because this reader can currently
       only handle one database. ---*/

    if ( nbases > 1 ) {
      printf("\n\n   !!! Error !!!\n" );
      printf("CGNS reader currently incapable of handling more than 1 database.");
      printf("Now exiting...\n\n");
      exit(EXIT_FAILURE);
    }

    /*--- Read the databases. Note that the indexing starts at 1. ---*/

    for ( int i = 1; i <= nbases; i++ ) {

      if (cg_base_read(fn, i, basename, &cell_dim, &phys_dim)) cg_error_exit();

      /*--- Get the number of zones for this base. ---*/

      if (cg_nzones(fn, i, &nzones)) cg_error_exit();

    }

    /*--- Set the problem dimension as read from the CGNS file ---*/

    nDim = cell_dim;

#endif

    break;

  }

  mesh_file.close();

  return (unsigned short) nDim;
}

void CConfig::SetPointersNull(void) {
  
  Marker_CfgFile_Out_1D       = NULL;   Marker_All_Out_1D        = NULL;
  Marker_CfgFile_GeoEval      = NULL;   Marker_All_GeoEval       = NULL;
  Marker_CfgFile_Monitoring   = NULL;   Marker_All_Monitoring    = NULL;
  Marker_CfgFile_Designing    = NULL;   Marker_All_Designing     = NULL;
  Marker_CfgFile_Plotting     = NULL;   Marker_All_Plotting      = NULL;
  Marker_CfgFile_Analyze      = NULL;   Marker_All_Analyze       = NULL;
  Marker_CfgFile_DV           = NULL;   Marker_All_DV            = NULL;
  Marker_CfgFile_Moving       = NULL;   Marker_All_Moving        = NULL;
  Marker_CfgFile_PerBound     = NULL;   Marker_All_PerBound      = NULL;    Marker_PerBound   = NULL;
  Marker_CfgFile_FSIinterface = NULL;
  
  Marker_DV                   = NULL;   Marker_Moving            = NULL;    Marker_Monitoring = NULL;
  Marker_Designing            = NULL;   Marker_GeoEval           = NULL;    Marker_Plotting   = NULL;
  Marker_Analyze              = NULL;
  Marker_CfgFile_KindBC       = NULL;   Marker_All_KindBC        = NULL;
  
  /*--- Marker Pointers ---*/

  Marker_Euler                = NULL;    Marker_FarField         = NULL;    Marker_Custom         = NULL;
  Marker_SymWall              = NULL;    Marker_Pressure         = NULL;    Marker_PerBound       = NULL;
  Marker_PerDonor             = NULL;    Marker_NearFieldBound   = NULL;    Marker_InterfaceBound = NULL;
  Marker_Dirichlet            = NULL;    Marker_Inlet            = NULL;    
  Marker_Supersonic_Inlet     = NULL;    Marker_Outlet           = NULL;    Marker_Out_1D         = NULL;
  Marker_Isothermal           = NULL;    Marker_HeatFlux         = NULL;    Marker_EngineInflow   = NULL;
  Marker_Supersonic_Outlet    = NULL;    Marker_Load             = NULL;
  Marker_EngineExhaust        = NULL;    Marker_Displacement     = NULL;    Marker_Load           = NULL;
  Marker_Load_Dir             = NULL;    Marker_Load_Sine        = NULL;    Marker_Clamped        = NULL;
  Marker_FlowLoad             = NULL;    Marker_Neumann          = NULL;    Marker_Internal       = NULL;
  Marker_All_TagBound         = NULL;    Marker_CfgFile_TagBound = NULL;    Marker_All_KindBC     = NULL;
  Marker_CfgFile_KindBC       = NULL;    Marker_All_SendRecv     = NULL;    Marker_All_PerBound   = NULL;
  Marker_FSIinterface         = NULL;    Marker_All_FSIinterface = NULL;    Marker_Riemann        = NULL;
  Marker_Fluid_InterfaceBound = NULL;

  
  /*--- Boundary Condition settings ---*/

  Dirichlet_Value = NULL;    Isothermal_Temperature = NULL;
  Heat_Flux       = NULL;    Displ_Value            = NULL;    Load_Value = NULL;
  FlowLoad_Value  = NULL;
  
  /*--- Inlet Outlet Boundary Condition settings ---*/

  Inlet_Ttotal    = NULL;    Inlet_Ptotal      = NULL;
  Inlet_FlowDir   = NULL;    Inlet_Temperature = NULL;    Inlet_Pressure = NULL;
  Inlet_Velocity  = NULL;
  Outlet_Pressure = NULL;
  
  /*--- Engine Boundary Condition settings ---*/
  
  Inflow_Pressure      = NULL;    Inflow_MassFlow    = NULL;    Inflow_ReverseMassFlow  = NULL;
  Inflow_TotalPressure = NULL;    Inflow_Temperature = NULL;    Inflow_TotalTemperature = NULL;
  Inflow_RamDrag       = NULL;    Inflow_Force       = NULL;    Inflow_Power            = NULL;
  Inflow_Mach          = NULL;
  
  Exhaust_Pressure        = NULL;   Exhaust_Temperature        = NULL;    Exhaust_MassFlow = NULL;
  Exhaust_TotalPressure   = NULL;   Exhaust_TotalTemperature   = NULL;
  Exhaust_GrossThrust     = NULL;   Exhaust_Force              = NULL;
  Exhaust_Power           = NULL;   Exhaust_Temperature_Target = NULL;
  Exhaust_Pressure_Target = NULL;
  
  Engine_Mach  = NULL;    Engine_Force        = NULL;
  Engine_Power = NULL;    Engine_NetThrust    = NULL;    Engine_GrossThrust = NULL;
  Engine_Area  = NULL;    EngineInflow_Target = NULL;
  
  Periodic_Translate   = NULL;   Periodic_Rotation  = NULL;   Periodic_Center    = NULL;
  Periodic_Translation = NULL;   Periodic_RotAngles = NULL;   Periodic_RotCenter = NULL;

  Dirichlet_Value           = NULL;     Exhaust_Temperature_Target	= NULL;	    Exhaust_Temperature   = NULL;
  Exhaust_Pressure_Target   = NULL;		Inlet_Ttotal                = NULL;	    Inlet_Ptotal          = NULL;
  Inlet_FlowDir             = NULL;     Inlet_Temperature           = NULL;     Inlet_Pressure        = NULL;
  Inlet_Velocity            = NULL;     Inflow_Mach                 = NULL;     Inflow_Pressure       = NULL;
  Exhaust_Pressure          = NULL;     Outlet_Pressure             = NULL;     Isothermal_Temperature= NULL;
  Heat_Flux                 = NULL;     Displ_Value                 = NULL;     Load_Value            = NULL;
  FlowLoad_Value            = NULL;     Periodic_RotCenter          = NULL;     Periodic_RotAngles    = NULL;
  Periodic_Translation      = NULL;     Periodic_Center             = NULL;     Periodic_Rotation     = NULL;
  Periodic_Translate        = NULL;

  Load_Dir            = NULL;    Load_Dir_Value      = NULL;    Load_Dir_Multiplier = NULL;
  Load_Sine_Dir       = NULL;    Load_Sine_Amplitude = NULL;    Load_Sine_Frequency = NULL;

  /*--- Actuator Disk Boundary Condition settings ---*/
  
  ActDiskInlet_Pressure         = NULL;    ActDiskInlet_TotalPressure = NULL;    ActDiskInlet_Temperature = NULL;
  ActDiskInlet_TotalTemperature = NULL;    ActDiskInlet_MassFlow      = NULL;    ActDiskInlet_RamDrag     = NULL;
  ActDiskInlet_Force            = NULL;    ActDiskInlet_Power         = NULL;

  ActDiskOutlet_Pressure      = NULL;
  ActDiskOutlet_TotalPressure = NULL;   ActDiskOutlet_GrossThrust = NULL;  ActDiskOutlet_Force            = NULL;
  ActDiskOutlet_Power         = NULL;   ActDiskOutlet_Temperature = NULL;  ActDiskOutlet_TotalTemperature = NULL;
  ActDiskOutlet_MassFlow      = NULL;
  
  ActDisk_DeltaPress      = NULL;    ActDisk_DeltaTemp      = NULL;
  ActDisk_TotalPressRatio = NULL;    ActDisk_TotalTempRatio = NULL;    ActDisk_StaticPressRatio = NULL;
  ActDisk_StaticTempRatio = NULL;    ActDisk_NetThrust      = NULL;    ActDisk_GrossThrust      = NULL;
  ActDisk_Power           = NULL;    ActDisk_MassFlow       = NULL;    ActDisk_Area             = NULL;
  ActDisk_ReverseMassFlow = NULL;    Surface_MassFlow       = NULL;    Surface_DC60             = NULL;    Surface_IDC = NULL;
  Surface_IDC_Mach        = NULL;    Surface_IDR            = NULL;    ActDisk_Mach             = NULL;
  ActDisk_Force           = NULL;    ActDisk_BCThrust       = NULL;    ActDisk_BCThrust_Old     = NULL;
  
  /*--- Miscellaneous/unsorted ---*/

  Aeroelastic_plunge  = NULL;
  Aeroelastic_pitch   = NULL;
  MassFrac_FreeStream = NULL;
  Velocity_FreeStream = NULL;

  RefOriginMoment     = NULL;
  CFL_AdaptParam      = NULL;            
  CFL                 = NULL;
  HTP_Axis = NULL;
  PlaneTag            = NULL;
  Kappa_Flow	      = NULL;    
  Kappa_AdjFlow       = NULL;
  Section_WingBounds    = NULL;
  ParamDV             = NULL;     
  DV_Value            = NULL;    
  Design_Variable     = NULL;

  Hold_GridFixed_Coord= NULL;
  SubsonicEngine_Cyl  = NULL;
  EA_IntLimit         = NULL;
  RK_Alpha_Step       = NULL;
  MG_CorrecSmooth     = NULL;
  MG_PreSmooth        = NULL;
  MG_PostSmooth       = NULL;
  Int_Coeffs          = NULL;

  Kind_ObjFunc   = NULL;

  Weight_ObjFunc = NULL;

  /*--- Moving mesh pointers ---*/

  Kind_GridMovement	  = NULL;    LocationStations	  = NULL;
  Motion_Origin_X     = NULL;    Motion_Origin_Y     = NULL;    Motion_Origin_Z	    = NULL;
  Translation_Rate_X  = NULL;    Translation_Rate_Y  = NULL;    Translation_Rate_Z  = NULL;
  Rotation_Rate_X     = NULL;    Rotation_Rate_Y     = NULL;    Rotation_Rate_Z     = NULL;
  Pitching_Omega_X    = NULL;    Pitching_Omega_Y    = NULL;    Pitching_Omega_Z    = NULL;
  Pitching_Ampl_X     = NULL;    Pitching_Ampl_Y     = NULL;    Pitching_Ampl_Z     = NULL;
  Pitching_Phase_X    = NULL;    Pitching_Phase_Y    = NULL;    Pitching_Phase_Z    = NULL;
  Plunging_Omega_X    = NULL;    Plunging_Omega_Y    = NULL;    Plunging_Omega_Z    = NULL;
  Plunging_Ampl_X     = NULL;    Plunging_Ampl_Y     = NULL;    Plunging_Ampl_Z     = NULL;
  RefOriginMoment_X   = NULL;    RefOriginMoment_Y   = NULL;    RefOriginMoment_Z   = NULL;
  MoveMotion_Origin   = NULL;
  Periodic_Translate  = NULL;    Periodic_Rotation 	 = NULL;    Periodic_Center	    = NULL;
  Periodic_Translation= NULL;    Periodic_RotAngles	 = NULL;    Periodic_RotCenter  = NULL;


  /* Harmonic Balance Frequency pointer */
  Omega_HB = NULL;
    
  /*--- Initialize some default arrays to NULL. ---*/
  
  default_vel_inf       = NULL;
  default_ffd_axis      = NULL;
  default_eng_cyl       = NULL;
  default_eng_val       = NULL;
  default_cfl_adapt     = NULL;
  default_ad_coeff_flow = NULL;
  default_ad_coeff_adj  = NULL;
  default_obj_coeff     = NULL;
  default_geo_loc       = NULL;
  default_distortion    = NULL;
  default_ea_lim        = NULL;
  default_grid_fix      = NULL;
  default_inc_crit      = NULL;
  default_htp_axis      = NULL;
  default_body_force    = NULL;

  Riemann_FlowDir= NULL;
  NRBC_FlowDir = NULL;
  CoordFFDBox= NULL;
  DegreeFFDBox= NULL;
  FFDTag = NULL;
  nDV_Value = NULL;
  TagFFDBox = NULL;
 
  Kind_Data_Riemann     = NULL;
  Riemann_Var1          = NULL;
  Riemann_Var2          = NULL;
  Kind_Data_NRBC        = NULL;
  NRBC_Var1             = NULL;
  NRBC_Var2             = NULL;
  Marker_TurboBoundIn   = NULL;
  Marker_TurboBoundOut  = NULL;
  Kind_TurboPerformance = NULL;
  Marker_NRBC           = NULL;
  
  /*--- Variable initialization ---*/
  
  ExtIter    = 0;
  IntIter    = 0;
  nIntCoeffs = 0;
  FSIIter    = 0;
  
  AoA_Offset = 0;
  AoS_Offset = 0;

  nMarker_PerBound = 0;
  nPeriodic_Index  = 0;

  Grid_Movement = false;
  Aeroelastic_Simulation = false;
  
}

void CConfig::SetRunTime_Options(void) {
  
  /* DESCRIPTION: Number of external iterations */
  
  addUnsignedLongOption("EXT_ITER", nExtIter, 999999);

}

void CConfig::SetConfig_Options(unsigned short val_iZone, unsigned short val_nZone) {
  
  nZone = val_nZone;
  iZone = val_iZone;

  /*--- Allocate some default arrays needed for lists of doubles. ---*/
  
  default_vel_inf       = new su2double[3];
  default_ffd_axis      = new su2double[3];
  default_eng_cyl       = new su2double[7];
  default_eng_val       = new su2double[5];
  default_cfl_adapt     = new su2double[4];
  default_ad_coeff_flow = new su2double[3];
  default_ad_coeff_adj  = new su2double[3];
  default_obj_coeff     = new su2double[5];
  default_geo_loc       = new su2double[2];
  default_distortion    = new su2double[2];
  default_ea_lim        = new su2double[3];
  default_grid_fix      = new su2double[6];
  default_inc_crit      = new su2double[3];
  default_htp_axis      = new su2double[2];
  default_body_force    = new su2double[3];

  // This config file is parsed by a number of programs to make it easy to write SU2
  // wrapper scripts (in python, go, etc.) so please do
  // the best you can to follow the established format. It's very hard to parse c++ code
  // and none of us that write the parsers want to write a full c++ interpreter. Please
  // play nice with the existing format so that you don't break the existing scripts.

  /* BEGIN_CONFIG_OPTIONS */

  /*!\par CONFIG_CATEGORY: Problem Definition \ingroup Config */
  /*--- Options related to problem definition and partitioning ---*/

  /*!\brief REGIME_TYPE \n  DESCRIPTION: Regime type \n OPTIONS: see \link Regime_Map \endlink \ingroup Config*/
  addEnumOption("REGIME_TYPE", Kind_Regime, Regime_Map, COMPRESSIBLE);
  
  /*!\brief PHYSICAL_PROBLEM \n DESCRIPTION: Physical governing equations \n Options: see \link Solver_Map \endlink \n DEFAULT: NO_SOLVER \ingroup Config*/
  addEnumOption("PHYSICAL_PROBLEM", Kind_Solver, Solver_Map, NO_SOLVER);
  /*!\brief MATH_PROBLEM  \n DESCRIPTION: Mathematical problem \n  Options: DIRECT, ADJOINT \ingroup Config*/
  addMathProblemOption("MATH_PROBLEM", ContinuousAdjoint, false, DiscreteAdjoint, false, Restart_Flow, false);
  /*!\brief KIND_TURB_MODEL \n DESCRIPTION: Specify turbulence model \n Options: see \link Turb_Model_Map \endlink \n DEFAULT: NO_TURB_MODEL \ingroup Config*/
  addEnumOption("KIND_TURB_MODEL", Kind_Turb_Model, Turb_Model_Map, NO_TURB_MODEL);
<<<<<<< HEAD
  /* DESCRIPTION: Use wall functions with the turbulence model */
  addBoolOption("WALL_FUNCTIONS", Wall_Functions, false);
  /*!\brief KIND_TRANS_MODEL \n DESCRIPTION: Specify transition model OPTIONS: see \link Trans_Model_Map \endlink \n Default: NO_TRANS_MODEL \ingroup Config*/
=======

  /*!\brief KIND_TRANS_MODEL \n DESCRIPTION: Specify transition model OPTIONS: see \link Trans_Model_Map \endlink \n DEFAULT: NO_TRANS_MODEL \ingroup Config*/
>>>>>>> 72293c7c
  addEnumOption("KIND_TRANS_MODEL", Kind_Trans_Model, Trans_Model_Map, NO_TRANS_MODEL);

  /*\brief AXISYMMETRIC \n DESCRIPTION: Axisymmetric simulation \n DEFAULT: false \ingroup Config */
  addBoolOption("AXISYMMETRIC", Axisymmetric, false);
  /* DESCRIPTION: Add the gravity force */
  addBoolOption("GRAVITY_FORCE", GravityForce, false);
  /* DESCRIPTION: Apply a body force as a source term (NO, YES) */
  addBoolOption("BODY_FORCE", Body_Force, false);
  default_body_force[0] = 0.0; default_body_force[1] = 0.0; default_body_force[2] = 0.0;
  /* DESCRIPTION: Vector of body force values (BodyForce_X, BodyForce_Y, BodyForce_Z) */
  addDoubleArrayOption("BODY_FORCE_VECTOR", 3, Body_Force_Vector, default_body_force);
  /* DESCRIPTION: Perform a low fidelity simulation */
  addBoolOption("LOW_FIDELITY_SIMULATION", LowFidelitySim, false);
  /*!\brief RESTART_SOL \n DESCRIPTION: Restart solution from native solution file \n Options: NO, YES \ingroup Config */
  addBoolOption("RESTART_SOL", Restart, false);
  /*!\brief UPDATE_RESTART_PARAMS \n DESCRIPTION: Update some parameters from a metadata file when restarting \n Options: NO, YES \ingroup Config */
  addBoolOption("UPDATE_RESTART_PARAMS", Update_Restart_Params, false);
  /*!\brief BINARY_RESTART \n DESCRIPTION: Read / write binary SU2 native restart files. \n Options: YES, NO \ingroup Config */
  addBoolOption("WRT_BINARY_RESTART", Wrt_Binary_Restart, true);
  /*!\brief BINARY_RESTART \n DESCRIPTION: Read / write binary SU2 native restart files. \n Options: YES, NO \ingroup Config */
  addBoolOption("READ_BINARY_RESTART", Read_Binary_Restart, true);
  /*!\brief SYSTEM_MEASUREMENTS \n DESCRIPTION: System of measurements \n OPTIONS: see \link Measurements_Map \endlink \n DEFAULT: SI \ingroup Config*/
  addEnumOption("SYSTEM_MEASUREMENTS", SystemMeasurements, Measurements_Map, SI);

  /*!\par CONFIG_CATEGORY: FluidModel \ingroup Config*/
  /*!\brief FLUID_MODEL \n DESCRIPTION: Fluid model \n OPTIONS: See \link FluidModel_Map \endlink \n DEFAULT: STANDARD_AIR \ingroup Config*/
  addEnumOption("FLUID_MODEL", Kind_FluidModel, FluidModel_Map, STANDARD_AIR);


  /*!\par CONFIG_CATEGORY: Freestream Conditions \ingroup Config*/
  /*--- Options related to freestream specification ---*/

  /*!\brief GAS_CONSTANT \n DESCRIPTION: Specific gas constant (287.058 J/kg*K (air), only for compressible flows) \ingroup Config*/
  addDoubleOption("GAS_CONSTANT", Gas_Constant, 287.058);
  /*!\brief GAMMA_VALUE  \n DESCRIPTION: Ratio of specific heats (1.4 (air), only for compressible flows) \ingroup Config*/
  addDoubleOption("GAMMA_VALUE", Gamma, 1.4);


  /*--- Options related to VAN der WAALS MODEL and PENG ROBINSON ---*/

  /* DESCRIPTION: Critical Temperature, default value for AIR */
  addDoubleOption("CRITICAL_TEMPERATURE", Temperature_Critical, 131.00);
  /* DESCRIPTION: Critical Pressure, default value for MDM */
  addDoubleOption("CRITICAL_PRESSURE", Pressure_Critical, 3588550.0);
  /* DESCRIPTION: Critical Density, default value for MDM */
  addDoubleOption("CRITICAL_DENSITY", Density_Critical, 263.0);

  /*--- Options related to VAN der WAALS MODEL and PENG ROBINSON ---*/
  /* DESCRIPTION: Critical Density, default value for MDM */
   addDoubleOption("ACENTRIC_FACTOR", Acentric_Factor, 0.035);

   /*--- Options related to Viscosity Model ---*/
  /*!\brief VISCOSITY_MODEL \n DESCRIPTION: model of the viscosity \n OPTIONS: See \link ViscosityModel_Map \endlink \n DEFAULT: SUTHERLAND \ingroup Config*/
  addEnumOption("VISCOSITY_MODEL", Kind_ViscosityModel, ViscosityModel_Map, SUTHERLAND);

  /*--- Options related to Constant Viscosity Model ---*/

  /* DESCRIPTION: default value for AIR */
  addDoubleOption("MU_CONSTANT", Mu_ConstantND , 1.716E-5);

  /*--- Options related to Sutherland Viscosity Model ---*/

  /* DESCRIPTION: Sutherland Viscosity Ref default value for AIR SI */
  addDoubleOption("MU_REF", Mu_RefND, 1.716E-5);
  /* DESCRIPTION: Sutherland Temperature Ref, default value for AIR SI */
  addDoubleOption("MU_T_REF", Mu_Temperature_RefND, 273.15);
  /* DESCRIPTION: Sutherland constant, default value for AIR SI */
  addDoubleOption("SUTHERLAND_CONSTANT", Mu_SND, 110.4);

  /*--- Options related to Thermal Conductivity Model ---*/

  addEnumOption("CONDUCTIVITY_MODEL", Kind_ConductivityModel, ConductivityModel_Map, CONSTANT_PRANDTL);

 /*--- Options related to Constant Thermal Conductivity Model ---*/

 /* DESCRIPTION: default value for AIR */
  addDoubleOption("KT_CONSTANT", Kt_ConstantND , 0.0257);

  /*!\brief REYNOLDS_NUMBER \n DESCRIPTION: Reynolds number (non-dimensional, based on the free-stream values). Needed for viscous solvers. For incompressible solvers the Reynolds length will always be 1.0 \n DEFAULT: 0.0 \ingroup Config */
  addDoubleOption("REYNOLDS_NUMBER", Reynolds, 0.0);
  /*!\brief REYNOLDS_LENGTH \n DESCRIPTION: Reynolds length (1 m by default). Used for compressible solver: incompressible solver will use 1.0. \ingroup Config */
  addDoubleOption("REYNOLDS_LENGTH", Length_Reynolds, 1.0);
  /*!\brief PRANDTL_LAM \n DESCRIPTION: Laminar Prandtl number (0.72 (air), only for compressible flows) \n DEFAULT: 0.72 \ingroup Config*/
  addDoubleOption("PRANDTL_LAM", Prandtl_Lam, 0.72);
  /*!\brief PRANDTL_TURB \n DESCRIPTION: Turbulent Prandtl number (0.9 (air), only for compressible flows) \n DEFAULT 0.90 \ingroup Config*/
  addDoubleOption("PRANDTL_TURB", Prandtl_Turb, 0.90);
  /*!\brief BULK_MODULUS \n DESCRIPTION: Value of the Bulk Modulus  \n DEFAULT 1.42E5 \ingroup Config*/
  addDoubleOption("BULK_MODULUS", Bulk_Modulus, 1.42E5);
  /* DESCRIPTION: Artifical compressibility factor  */
  addDoubleOption("ARTCOMP_FACTOR", ArtComp_Factor, 1.0);
  /*!\brief MACH_NUMBER  \n DESCRIPTION:  Mach number (non-dimensional, based on the free-stream values). 0.0 by default \ingroup Config*/
  addDoubleOption("MACH_NUMBER", Mach, 0.0);
  /*!\brief INIT_OPTION \n DESCRIPTION: Init option to choose between Reynolds or thermodynamics quantities for initializing the solution \n OPTIONS: see \link InitOption_Map \endlink \n DEFAULT REYNOLDS \ingroup Config*/
  addEnumOption("INIT_OPTION", Kind_InitOption, InitOption_Map, REYNOLDS);
  /* DESCRIPTION: Free-stream option to choose between density and temperature for initializing the solution */
  addEnumOption("FREESTREAM_OPTION", Kind_FreeStreamOption, FreeStreamOption_Map, TEMPERATURE_FS);
  /*!\brief FREESTREAM_PRESSURE\n DESCRIPTION: Free-stream pressure (101325.0 N/m^2 by default) \ingroup Config*/
  addDoubleOption("FREESTREAM_PRESSURE", Pressure_FreeStream, 101325.0);
  /*!\brief FREESTREAM_DENSITY\n DESCRIPTION: Free-stream density (1.2886 Kg/m^3 (air), 998.2 Kg/m^3 (water)) \n DEFAULT -1.0 (calculated from others) \ingroup Config*/
  addDoubleOption("FREESTREAM_DENSITY", Density_FreeStream, -1.0);
  /*!\brief FREESTREAM_TEMPERATURE\n DESCRIPTION: Free-stream temperature (288.15 K by default) \ingroup Config*/
  addDoubleOption("FREESTREAM_TEMPERATURE", Temperature_FreeStream, 288.15);
  /*!\brief FREESTREAM_TEMPERATURE_VE\n DESCRIPTION: Free-stream vibrational-electronic temperature (288.15 K by default) \ingroup Config*/
  addDoubleOption("FREESTREAM_TEMPERATURE_VE", Temperature_ve_FreeStream, 288.15);
  default_vel_inf[0] = 1.0; default_vel_inf[1] = 0.0; default_vel_inf[2] = 0.0;
  /*!\brief FREESTREAM_VELOCITY\n DESCRIPTION: Free-stream velocity (m/s) */
  addDoubleArrayOption("FREESTREAM_VELOCITY", 3, Velocity_FreeStream, default_vel_inf);
  /* DESCRIPTION: Free-stream viscosity (1.853E-5 Ns/m^2 (air), 0.798E-3 Ns/m^2 (water)) */
  addDoubleOption("FREESTREAM_VISCOSITY", Viscosity_FreeStream, -1.0);
  /* DESCRIPTION:  */
  addDoubleOption("FREESTREAM_INTERMITTENCY", Intermittency_FreeStream, 1.0);
  /* DESCRIPTION:  */
  addDoubleOption("FREESTREAM_TURBULENCEINTENSITY", TurbulenceIntensity_FreeStream, 0.05);
  /* DESCRIPTION:  */
  addDoubleOption("FREESTREAM_NU_FACTOR", NuFactor_FreeStream, 3.0);
  /* DESCRIPTION:  */
  addDoubleOption("ENGINE_NU_FACTOR", NuFactor_Engine, 3.0);
  /* DESCRIPTION:  */
  addDoubleOption("ACTDISK_SECONDARY_FLOW", SecondaryFlow_ActDisk, 0.0);
  /* DESCRIPTION:  */
  addDoubleOption("INITIAL_BCTHRUST", Initial_BCThrust, 4000.0);
  /* DESCRIPTION:  */
  addDoubleOption("FREESTREAM_TURB2LAMVISCRATIO", Turb2LamViscRatio_FreeStream, 10.0);
  /* DESCRIPTION: Side-slip angle (degrees, only for compressible flows) */
  addDoubleOption("SIDESLIP_ANGLE", AoS, 0.0);
  /*!\brief AOA  \n DESCRIPTION: Angle of attack (degrees, only for compressible flows) \ingroup Config*/
  addDoubleOption("AOA", AoA, 0.0);
  /* DESCRIPTION: Activate fixed CL mode (specify a CL instead of AoA). */
  addBoolOption("FIXED_CL_MODE", Fixed_CL_Mode, false);
  /* DESCRIPTION: Activate fixed CM mode (specify a CM instead of iH). */
  addBoolOption("FIXED_CM_MODE", Fixed_CM_Mode, false);
  /* DESCRIPTION: Evaluate the dCD_dCL or dCD_dCMy during run time. */
  addBoolOption("EVAL_DCD_DCX", Eval_dCD_dCX, true);
  /* DESCRIPTION: DIscard the angle of attack in the solution and the increment in the geometry files. */
  addBoolOption("DISCARD_INFILES", Discard_InFiles, false);
  /* DESCRIPTION: Specify a fixed coefficient of lift instead of AoA (only for compressible flows) */
  addDoubleOption("TARGET_CL", Target_CL, 0.0);
  /* DESCRIPTION: Specify a fixed coefficient of lift instead of AoA (only for compressible flows) */
  addDoubleOption("TARGET_CM", Target_CM, 0.0);
  /* DESCRIPTION: Damping factor for fixed CL mode. */
  addDoubleOption("DCL_DALPHA", dCL_dAlpha, 0.2);
  /* DESCRIPTION: Damping factor for fixed CL mode. */
  addDoubleOption("DCM_DIH", dCM_diH, 0.05);
  /* DESCRIPTION: Number of times Alpha is updated in a fix CL problem. */
  addUnsignedLongOption("UPDATE_ALPHA", Update_Alpha, 5);
  /* DESCRIPTION: Number of times Alpha is updated in a fix CL problem. */
  addUnsignedLongOption("UPDATE_IH", Update_iH, 5);
  /* DESCRIPTION: Damping factor for fixed CL mode. */
  addDoubleOption("DNETTHRUST_DBCTHRUST", dNetThrust_dBCThrust, 2.0);
  /* DESCRIPTION: Number of times Alpha is updated in a fix CL problem. */
  addUnsignedLongOption("UPDATE_BCTHRUST", Update_BCThrust, 5);


  /*!\par CONFIG_CATEGORY: Reference Conditions \ingroup Config*/
  /*--- Options related to reference values for nondimensionalization ---*/

  Length_Ref = 1.0; //<---- NOTE: this should be given an option or set as a const

  /*!\brief REF_ORIGIN_MOMENT_X\n DESCRIPTION: X Reference origin for moment computation \ingroup Config*/
  addDoubleListOption("REF_ORIGIN_MOMENT_X", nRefOriginMoment_X, RefOriginMoment_X);
  /*!\brief REF_ORIGIN_MOMENT_Y\n DESCRIPTION: Y Reference origin for moment computation \ingroup Config*/
  addDoubleListOption("REF_ORIGIN_MOMENT_Y", nRefOriginMoment_Y, RefOriginMoment_Y);
  /*!\brief REF_ORIGIN_MOMENT_Z\n DESCRIPTION: Z Reference origin for moment computation \ingroup Config*/
  addDoubleListOption("REF_ORIGIN_MOMENT_Z", nRefOriginMoment_Z, RefOriginMoment_Z);
  /*!\brief REF_AREA\n DESCRIPTION: Reference area for force coefficients (0 implies automatic calculation) \ingroup Config*/
  addDoubleOption("REF_AREA", RefAreaCoeff, 1.0);
  /*!\brief SEMI_SPAN\n DESCRIPTION: Wing semi-span (1 by deafult) \ingroup Config*/
  addDoubleOption("SEMI_SPAN", SemiSpan, 1.0);
  /*!\brief REF_LENGTH_MOMENT\n DESCRIPTION: Reference length for pitching, rolling, and yawing non-dimensional moment \ingroup Config*/
  addDoubleOption("REF_LENGTH_MOMENT", RefLengthMoment, 1.0);
  /*!\brief REF_ELEM_LENGTH\n DESCRIPTION: Reference element length for computing the slope limiter epsilon \ingroup Config*/
  addDoubleOption("REF_ELEM_LENGTH", RefElemLength, 0.1);
  /*!\brief REF_SHARP_EDGES\n DESCRIPTION: Reference coefficient for detecting sharp edges \ingroup Config*/
  addDoubleOption("REF_SHARP_EDGES", RefSharpEdges, 3.0);
	/*!\brief REF_VELOCITY\n DESCRIPTION: Reference velocity (incompressible only)  \ingroup Config*/
  addDoubleOption("REF_VELOCITY", Velocity_Ref, -1.0);
	/* !\brief REF_VISCOSITY  \n DESCRIPTION: Reference viscosity (incompressible only)  \ingroup Config*/
  addDoubleOption("REF_VISCOSITY", Viscosity_Ref, -1.0);
  /* DESCRIPTION: Type of mesh motion */
  addEnumOption("REF_DIMENSIONALIZATION", Ref_NonDim, NonDim_Map, DIMENSIONAL);

  /*!\par CONFIG_CATEGORY: Boundary Markers \ingroup Config*/
  /*--- Options related to various boundary markers ---*/

  /*!\brief HTP_AXIS\n DESCRIPTION: Location of the HTP axis*/
  default_htp_axis[0] = 0.0; default_htp_axis[1] = 0.0;
  addDoubleArrayOption("HTP_AXIS", 2, HTP_Axis, default_htp_axis);
  /*!\brief MARKER_PLOTTING\n DESCRIPTION: Marker(s) of the surface in the surface flow solution file  \ingroup Config*/
  addStringListOption("MARKER_PLOTTING", nMarker_Plotting, Marker_Plotting);
  /*!\brief MARKER_MONITORING\n DESCRIPTION: Marker(s) of the surface where evaluate the non-dimensional coefficients \ingroup Config*/
  addStringListOption("MARKER_MONITORING", nMarker_Monitoring, Marker_Monitoring);
  /*!\brief MARKER_CONTROL_VOLUME\n DESCRIPTION: Marker(s) of the surface in the surface flow solution file  \ingroup Config*/
  addStringListOption("MARKER_ANALYZE", nMarker_Analyze, Marker_Analyze);
  /*!\brief MARKER_DESIGNING\n DESCRIPTION: Marker(s) of the surface where objective function (design problem) will be evaluated \ingroup Config*/
  addStringListOption("MARKER_DESIGNING", nMarker_Designing, Marker_Designing);
  /*!\brief MARKER_OUT_1D \n DESCRIPTION: Outlet boundary marker(s) over which to calculate 1-D flow properties
   Format: ( outlet marker) \ingroup Config*/
  addStringListOption("MARKER_OUT_1D", nMarker_Out_1D, Marker_Out_1D);
  /*!\brief GEO_MARKER\n DESCRIPTION: Marker(s) of the surface where evaluate the geometrical functions \ingroup Config*/
  addStringListOption("GEO_MARKER", nMarker_GeoEval, Marker_GeoEval);
  /*!\brief MARKER_EULER\n DESCRIPTION: Euler wall boundary marker(s) \ingroup Config*/
  addStringListOption("MARKER_EULER", nMarker_Euler, Marker_Euler);
  /*!\brief MARKER_FAR\n DESCRIPTION: Far-field boundary marker(s) \ingroup Config*/
  addStringListOption("MARKER_FAR", nMarker_FarField, Marker_FarField);
  /*!\brief MARKER_SYM\n DESCRIPTION: Symmetry boundary condition \ingroup Config*/
  addStringListOption("MARKER_SYM", nMarker_SymWall, Marker_SymWall);
  /*!\brief MARKER_PRESSURE\n DESCRIPTION: Symmetry boundary condition \ingroup Config*/
  addStringListOption("MARKER_PRESSURE", nMarker_Pressure, Marker_Pressure);
  /*!\brief MARKER_NEARFIELD\n DESCRIPTION: Near-Field boundary condition \ingroup Config*/
  addStringListOption("MARKER_NEARFIELD", nMarker_NearFieldBound, Marker_NearFieldBound);
  /*!\brief MARKER_FLUID_INTERFACE\n DESCRIPTION: Fluid interface boundary marker(s) \ingroup Config*/
  addStringListOption("MARKER_FLUID_INTERFACE", nMarker_Fluid_InterfaceBound, Marker_Fluid_InterfaceBound);
  /*!\brief MARKER_INTERFACE\n DESCRIPTION: Zone interface boundary marker(s) \ingroup Config*/
  addStringListOption("MARKER_INTERFACE", nMarker_InterfaceBound, Marker_InterfaceBound);
  /*!\brief MARKER_FSI_INTERFACE \n DESCRIPTION: FSI interface boundary marker(s) \ingroup Config*/
  addStringListOption("MARKER_FSI_INTERFACE", nMarker_FSIinterface, Marker_FSIinterface);
  /*!\brief MARKER_DIRICHLET  \n DESCRIPTION: Dirichlet boundary marker(s) \ingroup Config*/
  addStringListOption("MARKER_DIRICHLET", nMarker_Dirichlet, Marker_Dirichlet);
  /* DESCRIPTION: Neumann boundary marker(s) */
  addStringListOption("MARKER_NEUMANN", nMarker_Neumann, Marker_Neumann);
  /* DESCRIPTION: Neumann boundary marker(s) */
  addStringListOption("MARKER_INTERNAL", nMarker_Internal, Marker_Internal);
  /* DESCRIPTION: Custom boundary marker(s) */
  addStringListOption("MARKER_CUSTOM", nMarker_Custom, Marker_Custom);
  /* DESCRIPTION: Periodic boundary marker(s) for use with SU2_MSH
   Format: ( periodic marker, donor marker, rotation_center_x, rotation_center_y,
   rotation_center_z, rotation_angle_x-axis, rotation_angle_y-axis,
   rotation_angle_z-axis, translation_x, translation_y, translation_z, ... ) */
  addPeriodicOption("MARKER_PERIODIC", nMarker_PerBound, Marker_PerBound, Marker_PerDonor,
                    Periodic_RotCenter, Periodic_RotAngles, Periodic_Translation);

  /*!\brief ACTDISK_TYPE  \n DESCRIPTION: Actuator Disk boundary type \n OPTIONS: see \link ActDisk_Map \endlink \n Default: VARIABLES_JUMP \ingroup Config*/
  addEnumOption("ACTDISK_TYPE", Kind_ActDisk, ActDisk_Map, VARIABLES_JUMP);

  /*!\brief MARKER_ACTDISK\n DESCRIPTION: Periodic boundary marker(s) for use with SU2_MSH
   Format: ( periodic marker, donor marker, rotation_center_x, rotation_center_y,
   rotation_center_z, rotation_angle_x-axis, rotation_angle_y-axis,
   rotation_angle_z-axis, translation_x, translation_y, translation_z, ... ) \ingroup Config*/
  addActDiskOption("MARKER_ACTDISK",
                   nMarker_ActDiskInlet, nMarker_ActDiskOutlet,  Marker_ActDiskInlet, Marker_ActDiskOutlet,
                   ActDisk_PressJump, ActDisk_TempJump, ActDisk_Omega);

  /*!\brief INLET_TYPE  \n DESCRIPTION: Inlet boundary type \n OPTIONS: see \link Inlet_Map \endlink \n DEFAULT: TOTAL_CONDITIONS \ingroup Config*/
  addEnumOption("INLET_TYPE", Kind_Inlet, Inlet_Map, TOTAL_CONDITIONS);

  /*!\brief MARKER_INLET  \n DESCRIPTION: Inlet boundary marker(s) with the following formats,
   Total Conditions: (inlet marker, total temp, total pressure, flow_direction_x,
   flow_direction_y, flow_direction_z, ... ) where flow_direction is
   a unit vector.
   Mass Flow: (inlet marker, density, velocity magnitude, flow_direction_x,
   flow_direction_y, flow_direction_z, ... ) where flow_direction is
   a unit vector. \ingroup Config*/
  addInletOption("MARKER_INLET", nMarker_Inlet, Marker_Inlet, Inlet_Ttotal, Inlet_Ptotal, Inlet_FlowDir);

  /*!\brief MARKER_RIEMANN \n DESCRIPTION: Riemann boundary marker(s) with the following formats, a unit vector.
   * \n OPTIONS: See \link Riemann_Map \endlink. The variables indicated by the option and the flow direction unit vector must be specified. \ingroup Config*/
  addRiemannOption("MARKER_RIEMANN", nMarker_Riemann, Marker_Riemann, Kind_Data_Riemann, Riemann_Map, Riemann_Var1, Riemann_Var2, Riemann_FlowDir);
  /*!\brief MARKER_NRBC \n DESCRIPTION: Riemann boundary marker(s) with the following formats, a unit vector. \ingroup Config*/
  addNRBCOption("MARKER_NRBC", nMarker_NRBC, Marker_NRBC, Kind_Data_NRBC, NRBC_Map, NRBC_Var1, NRBC_Var2, NRBC_FlowDir);
  /*!\brief MIXING_PROCESS_TYPE \n DESCRIPTION: types of mixing process for averaging quantities at the boundaries.
    \n OPTIONS: see \link MixingProcess_Map \endlink \n DEFAULT: AREA_AVERAGE \ingroup Config*/
  addEnumOption("MIXING_PROCESS_TYPE", Kind_MixingProcess, MixingProcess_Map, AREA_AVERAGE);
  /*!\brief MARKER_MIXINGPLANE \n DESCRIPTION: Identify the boundaries in which the mixing plane is applied. \ingroup Config*/
  addMixingPlaneOption("MARKER_MIXINGPLANE", nMarker_MixBound, Marker_MixBound, Marker_MixDonor);
  /*!\brief MARKER_MIXINGPLANE \n DESCRIPTION: Identify the boundaries in which the mixing plane is applied. \ingroup Config*/
  addTurboPerfOption("MARKER_TURBO_PERFORMANCE", nMarker_TurboPerf, Marker_TurboBoundIn, Marker_TurboBoundOut, Kind_TurboPerformance, TurboPerformance_Map);
  /*!\brief MARKER_SUPERSONIC_INLET  \n DESCRIPTION: Supersonic inlet boundary marker(s)
   * \n   Format: (inlet marker, temperature, static pressure, velocity_x,   velocity_y, velocity_z, ... ), i.e. primitive variables specified. \ingroup Config*/
  addInletOption("MARKER_SUPERSONIC_INLET", nMarker_Supersonic_Inlet, Marker_Supersonic_Inlet, Inlet_Temperature, Inlet_Pressure, Inlet_Velocity);
  /*!\brief MARKER_SUPERSONIC_OUTLET \n DESCRIPTION: Supersonic outlet boundary marker(s) \ingroup Config*/
  addStringListOption("MARKER_SUPERSONIC_OUTLET", nMarker_Supersonic_Outlet, Marker_Supersonic_Outlet);
  /*!\brief MARKER_OUTLET  \n DESCRIPTION: Outlet boundary marker(s)\n
   Format: ( outlet marker, back pressure (static), ... ) \ingroup Config*/
  addStringDoubleListOption("MARKER_OUTLET", nMarker_Outlet, Marker_Outlet, Outlet_Pressure);
  /*!\brief MARKER_ISOTHERMAL DESCRIPTION: Isothermal wall boundary marker(s)\n
   * Format: ( isothermal marker, wall temperature (static), ... ) \ingroup Config  */
  addStringDoubleListOption("MARKER_ISOTHERMAL", nMarker_Isothermal, Marker_Isothermal, Isothermal_Temperature);
  /*!\brief MARKER_HEATFLUX  \n DESCRIPTION: Specified heat flux wall boundary marker(s)
   Format: ( Heat flux marker, wall heat flux (static), ... ) \ingroup Config*/
  addStringDoubleListOption("MARKER_HEATFLUX", nMarker_HeatFlux, Marker_HeatFlux, Heat_Flux);
  /*!\brief MARKER_ENGINE_INFLOW  \n DESCRIPTION: Engine inflow boundary marker(s)
   Format: ( nacelle inflow marker, fan face Mach, ... ) \ingroup Config*/
  addStringDoubleListOption("MARKER_ENGINE_INFLOW", nMarker_EngineInflow, Marker_EngineInflow, EngineInflow_Target);
  /* DESCRIPTION: Highlite area */
  addDoubleOption("HIGHLITE_AREA", Highlite_Area, 1.0);
  /* DESCRIPTION: Fan poly efficiency */
  addDoubleOption("FAN_POLY_EFF", Fan_Poly_Eff, 1.0);
  /*!\brief SUBSONIC_ENGINE\n DESCRIPTION: Engine subsonic intake region \ingroup Config*/
  addBoolOption("SUBSONIC_ENGINE", SubsonicEngine, false);
  /* DESCRIPTION: Actuator disk double surface */
  addBoolOption("ACTDISK_DOUBLE_SURFACE", ActDisk_DoubleSurface, false);
  /* DESCRIPTION: Only half engine is in the computational grid */
  addBoolOption("ENGINE_HALF_MODEL", Engine_HalfModel, false);
  /* DESCRIPTION: Actuator disk double surface */
  addBoolOption("ACTDISK_SU2_DEF", ActDisk_SU2_DEF, false);
  /* DESCRIPTION: Definition of the distortion rack (radial number of proves / circumferential density (degree) */
  default_distortion[0] =  5.0; default_distortion[1] =  15.0;
  addDoubleArrayOption("DISTORTION_RACK", 2, DistortionRack, default_distortion);
  /* DESCRIPTION: Values of the box to impose a subsonic nacellle (mach, Pressure, Temperature) */
  default_eng_val[0]=0.0; default_eng_val[1]=0.0; default_eng_val[2]=0.0;
  default_eng_val[3]=0.0;  default_eng_val[4]=0.0;
  addDoubleArrayOption("SUBSONIC_ENGINE_VALUES", 5, SubsonicEngine_Values, default_eng_val);
  /* DESCRIPTION: Coordinates of the box to impose a subsonic nacellle cylinder (Xmin, Ymin, Zmin, Xmax, Ymax, Zmax, Radius) */
  default_eng_cyl[0] = 0.0; default_eng_cyl[1] = 0.0; default_eng_cyl[2] = 0.0;
  default_eng_cyl[3] =  1E15; default_eng_cyl[4] =  1E15; default_eng_cyl[5] =  1E15; default_eng_cyl[6] =  1E15;
  addDoubleArrayOption("SUBSONIC_ENGINE_CYL", 7, SubsonicEngine_Cyl, default_eng_cyl);
  /* DESCRIPTION: Engine exhaust boundary marker(s)
   Format: (nacelle exhaust marker, total nozzle temp, total nozzle pressure, ... )*/
  addExhaustOption("MARKER_ENGINE_EXHAUST", nMarker_EngineExhaust, Marker_EngineExhaust, Exhaust_Temperature_Target, Exhaust_Pressure_Target);
  /* DESCRIPTION: Clamped boundary marker(s) */
  addStringListOption("MARKER_CLAMPED", nMarker_Clamped, Marker_Clamped);
  /* DESCRIPTION: Displacement boundary marker(s) */
  addStringDoubleListOption("MARKER_NORMAL_DISPL", nMarker_Displacement, Marker_Displacement, Displ_Value);
  /* DESCRIPTION: Load boundary marker(s) */
  addStringDoubleListOption("MARKER_NORMAL_LOAD", nMarker_Load, Marker_Load, Load_Value);
  /* DESCRIPTION: Load boundary marker(s)
   Format: (inlet marker, load, multiplier, dir_x, dir_y, dir_z, ... ), i.e. primitive variables specified. */
  addInletOption("MARKER_LOAD", nMarker_Load_Dir, Marker_Load_Dir, Load_Dir_Value, Load_Dir_Multiplier, Load_Dir);
  /* DESCRIPTION: Sine load boundary marker(s)
   Format: (inlet marker, load, multiplier, dir_x, dir_y, dir_z, ... ), i.e. primitive variables specified. */
  addInletOption("MARKER_SINE_LOAD", nMarker_Load_Sine, Marker_Load_Sine, Load_Sine_Amplitude, Load_Sine_Frequency, Load_Sine_Dir);

  /* DESCRIPTION: Flow load boundary marker(s) */
  addStringDoubleListOption("MARKER_FLOWLOAD", nMarker_FlowLoad, Marker_FlowLoad, FlowLoad_Value);
  /* DESCRIPTION: Damping factor for engine inlet condition */
  addDoubleOption("DAMP_ENGINE_INFLOW", Damp_Engine_Inflow, 0.95);
  /* DESCRIPTION: Damping factor for engine exhaust condition */
  addDoubleOption("DAMP_ENGINE_EXHAUST", Damp_Engine_Exhaust, 0.95);
  /*!\brief ENGINE_INFLOW_TYPE  \n DESCRIPTION: Inlet boundary type \n OPTIONS: see \link Engine_Inflow_Map \endlink \n Default: FAN_FACE_MACH \ingroup Config*/
  addEnumOption("ENGINE_INFLOW_TYPE", Kind_Engine_Inflow, Engine_Inflow_Map, FAN_FACE_MACH);
  /* DESCRIPTION: Evaluate a problem with engines */
  addBoolOption("ENGINE", Engine, false);


  /*!\par CONFIG_CATEGORY: Time-marching \ingroup Config*/
  /*--- Options related to time-marching ---*/

  /* DESCRIPTION: Unsteady simulation  */
  addEnumOption("UNSTEADY_SIMULATION", Unsteady_Simulation, Unsteady_Map, STEADY);
  /* DESCRIPTION:  Courant-Friedrichs-Lewy condition of the finest grid */
  addDoubleOption("CFL_NUMBER", CFLFineGrid, 1.25);
  /* DESCRIPTION:  Max time step in local time stepping simulations */
  addDoubleOption("MAX_DELTA_TIME", Max_DeltaTime, 1000000);
  /* DESCRIPTION: Activate The adaptive CFL number. */
  addBoolOption("CFL_ADAPT", CFL_Adapt, false);
  /* !\brief CFL_ADAPT_PARAM
   * DESCRIPTION: Parameters of the adaptive CFL number (factor down, factor up, CFL limit (min and max) )
   * Factor down generally >1.0, factor up generally < 1.0 to cause the CFL to increase when residual is decreasing,
   * and decrease when the residual is increasing or stalled. \ingroup Config*/
  default_cfl_adapt[0] = 0.0; default_cfl_adapt[1] = 0.0; default_cfl_adapt[2] = 1.0; default_cfl_adapt[3] = 100.0;
  addDoubleArrayOption("CFL_ADAPT_PARAM", 4, CFL_AdaptParam, default_cfl_adapt);
  /* DESCRIPTION: Reduction factor of the CFL coefficient in the adjoint problem */
  addDoubleOption("CFL_REDUCTION_ADJFLOW", CFLRedCoeff_AdjFlow, 0.8);
  /* DESCRIPTION: Reduction factor of the CFL coefficient in the level set problem */
  addDoubleOption("CFL_REDUCTION_TURB", CFLRedCoeff_Turb, 1.0);
  /* DESCRIPTION: Reduction factor of the CFL coefficient in the turbulent adjoint problem */
  addDoubleOption("CFL_REDUCTION_ADJTURB", CFLRedCoeff_AdjTurb, 1.0);
  /* DESCRIPTION: Number of total iterations */
  addUnsignedLongOption("EXT_ITER", nExtIter, 999999);
  /* DESCRIPTION: External iteration offset due to restart */
  addUnsignedLongOption("EXT_ITER_OFFSET", ExtIter_OffSet, 0);
  // these options share nRKStep as their size, which is not a good idea in general
  /* DESCRIPTION: Runge-Kutta alpha coefficients */
  addDoubleListOption("RK_ALPHA_COEFF", nRKStep, RK_Alpha_Step);
  /* DESCRIPTION: Time Step for dual time stepping simulations (s) */
  addDoubleOption("UNST_TIMESTEP", Delta_UnstTime, 0.0);
  /* DESCRIPTION: Total Physical Time for dual time stepping simulations (s) */
  addDoubleOption("UNST_TIME", Total_UnstTime, 1.0);
  /* DESCRIPTION: Unsteady Courant-Friedrichs-Lewy number of the finest grid */
  addDoubleOption("UNST_CFL_NUMBER", Unst_CFL, 0.0);
  /* DESCRIPTION: Number of internal iterations (dual time method) */
  addUnsignedLongOption("UNST_INT_ITER", Unst_nIntIter, 100);
  /* DESCRIPTION: Integer number of periodic time instances for Harmonic Balance */
  addUnsignedShortOption("TIME_INSTANCES", nTimeInstances, 1);
  /* DESCRIPTION: Time period for Harmonic Balance wihtout moving meshes */
  addDoubleOption("HB_PERIOD", HarmonicBalance_Period, -1.0);
  /* DESCRIPTION: Iteration number to begin unsteady restarts (dual time method) */
  addLongOption("UNST_RESTART_ITER", Unst_RestartIter, 0);
  /* DESCRIPTION: Starting direct solver iteration for the unsteady adjoint */
  addLongOption("UNST_ADJOINT_ITER", Unst_AdjointIter, 0);
  /* DESCRIPTION: Number of iterations to average the objective */
  addLongOption("ITER_AVERAGE_OBJ", Iter_Avg_Objective , 0);
  /* DESCRIPTION: Iteration number to begin unsteady restarts (structural analysis) */
  addLongOption("DYN_RESTART_ITER", Dyn_RestartIter, 0);
  /* DESCRIPTION: Time discretization */
  addEnumOption("TIME_DISCRE_FLOW", Kind_TimeIntScheme_Flow, Time_Int_Map, EULER_IMPLICIT);
  /* DESCRIPTION: Time discretization */
  addEnumOption("TIME_DISCRE_ADJFLOW", Kind_TimeIntScheme_AdjFlow, Time_Int_Map, EULER_IMPLICIT);
  /* DESCRIPTION: Time discretization */
  addEnumOption("TIME_DISCRE_TURB", Kind_TimeIntScheme_Turb, Time_Int_Map, EULER_IMPLICIT);
  /* DESCRIPTION: Time discretization */
  addEnumOption("TIME_DISCRE_ADJTURB", Kind_TimeIntScheme_AdjTurb, Time_Int_Map, EULER_IMPLICIT);
  /* DESCRIPTION: Time discretization */
  addEnumOption("TIME_DISCRE_WAVE", Kind_TimeIntScheme_Wave, Time_Int_Map, EULER_IMPLICIT);
  /* DESCRIPTION: Time discretization */
  addEnumOption("TIME_DISCRE_FEA", Kind_TimeIntScheme_FEA, Time_Int_Map_FEA, NEWMARK_IMPLICIT);
  /* DESCRIPTION: Time discretization */
  addEnumOption("TIME_DISCRE_HEAT", Kind_TimeIntScheme_Heat, Time_Int_Map, EULER_IMPLICIT);
  /* DESCRIPTION: Time discretization */
  addEnumOption("TIME_DISCRE_POISSON", Kind_TimeIntScheme_Poisson, Time_Int_Map, EULER_IMPLICIT);

  /*!\par CONFIG_CATEGORY: Linear solver definition \ingroup Config*/
  /*--- Options related to the linear solvers ---*/

  /*!\brief LINEAR_SOLVER
   *  \n DESCRIPTION: Linear solver for the implicit, mesh deformation, or discrete adjoint systems \n OPTIONS: see \link Linear_Solver_Map \endlink \n DEFAULT: FGMRES \ingroup Config*/
  addEnumOption("LINEAR_SOLVER", Kind_Linear_Solver, Linear_Solver_Map, FGMRES);
  /*!\brief LINEAR_SOLVER_PREC
   *  \n DESCRIPTION: Preconditioner for the Krylov linear solvers \n OPTIONS: see \link Linear_Solver_Prec_Map \endlink \n DEFAULT: LU_SGS \ingroup Config*/
  addEnumOption("LINEAR_SOLVER_PREC", Kind_Linear_Solver_Prec, Linear_Solver_Prec_Map, LU_SGS);
  /* DESCRIPTION: Minimum error threshold for the linear solver for the implicit formulation */
  addDoubleOption("LINEAR_SOLVER_ERROR", Linear_Solver_Error, 1E-5);
  /* DESCRIPTION: Maximum number of iterations of the linear solver for the implicit formulation */
  addUnsignedLongOption("LINEAR_SOLVER_ITER", Linear_Solver_Iter, 10);
  /* DESCRIPTION: Maximum number of iterations of the linear solver for the implicit formulation */
  addUnsignedLongOption("LINEAR_SOLVER_RESTART_FREQUENCY", Linear_Solver_Restart_Frequency, 10);
  /* DESCRIPTION: Relaxation of the flow equations solver for the implicit formulation */
  addDoubleOption("RELAXATION_FACTOR_FLOW", Relaxation_Factor_Flow, 1.0);
  /* DESCRIPTION: Relaxation of the turb equations solver for the implicit formulation */
  addDoubleOption("RELAXATION_FACTOR_TURB", Relaxation_Factor_Turb, 1.0);
  /* DESCRIPTION: Relaxation of the adjoint flow equations solver for the implicit formulation */
  addDoubleOption("RELAXATION_FACTOR_ADJFLOW", Relaxation_Factor_AdjFlow, 1.0);
  /* DESCRIPTION: Roe coefficient */
  addDoubleOption("ROE_KAPPA", Roe_Kappa, 0.5);
  /* DESCRIPTION: Roe-Turkel preconditioning for low Mach number flows */
  addBoolOption("ROE_TURKEL_PREC", Low_Mach_Precon, false);
  /* DESCRIPTION: Post-reconstruction correction for low Mach number flows */
  addBoolOption("LOW_MACH_CORR", Low_Mach_Corr, false);
  /* DESCRIPTION: Time Step for dual time stepping simulations (s) */
  addDoubleOption("MIN_ROE_TURKEL_PREC", Min_Beta_RoeTurkel, 0.01);
  /* DESCRIPTION: Time Step for dual time stepping simulations (s) */
  addDoubleOption("MAX_ROE_TURKEL_PREC", Max_Beta_RoeTurkel, 0.2);
  /* DESCRIPTION: Linear solver for the turbulent adjoint systems */
  addEnumOption("ADJTURB_LIN_SOLVER", Kind_AdjTurb_Linear_Solver, Linear_Solver_Map, FGMRES);
  /* DESCRIPTION: Preconditioner for the turbulent adjoint Krylov linear solvers */
  addEnumOption("ADJTURB_LIN_PREC", Kind_AdjTurb_Linear_Prec, Linear_Solver_Prec_Map, LU_SGS);
  /* DESCRIPTION: Minimum error threshold for the turbulent adjoint linear solver for the implicit formulation */
  addDoubleOption("ADJTURB_LIN_ERROR", AdjTurb_Linear_Error, 1E-5);
  /* DESCRIPTION: Maximum number of iterations of the turbulent adjoint linear solver for the implicit formulation */
  addUnsignedShortOption("ADJTURB_LIN_ITER", AdjTurb_Linear_Iter, 10);
  /* DESCRIPTION: Entropy fix factor */
  addDoubleOption("ENTROPY_FIX_COEFF", EntropyFix_Coeff, 0.001);
  /* DESCRIPTION: Linear solver for the discete adjoint systems */
  addEnumOption("DISCADJ_LIN_SOLVER", Kind_DiscAdj_Linear_Solver, Linear_Solver_Map, FGMRES);
  /* DESCRIPTION: Preconditioner for the discrete adjoint Krylov linear solvers */
  addEnumOption("DISCADJ_LIN_PREC", Kind_DiscAdj_Linear_Prec, Linear_Solver_Prec_Map, ILU);
  
  /*!\par CONFIG_CATEGORY: Convergence\ingroup Config*/
  /*--- Options related to convergence ---*/
  
  /*!\brief CONV_CRITERIA
   *  \n DESCRIPTION: Convergence criteria \n OPTIONS: see \link Converge_Crit_Map \endlink \n DEFAULT: RESIDUAL \ingroup Config*/
  addEnumOption("CONV_CRITERIA", ConvCriteria, Converge_Crit_Map, RESIDUAL);
  /*!\brief RESIDUAL_REDUCTION \n DESCRIPTION: Residual reduction (order of magnitude with respect to the initial value)\n DEFAULT: 3.0 \ingroup Config*/
  addDoubleOption("RESIDUAL_REDUCTION", OrderMagResidual, 3.0);
  /*!\brief RESIDUAL_MINVAL\n DESCRIPTION: Min value of the residual (log10 of the residual)\n DEFAULT: -8.0 \ingroup Config*/
  addDoubleOption("RESIDUAL_MINVAL", MinLogResidual, -8.0);
  /* DESCRIPTION: Residual reduction (order of magnitude with respect to the initial value) */
  addDoubleOption("RESIDUAL_REDUCTION_FSI", OrderMagResidualFSI, 3.0);
  /* DESCRIPTION: Min value of the residual (log10 of the residual) */
  addDoubleOption("RESIDUAL_MINVAL_FSI", MinLogResidualFSI, -5.0);
  /* DESCRIPTION: FEM: UTOL = norm(Delta_U(k)) / norm(U(k)) */
  addDoubleOption("RESIDUAL_FEM_UTOL", Res_FEM_UTOL, -9.0);
  /* DESCRIPTION: FEM: RTOL = norm(Residual(k)) / norm(Residual(0)) */
  addDoubleOption("RESIDUAL_FEM_RTOL", Res_FEM_RTOL, -9.0);
  /* DESCRIPTION: FEM: ETOL = Delta_U(k) * Residual(k) / Delta_U(0) * Residual(0) */
  addDoubleOption("RESIDUAL_FEM_ETOL", Res_FEM_ETOL, -9.0);
  /*!\brief RESIDUAL_FUNC_FLOW\n DESCRIPTION: Flow functional for the Residual criteria\n OPTIONS: See \link Residual_Map \endlink \n DEFAULT: RHO_RESIDUAL \ingroup Config*/
  addEnumOption("RESIDUAL_FUNC_FLOW", Residual_Func_Flow, Residual_Map, RHO_RESIDUAL);
  /*!\brief STARTCONV_ITER\n DESCRIPTION: Iteration number to begin convergence monitoring\n DEFAULT: 5 \ingroup Config*/
  addUnsignedLongOption("STARTCONV_ITER", StartConv_Iter, 5);
  /*!\brief CAUCHY_ELEMS\n DESCRIPTION: Number of elements to apply the criteria. \n DEFAULT 100 \ingroup Config*/
  addUnsignedShortOption("CAUCHY_ELEMS", Cauchy_Elems, 100);
  /*!\brief CAUCHY_EPS\n DESCRIPTION: Epsilon to control the series convergence \n DEFAULT: 1e-10 \ingroup Config*/
  addDoubleOption("CAUCHY_EPS", Cauchy_Eps, 1E-10);
  /*!\brief CAUCHY_FUNC_FLOW
   *  \n DESCRIPTION: Flow functional for the Cauchy criteria \n OPTIONS: see \link Objective_Map \endlink \n DEFAULT: DRAG_COEFFICIENT \ingroup Config*/
  addEnumOption("CAUCHY_FUNC_FLOW", Cauchy_Func_Flow, Objective_Map, DRAG_COEFFICIENT);
  /*!\brief CAUCHY_FUNC_ADJFLOW\n DESCRIPTION: Adjoint functional for the Cauchy criteria.\n OPTIONS: See \link Sens_Map \endlink. \n DEFAULT: SENS_GEOMETRY \ingroup Config*/
  addEnumOption("CAUCHY_FUNC_ADJFLOW", Cauchy_Func_AdjFlow, Sens_Map, SENS_GEOMETRY);

  /*!\par CONFIG_CATEGORY: Multi-grid \ingroup Config*/
  /*--- Options related to Multi-grid ---*/

  /*!\brief START_UP_ITER \n DESCRIPTION: Start up iterations using the fine grid only. DEFAULT: 0 \ingroup Config*/
  addUnsignedShortOption("START_UP_ITER", nStartUpIter, 0);
  /*!\brief MGLEVEL\n DESCRIPTION: Multi-grid Levels. DEFAULT: 0 \ingroup Config*/
  addUnsignedShortOption("MGLEVEL", nMGLevels, 0);
  /*!\brief MGCYCLE\n DESCRIPTION: Multi-grid cycle. OPTIONS: See \link MG_Cycle_Map \endlink. Defualt V_CYCLE \ingroup Config*/
  addEnumOption("MGCYCLE", MGCycle, MG_Cycle_Map, V_CYCLE);
  /*!\brief MG_PRE_SMOOTH\n DESCRIPTION: Multi-grid pre-smoothing level \ingroup Config*/
  addUShortListOption("MG_PRE_SMOOTH", nMG_PreSmooth, MG_PreSmooth);
  /*!\brief MG_POST_SMOOTH\n DESCRIPTION: Multi-grid post-smoothing level \ingroup Config*/
  addUShortListOption("MG_POST_SMOOTH", nMG_PostSmooth, MG_PostSmooth);
  /*!\brief MG_CORRECTION_SMOOTH\n DESCRIPTION: Jacobi implicit smoothing of the correction \ingroup Config*/
  addUShortListOption("MG_CORRECTION_SMOOTH", nMG_CorrecSmooth, MG_CorrecSmooth);
  /*!\brief MG_DAMP_RESTRICTION\n DESCRIPTION: Damping factor for the residual restriction. DEFAULT: 0.75 \ingroup Config*/
  addDoubleOption("MG_DAMP_RESTRICTION", Damp_Res_Restric, 0.75);
  /*!\brief MG_DAMP_PROLONGATION\n DESCRIPTION: Damping factor for the correction prolongation. DEFAULT 0.75 \ingroup Config*/
  addDoubleOption("MG_DAMP_PROLONGATION", Damp_Correc_Prolong, 0.75);

  /*!\par CONFIG_CATEGORY: Spatial Discretization \ingroup Config*/
  /*--- Options related to the spatial discretization ---*/

  /*!\brief NUM_METHOD_GRAD
   *  \n DESCRIPTION: Numerical method for spatial gradients \n OPTIONS: See \link Gradient_Map \endlink. \n DEFAULT: WEIGHTED_LEAST_SQUARES. \ingroup Config*/
  addEnumOption("NUM_METHOD_GRAD", Kind_Gradient_Method, Gradient_Map, WEIGHTED_LEAST_SQUARES);
  /*!\brief LIMITER_COEFF
   *  \n DESCRIPTION: Coefficient for the limiter. DEFAULT value 0.5. Larger values decrease the extent of limiting, values approaching zero cause lower-order approximation to the solution. \ingroup Config */
  addDoubleOption("LIMITER_COEFF", LimiterCoeff, 0.5);
  /*!\brief LIMITER_ITER
   *  \n DESCRIPTION: Freeze the value of the limiter after a number of iterations. DEFAULT value 999999. \ingroup Config*/
  addUnsignedLongOption("LIMITER_ITER", LimiterIter, 999999);
  /*!\brief SHARP_EDGES_COEFF
   *  \n DESCRIPTION: Coefficient for detecting the limit of the sharp edges. DEFAULT value 3.0.  Use with sharp edges limiter. \ingroup Config*/
  addDoubleOption("SHARP_EDGES_COEFF", SharpEdgesCoeff, 3.0);

  /*!\brief CONV_NUM_METHOD_FLOW
   *  \n DESCRIPTION: Convective numerical method \n OPTIONS: See \link Upwind_Map \endlink , \link Centered_Map \endlink. \ingroup Config*/
  addConvectOption("CONV_NUM_METHOD_FLOW", Kind_ConvNumScheme_Flow, Kind_Centered_Flow, Kind_Upwind_Flow);
  /*!\brief SPATIAL_ORDER_FLOW
   *  \n DESCRIPTION: Spatial numerical order integration \n OPTIONS: See \link SpatialOrder_Map \endlink \n DEFAULT: SECOND_ORDER \ingroup Config*/
  addEnumOption("SPATIAL_ORDER_FLOW", SpatialOrder_Flow, SpatialOrder_Map, SECOND_ORDER);
  /*!\brief SLOPE_LIMITER_FLOW
   * DESCRIPTION: Slope limiter for the direct solution. \n OPTIONS: See \link Limiter_Map \endlink \n DEFAULT VENKATAKRISHNAN \ingroup Config*/
  addEnumOption("SLOPE_LIMITER_FLOW", Kind_SlopeLimit_Flow, Limiter_Map, VENKATAKRISHNAN);
  default_ad_coeff_flow[0] = 0.15; default_ad_coeff_flow[1] = 0.5; default_ad_coeff_flow[2] = 0.02;
  /*!\brief AD_COEFF_FLOW \n DESCRIPTION: 1st, 2nd and 4th order artificial dissipation coefficients \ingroup Config*/
  addDoubleArrayOption("AD_COEFF_FLOW", 3, Kappa_Flow, default_ad_coeff_flow);

  /*!\brief CONV_NUM_METHOD_ADJFLOW
   *  \n DESCRIPTION: Convective numerical method for the adjoint solver.
   *  \n OPTIONS:  See \link Upwind_Map \endlink , \link Centered_Map \endlink. Note: not all methods are guaranteed to be implemented for the adjoint solver. \ingroup Config */
  addConvectOption("CONV_NUM_METHOD_ADJFLOW", Kind_ConvNumScheme_AdjFlow, Kind_Centered_AdjFlow, Kind_Upwind_AdjFlow);
  /*!\brief SPATIAL_ORDER_ADJFLOW
   *  \n DESCRIPTION: Spatial numerical order integration \n OPTIONS: See \link SpatialOrder_Map \endlink \n DEFAULT: SECOND_ORDER \ingroup Config*/
  addEnumOption("SPATIAL_ORDER_ADJFLOW", SpatialOrder_AdjFlow, SpatialOrder_Map, SECOND_ORDER);
  /*!\brief SLOPE_LIMITER_ADJFLOW
     * DESCRIPTION: Slope limiter for the adjoint solution. \n OPTIONS: See \link Limiter_Map \endlink \n DEFAULT VENKATAKRISHNAN \ingroup Config*/
  addEnumOption("SLOPE_LIMITER_ADJFLOW", Kind_SlopeLimit_AdjFlow, Limiter_Map, VENKATAKRISHNAN);
  default_ad_coeff_adj[0] = 0.15; default_ad_coeff_adj[1] = 0.5; default_ad_coeff_adj[2] = 0.02;
  /*!\brief AD_COEFF_ADJFLOW
   *  \n DESCRIPTION: 1st, 2nd and 4th order artificial dissipation coefficients for the adjoint solver.
   *  \n FORMAT and default values: AD_COEFF_ADJFLOW = (0.15, 0.5, 0.02) \ingroup Config*/
  addDoubleArrayOption("AD_COEFF_ADJFLOW", 3, Kappa_AdjFlow, default_ad_coeff_adj);

  /*!\brief SPATIAL_ORDER_TURB
   *  \n DESCRIPTION: Spatial numerical order integration.\n OPTIONS: See \link SpatialOrder_Map \endlink \n DEFAULT: FIRST_ORDER \ingroup Config*/
  addEnumOption("SPATIAL_ORDER_TURB", SpatialOrder_Turb, SpatialOrder_Map, FIRST_ORDER);
  /*!\brief SLOPE_LIMITER_TURB
   *  \n DESCRIPTION: Slope limiter  \n OPTIONS: See \link Limiter_Map \endlink \n DEFAULT VENKATAKRISHNAN \ingroup Config*/
  addEnumOption("SLOPE_LIMITER_TURB", Kind_SlopeLimit_Turb, Limiter_Map, VENKATAKRISHNAN);
  /*!\brief CONV_NUM_METHOD_TURB
   *  \n DESCRIPTION: Convective numerical method \ingroup Config*/
  addConvectOption("CONV_NUM_METHOD_TURB", Kind_ConvNumScheme_Turb, Kind_Centered_Turb, Kind_Upwind_Turb);
  
  /*!\brief SPATIAL_ORDER_ADJTURB
   *  \n DESCRIPTION: Spatial numerical order integration \n OPTIONS: See \link SpatialOrder_Map \endlink \n DEFAULT: FIRST_ORDER \ingroup Config*/
  addEnumOption("SPATIAL_ORDER_ADJTURB", SpatialOrder_AdjTurb, SpatialOrder_Map, FIRST_ORDER);
  /*!\brief SLOPE_LIMITER_ADJTURB
   *  \n DESCRIPTION: Slope limiter \n OPTIONS: See \link Limiter_Map \endlink \n DEFAULT VENKATAKRISHNAN \ingroup Config */
  addEnumOption("SLOPE_LIMITER_ADJTURB", Kind_SlopeLimit_AdjTurb, Limiter_Map, VENKATAKRISHNAN);
  /*!\brief CONV_NUM_METHOD_ADJTURB\n DESCRIPTION: Convective numerical method for the adjoint/turbulent problem \ingroup Config*/
  addConvectOption("CONV_NUM_METHOD_ADJTURB", Kind_ConvNumScheme_AdjTurb, Kind_Centered_AdjTurb, Kind_Upwind_AdjTurb);

  /* DESCRIPTION: Viscous limiter mean flow equations */
  addBoolOption("VISCOUS_LIMITER_FLOW", Viscous_Limiter_Flow, false);
  /* DESCRIPTION: Viscous limiter turbulent equations */
  addBoolOption("VISCOUS_LIMITER_TURB", Viscous_Limiter_Turb, false);
  
  /*!\par CONFIG_CATEGORY: Adjoint and Gradient \ingroup Config*/
  /*--- Options related to the adjoint and gradient ---*/

  /*!\brief LIMIT_ADJFLOW \n DESCRIPTION: Limit value for the adjoint variable.\n DEFAULT: 1E6. \ingroup Config*/
  addDoubleOption("LIMIT_ADJFLOW", AdjointLimit, 1E6);
  /*!\brief MG_ADJFLOW\n DESCRIPTION: Multigrid with the adjoint problem. \n Defualt: YES \ingroup Config*/
  addBoolOption("MG_ADJFLOW", MG_AdjointFlow, true);

  /*!\brief OBJECTIVE_WEIGHT  \n DESCRIPTION: Adjoint problem boundary condition weights. Applies scaling factor to objective(s) \ingroup Config*/
  addDoubleListOption("OBJECTIVE_WEIGHT", nObjW, Weight_ObjFunc);
  /*!\brief OBJECTIVE_FUNCTION
   *  \n DESCRIPTION: Adjoint problem boundary condition \n OPTIONS: see \link Objective_Map \endlink \n DEFAULT: DRAG_COEFFICIENT \ingroup Config*/
  addEnumListOption("OBJECTIVE_FUNCTION", nObj, Kind_ObjFunc, Objective_Map);

  /* DESCRIPTION: parameter for the definition of a complex objective function */
  addDoubleOption("DCD_DCL_VALUE", dCD_dCL, 0.0);
  /* DESCRIPTION: parameter for the definition of a complex objective function */
  addDoubleOption("DCD_DCM_VALUE", dCD_dCM, 0.0);

  default_obj_coeff[0]=0.0; default_obj_coeff[1]=0.0; default_obj_coeff[2]=0.0;
  default_obj_coeff[3]=0.0;  default_obj_coeff[4]=0.0;
  /*!\brief OBJ_CHAIN_RULE_COEFF
  * \n DESCRIPTION: Coefficients defining the objective function gradient using the chain rule
  * with area-averaged outlet primitive variables. This is used with the genereralized outflow
  * objective.  \ingroup Config   */
  addDoubleArrayOption("OBJ_CHAIN_RULE_COEFF",5,Obj_ChainRuleCoeff,default_obj_coeff);

  default_geo_loc[0] = 0.0; default_geo_loc[1] = 1.0;
  /* DESCRIPTION: Definition of the airfoil section */
  addDoubleArrayOption("GEO_WING_BOUNDS", 2, Section_WingBounds, default_geo_loc);
  /* DESCRIPTION: Identify the axis of the section */
  addEnumOption("GEO_AXIS_STATIONS", Axis_Stations, Axis_Stations_Map, Y_AXIS);
  /* DESCRIPTION: Number of section cuts to make when calculating internal volume */
  addUnsignedShortOption("GEO_WING_STATIONS", nWingStations, 101);
  /* DESCRIPTION: Definition of the airfoil sections */
  addDoubleListOption("GEO_LOCATION_STATIONS", nLocationStations, LocationStations);
  /* DESCRIPTION: Output sectional forces for specified markers. */
  addBoolOption("GEO_PLOT_STATIONS", Plot_Section_Forces, false);
  /* DESCRIPTION: Mode of the GDC code (analysis, or gradient) */
  addEnumOption("GEO_MODE", GeometryMode, GeometryMode_Map, FUNCTION);

  /* DESCRIPTION: Drag weight in sonic boom Objective Function (from 0.0 to 1.0) */
  addDoubleOption("DRAG_IN_SONICBOOM", WeightCd, 0.0);
  /* DESCRIPTION: Sensitivity smoothing  */
  addEnumOption("SENS_SMOOTHING", Kind_SensSmooth, Sens_Smoothing_Map, NO_SMOOTH);
  /* DESCRIPTION: Adjoint frozen viscosity */
  addBoolOption("FROZEN_VISC", Frozen_Visc, true);
   /* DESCRIPTION:  */
  addDoubleOption("FIX_AZIMUTHAL_LINE", FixAzimuthalLine, 90.0);
  /*!\brief SENS_REMOVE_SHARP
   * \n DESCRIPTION: Remove sharp edges from the sensitivity evaluation  \n Format: SENS_REMOVE_SHARP = YES \n DEFAULT: NO \ingroup Config*/
  addBoolOption("SENS_REMOVE_SHARP", Sens_Remove_Sharp, false);

  /*!\par CONFIG_CATEGORY: Input/output files and formats \ingroup Config */
  /*--- Options related to input/output files and formats ---*/

  /*!\brief OUTPUT_FORMAT \n DESCRIPTION: I/O format for output plots. \n OPTIONS: see \link Output_Map \endlink \n DEFAULT: TECPLOT \ingroup Config */
  addEnumOption("OUTPUT_FORMAT", Output_FileFormat, Output_Map, TECPLOT);
  /*!\brief ACTDISK_JUMP \n DESCRIPTION: The jump is given by the difference in values or a ratio */
  addEnumOption("ACTDISK_JUMP", ActDisk_Jump, Jump_Map, DIFFERENCE);
  /*!\brief MESH_FORMAT \n DESCRIPTION: Mesh input file format \n OPTIONS: see \link Input_Map \endlink \n DEFAULT: SU2 \ingroup Config*/
  addEnumOption("MESH_FORMAT", Mesh_FileFormat, Input_Map, SU2);
  /* DESCRIPTION:  Mesh input file */
  addStringOption("MESH_FILENAME", Mesh_FileName, string("mesh.su2"));
  /*!\brief MESH_OUT_FILENAME \n DESCRIPTION: Mesh output file name. Used when converting, scaling, or deforming a mesh. \n DEFAULT: mesh_out.su2 \ingroup Config*/
  addStringOption("MESH_OUT_FILENAME", Mesh_Out_FileName, string("mesh_out.su2"));

  /*!\brief CONV_FILENAME \n DESCRIPTION: Output file convergence history (w/o extension) \n DEFAULT: history \ingroup Config*/
  addStringOption("CONV_FILENAME", Conv_FileName, string("history"));
  /*!\brief BREAKDOWN_FILENAME \n DESCRIPTION: Output file forces breakdown \ingroup Config*/
  addStringOption("BREAKDOWN_FILENAME", Breakdown_FileName, string("forces_breakdown.dat"));
  /*!\brief CONV_FILENAME \n DESCRIPTION: Output file convergence history (w/o extension) \n DEFAULT: history \ingroup Config*/
  addStringOption("CONV_FILENAME_FSI", Conv_FileName_FSI, string("historyFSI.csv"));
  /* DESCRIPTION: Viscous limiter turbulent equations */
  addBoolOption("WRITE_CONV_FILENAME_FSI", Write_Conv_FSI, false);
  /*!\brief SOLUTION_FLOW_FILENAME \n DESCRIPTION: Restart flow input file (the file output under the filename set by RESTART_FLOW_FILENAME) \n DEFAULT: solution_flow.dat \ingroup Config */
  addStringOption("SOLUTION_FLOW_FILENAME", Solution_FlowFileName, string("solution_flow.dat"));
  /*!\brief SOLUTION_ADJ_FILENAME\n DESCRIPTION: Restart adjoint input file. Objective function abbreviation is expected. \ingroup Config*/
  addStringOption("SOLUTION_ADJ_FILENAME", Solution_AdjFileName, string("solution_adj.dat"));
  /*!\brief SOLUTION_FLOW_FILENAME \n DESCRIPTION: Restart structure input file (the file output under the filename set by RESTART_FLOW_FILENAME) \n Default: solution_flow.dat \ingroup Config */
  addStringOption("SOLUTION_STRUCTURE_FILENAME", Solution_FEMFileName, string("solution_structure.dat"));
  /*!\brief RESTART_FLOW_FILENAME \n DESCRIPTION: Output file restart flow \ingroup Config*/
  addStringOption("RESTART_FLOW_FILENAME", Restart_FlowFileName, string("restart_flow.dat"));
  /*!\brief RESTART_ADJ_FILENAME  \n DESCRIPTION: Output file restart adjoint. Objective function abbreviation will be appended. \ingroup Config*/
  addStringOption("RESTART_ADJ_FILENAME", Restart_AdjFileName, string("restart_adj.dat"));
  /*!\brief RESTART_WAVE_FILENAME \n DESCRIPTION: Output file restart wave \ingroup Config*/
  addStringOption("RESTART_WAVE_FILENAME", Restart_WaveFileName, string("restart_wave.dat"));
  /*!\brief RESTART_FLOW_FILENAME \n DESCRIPTION: Output file restart structure \ingroup Config*/
  addStringOption("RESTART_STRUCTURE_FILENAME", Restart_FEMFileName, string("restart_structure.dat"));
  /*!\brief VOLUME_FLOW_FILENAME  \n DESCRIPTION: Output file flow (w/o extension) variables \ingroup Config */
  addStringOption("VOLUME_FLOW_FILENAME", Flow_FileName, string("flow"));
  /*!\brief VOLUME_STRUCTURE_FILENAME
   * \n  DESCRIPTION: Output file structure (w/o extension) variables \ingroup Config*/
  addStringOption("VOLUME_STRUCTURE_FILENAME", Structure_FileName, string("structure"));
  /*!\brief SURFACE_STRUCTURE_FILENAME
   *  \n DESCRIPTION: Output file structure (w/o extension) variables \ingroup Config*/
  addStringOption("SURFACE_STRUCTURE_FILENAME", SurfStructure_FileName, string("surface_structure"));
  /*!\brief SURFACE_WAVE_FILENAME
   *  \n DESCRIPTION: Output file structure (w/o extension) variables \ingroup Config*/
  addStringOption("SURFACE_WAVE_FILENAME", SurfWave_FileName, string("surface_wave"));
  /*!\brief SURFACE_HEAT_FILENAME
   *  \n DESCRIPTION: Output file structure (w/o extension) variables \ingroup Config */
  addStringOption("SURFACE_HEAT_FILENAME", SurfHeat_FileName, string("surface_heat"));
  /*!\brief VOLUME_WAVE_FILENAME
   *  \n DESCRIPTION: Output file wave (w/o extension) variables  \ingroup Config*/
  addStringOption("VOLUME_WAVE_FILENAME", Wave_FileName, string("wave"));
  /*!\brief VOLUME_HEAT_FILENAME
   *  \n DESCRIPTION: Output file wave (w/o extension) variables  \ingroup Config*/
  addStringOption("VOLUME_HEAT_FILENAME", Heat_FileName, string("heat"));
  /*!\brief VOLUME_ADJWAVE_FILENAME
   *  \n DESCRIPTION: Output file adj. wave (w/o extension) variables  \ingroup Config*/
  addStringOption("VOLUME_ADJWAVE_FILENAME", AdjWave_FileName, string("adjoint_wave"));
  /*!\brief VOLUME_ADJ_FILENAME
   *  \n DESCRIPTION: Output file adjoint (w/o extension) variables  \ingroup Config*/
  addStringOption("VOLUME_ADJ_FILENAME", Adj_FileName, string("adjoint"));
  /*!\brief GRAD_OBJFUNC_FILENAME
   *  \n DESCRIPTION: Output objective function gradient  \ingroup Config*/
  addStringOption("GRAD_OBJFUNC_FILENAME", ObjFunc_Grad_FileName, string("of_grad.dat"));
  /*!\brief VALUE_OBJFUNC_FILENAME
   *  \n DESCRIPTION: Output objective function  \ingroup Config*/
  addStringOption("VALUE_OBJFUNC_FILENAME", ObjFunc_Value_FileName, string("of_func.dat"));
  /*!\brief SURFACE_FLOW_FILENAME
   *  \n DESCRIPTION: Output file surface flow coefficient (w/o extension)  \ingroup Config*/
  addStringOption("SURFACE_FLOW_FILENAME", SurfFlowCoeff_FileName, string("surface_flow"));
  /*!\brief SURFACE_ADJ_FILENAME
   *  \n DESCRIPTION: Output file surface adjoint coefficient (w/o extension)  \ingroup Config*/
  addStringOption("SURFACE_ADJ_FILENAME", SurfAdjCoeff_FileName, string("surface_adjoint"));
  /*!\brief SURFACE_SENS_FILENAME_FILENAME
   *  \n DESCRIPTION: Output file surface sensitivity (discrete adjoint) (w/o extension)  \ingroup Config*/
  addStringOption("SURFACE_SENS_FILENAME", SurfSens_FileName, string("surface_sens"));
  /*!\brief VOLUME_SENS_FILENAME
   *  \n DESCRIPTION: Output file volume sensitivity (discrete adjoint))  \ingroup Config*/
  addStringOption("VOLUME_SENS_FILENAME", VolSens_FileName, string("volume_sens"));
  /*!\brief WRT_SOL_FREQ
   *  \n DESCRIPTION: Writing solution file frequency  \ingroup Config*/
  addUnsignedLongOption("WRT_SOL_FREQ", Wrt_Sol_Freq, 1000);
  /*!\brief WRT_SOL_FREQ_DUALTIME
   *  \n DESCRIPTION: Writing solution file frequency for dual time  \ingroup Config*/
  addUnsignedLongOption("WRT_SOL_FREQ_DUALTIME", Wrt_Sol_Freq_DualTime, 1);
  /*!\brief WRT_CON_FREQ
   *  \n DESCRIPTION: Writing convergence history frequency  \ingroup Config*/
  addUnsignedLongOption("WRT_CON_FREQ",  Wrt_Con_Freq, 1);
  /*!\brief WRT_CON_FREQ_DUALTIME
   *  \n DESCRIPTION: Writing convergence history frequency for the dual time  \ingroup Config*/
  addUnsignedLongOption("WRT_CON_FREQ_DUALTIME",  Wrt_Con_Freq_DualTime, 10);
  /*!\brief LOW_MEMORY_OUTPUT
   *  \n DESCRIPTION: Output less information for lower memory use.  \ingroup Config*/
  addBoolOption("LOW_MEMORY_OUTPUT", Low_MemoryOutput, false);
  /*!\brief WRT_VOL_SOL
   *  \n DESCRIPTION: Write a volume solution file  \ingroup Config*/
  addBoolOption("WRT_VOL_SOL", Wrt_Vol_Sol, true);
  /*!\brief WRT_SRF_SOL
   *  \n DESCRIPTION: Write a surface solution file  \ingroup Config*/
  addBoolOption("WRT_SRF_SOL", Wrt_Srf_Sol, true);
  /*!\brief WRT_CSV_SOL
   *  \n DESCRIPTION: Write a surface CSV solution file  \ingroup Config*/
  addBoolOption("WRT_CSV_SOL", Wrt_Csv_Sol, true);
  /*!\brief WRT_RESIDUALS
   *  \n DESCRIPTION: Output residual info to solution/restart file  \ingroup Config*/
  addBoolOption("WRT_RESIDUALS", Wrt_Residuals, false);
  /*!\brief WRT_LIMITERS
   *  \n DESCRIPTION: Output limiter value information to solution/restart file  \ingroup Config*/
  addBoolOption("WRT_LIMITERS", Wrt_Limiters, false);
  /*!\brief WRT_SHARPEDGES
   *  \n DESCRIPTION: Output sharp edge limiter information to solution/restart file  \ingroup Config*/
  addBoolOption("WRT_SHARPEDGES", Wrt_SharpEdges, false);
  /* DESCRIPTION: Output the rind layers in the solution files  \ingroup Config*/
  addBoolOption("WRT_HALO", Wrt_Halo, false);
  /*!\brief KIND_ONE_DIMENSIONALIZATION
   *  \n DESCRIPTION: Output averaged outlet flow values on specified exit marker.
   *  Options: AREA, MASSFLUX, NONE
   *  \n Use with MARKER_OUT_1D. \ingroup Config*/
  addEnumOption("KIND_ONE_DIMENSIONALIZATION", Kind_OneD, OneD_Map, ONED_NONE);
  /*!\brief CONSOLE_OUTPUT_VERBOSITY
   *  \n DESCRIPTION: Verbosity level for console output  \ingroup Config*/
  addEnumOption("CONSOLE_OUTPUT_VERBOSITY", Console_Output_Verb, Verb_Map, VERB_HIGH);


  /*!\par CONFIG_CATEGORY: Dynamic mesh definition \ingroup Config*/
  /*--- Options related to dynamic meshes ---*/

  /* DESCRIPTION: Mesh motion for unsteady simulations */
  addBoolOption("GRID_MOVEMENT", Grid_Movement, false);
  /* DESCRIPTION: Type of mesh motion */
  addEnumListOption("GRID_MOVEMENT_KIND", nGridMovement, Kind_GridMovement, GridMovement_Map);
  /* DESCRIPTION: Marker(s) of moving surfaces (MOVING_WALL or DEFORMING grid motion). */
  addStringListOption("MARKER_MOVING", nMarker_Moving, Marker_Moving);
  /* DESCRIPTION: Mach number (non-dimensional, based on the mesh velocity and freestream vals.) */
  addDoubleOption("MACH_MOTION", Mach_Motion, 0.0);
  /* DESCRIPTION: Coordinates of the rigid motion origin */
  addDoubleListOption("MOTION_ORIGIN_X", nMotion_Origin_X, Motion_Origin_X);
  /* DESCRIPTION: Coordinates of the rigid motion origin */
  addDoubleListOption("MOTION_ORIGIN_Y", nMotion_Origin_Y, Motion_Origin_Y);
  /* DESCRIPTION: Coordinates of the rigid motion origin */
  addDoubleListOption("MOTION_ORIGIN_Z", nMotion_Origin_Z, Motion_Origin_Z);
  /* DESCRIPTION: Translational velocity vector (m/s) in the x, y, & z directions (RIGID_MOTION only) */
  addDoubleListOption("TRANSLATION_RATE_X", nTranslation_Rate_X, Translation_Rate_X);
  /* DESCRIPTION: Translational velocity vector (m/s) in the x, y, & z directions (RIGID_MOTION only) */
  addDoubleListOption("TRANSLATION_RATE_Y", nTranslation_Rate_Y, Translation_Rate_Y);
  /* DESCRIPTION: Translational velocity vector (m/s) in the x, y, & z directions (RIGID_MOTION only) */
  addDoubleListOption("TRANSLATION_RATE_Z", nTranslation_Rate_Z, Translation_Rate_Z);
  /* DESCRIPTION: Angular velocity vector (rad/s) about x, y, & z axes (RIGID_MOTION only) */
  addDoubleListOption("ROTATION_RATE_X", nRotation_Rate_X, Rotation_Rate_X);
  /* DESCRIPTION: Angular velocity vector (rad/s) about x, y, & z axes (RIGID_MOTION only) */
  addDoubleListOption("ROTATION_RATE_Y", nRotation_Rate_Y, Rotation_Rate_Y);
  /* DESCRIPTION: Angular velocity vector (rad/s) about x, y, & z axes (RIGID_MOTION only) */
  addDoubleListOption("ROTATION_RATE_Z", nRotation_Rate_Z, Rotation_Rate_Z);
  /* DESCRIPTION: Pitching angular freq. (rad/s) about x, y, & z axes (RIGID_MOTION only) */
  addDoubleListOption("PITCHING_OMEGA_X", nPitching_Omega_X, Pitching_Omega_X);
  /* DESCRIPTION: Pitching angular freq. (rad/s) about x, y, & z axes (RIGID_MOTION only) */
  addDoubleListOption("PITCHING_OMEGA_Y", nPitching_Omega_Y, Pitching_Omega_Y);
  /* DESCRIPTION: Pitching angular freq. (rad/s) about x, y, & z axes (RIGID_MOTION only) */
  addDoubleListOption("PITCHING_OMEGA_Z", nPitching_Omega_Z, Pitching_Omega_Z);
  /* DESCRIPTION: Pitching amplitude (degrees) about x, y, & z axes (RIGID_MOTION only) */
  addDoubleListOption("PITCHING_AMPL_X", nPitching_Ampl_X, Pitching_Ampl_X);
  /* DESCRIPTION: Pitching amplitude (degrees) about x, y, & z axes (RIGID_MOTION only) */
  addDoubleListOption("PITCHING_AMPL_Y", nPitching_Ampl_Y, Pitching_Ampl_Y);
  /* DESCRIPTION: Pitching amplitude (degrees) about x, y, & z axes (RIGID_MOTION only) */
  addDoubleListOption("PITCHING_AMPL_Z", nPitching_Ampl_Z, Pitching_Ampl_Z);
  /* DESCRIPTION: Pitching phase offset (degrees) about x, y, & z axes (RIGID_MOTION only) */
  addDoubleListOption("PITCHING_PHASE_X", nPitching_Phase_X, Pitching_Phase_X);
  /* DESCRIPTION: Pitching phase offset (degrees) about x, y, & z axes (RIGID_MOTION only) */
  addDoubleListOption("PITCHING_PHASE_Y", nPitching_Phase_Y, Pitching_Phase_Y);
  /* DESCRIPTION: Pitching phase offset (degrees) about x, y, & z axes (RIGID_MOTION only) */
  addDoubleListOption("PITCHING_PHASE_Z", nPitching_Phase_Z, Pitching_Phase_Z);
  /* DESCRIPTION: Plunging angular freq. (rad/s) in x, y, & z directions (RIGID_MOTION only) */
  addDoubleListOption("PLUNGING_OMEGA_X", nPlunging_Omega_X, Plunging_Omega_X);
  /* DESCRIPTION: Plunging angular freq. (rad/s) in x, y, & z directions (RIGID_MOTION only) */
  addDoubleListOption("PLUNGING_OMEGA_Y", nPlunging_Omega_Y, Plunging_Omega_Y);
  /* DESCRIPTION: Plunging angular freq. (rad/s) in x, y, & z directions (RIGID_MOTION only) */
  addDoubleListOption("PLUNGING_OMEGA_Z", nPlunging_Omega_Z, Plunging_Omega_Z);
  /* DESCRIPTION: Plunging amplitude (m) in x, y, & z directions (RIGID_MOTION only) */
  addDoubleListOption("PLUNGING_AMPL_X", nPlunging_Ampl_X, Plunging_Ampl_X);
  /* DESCRIPTION: Plunging amplitude (m) in x, y, & z directions (RIGID_MOTION only) */
  addDoubleListOption("PLUNGING_AMPL_Y", nPlunging_Ampl_Y, Plunging_Ampl_Y);
  /* DESCRIPTION: Plunging amplitude (m) in x, y, & z directions (RIGID_MOTION only) */
  addDoubleListOption("PLUNGING_AMPL_Z", nPlunging_Ampl_Z, Plunging_Ampl_Z);
  /* DESCRIPTION: Value to move motion origins (1 or 0) */
  addUShortListOption("MOVE_MOTION_ORIGIN", nMoveMotion_Origin, MoveMotion_Origin);
  /* DESCRIPTION:  */
  addStringOption("MOTION_FILENAME", Motion_Filename, string("mesh_motion.dat"));

  /*!\par CONFIG_CATEGORY: Grid adaptation \ingroup Config*/
  /*--- Options related to grid adaptation ---*/

  /* DESCRIPTION: Kind of grid adaptation */
  addEnumOption("KIND_ADAPT", Kind_Adaptation, Adapt_Map, NO_ADAPT);
  /* DESCRIPTION: Percentage of new elements (% of the original number of elements) */
  addDoubleOption("NEW_ELEMS", New_Elem_Adapt, -1.0);
  /* DESCRIPTION: Scale factor for the dual volume */
  addDoubleOption("DUALVOL_POWER", DualVol_Power, 0.5);
  /* DESCRIPTION: Use analytical definition for surfaces */
  addEnumOption("ANALYTICAL_SURFDEF", Analytical_Surface, Geo_Analytic_Map, NO_GEO_ANALYTIC);
  /* DESCRIPTION: Before each computation, implicitly smooth the nodal coordinates */
  addBoolOption("SMOOTH_GEOMETRY", SmoothNumGrid, false);
  /* DESCRIPTION: Adapt the boundary elements */
  addBoolOption("ADAPT_BOUNDARY", AdaptBoundary, true);

  /*!\par CONFIG_CATEGORY: Aeroelastic Simulation (Typical Section Model) \ingroup Config*/
  /*--- Options related to aeroelastic simulations using the Typical Section Model) ---*/
  /* DESCRIPTION: The flutter speed index (modifies the freestream condition) */
  addDoubleOption("FLUTTER_SPEED_INDEX", FlutterSpeedIndex, 0.6);
  /* DESCRIPTION: Natural frequency of the spring in the plunging direction (rad/s). */
  addDoubleOption("PLUNGE_NATURAL_FREQUENCY", PlungeNaturalFrequency, 100);
  /* DESCRIPTION: Natural frequency of the spring in the pitching direction (rad/s). */
  addDoubleOption("PITCH_NATURAL_FREQUENCY", PitchNaturalFrequency, 100);
  /* DESCRIPTION: The airfoil mass ratio. */
  addDoubleOption("AIRFOIL_MASS_RATIO", AirfoilMassRatio, 60);
  /* DESCRIPTION: Distance in semichords by which the center of gravity lies behind the elastic axis. */
  addDoubleOption("CG_LOCATION", CG_Location, 1.8);
  /* DESCRIPTION: The radius of gyration squared (expressed in semichords) of the typical section about the elastic axis. */
  addDoubleOption("RADIUS_GYRATION_SQUARED", RadiusGyrationSquared, 3.48);
  /* DESCRIPTION: Solve the aeroelastic equations every given number of internal iterations. */
  addUnsignedShortOption("AEROELASTIC_ITER", AeroelasticIter, 3);
  
  /*!\par CONFIG_CATEGORY: Optimization Problem*/
  
  /* DESCRIPTION: Setup for design variables (upper bound) */
  addDoubleOption("OPT_BOUND_UPPER", DVBound_Upper, 1E6);
  /* DESCRIPTION: Setup for design variables (lower bound) */
  addDoubleOption("OPT_BOUND_LOWER", DVBound_Lower, -1E6);

  /*!\par CONFIG_CATEGORY: Wind Gust \ingroup Config*/
  /*--- Options related to wind gust simulations ---*/

  /* DESCRIPTION: Apply a wind gust */
  addBoolOption("WIND_GUST", Wind_Gust, false);
  /* DESCRIPTION: Type of gust */
  addEnumOption("GUST_TYPE", Gust_Type, Gust_Type_Map, NO_GUST);
  /* DESCRIPTION: Gust wavelenght (meters) */
  addDoubleOption("GUST_WAVELENGTH", Gust_WaveLength, 0.0);
  /* DESCRIPTION: Number of gust periods */
  addDoubleOption("GUST_PERIODS", Gust_Periods, 1.0);
  /* DESCRIPTION: Gust amplitude (m/s) */
  addDoubleOption("GUST_AMPL", Gust_Ampl, 0.0);
  /* DESCRIPTION: Time at which to begin the gust (sec) */
  addDoubleOption("GUST_BEGIN_TIME", Gust_Begin_Time, 0.0);
  /* DESCRIPTION: Location at which the gust begins (meters) */
  addDoubleOption("GUST_BEGIN_LOC", Gust_Begin_Loc, 0.0);
  /* DESCRIPTION: Direction of the gust X or Y dir */
  addEnumOption("GUST_DIR", Gust_Dir, Gust_Dir_Map, Y_DIR);

  /* Harmonic Balance config */
  /* DESCRIPTION: Omega_HB = 2*PI*frequency - frequencies for Harmonic Balance method */
  addDoubleListOption("OMEGA_HB", nOmega_HB, Omega_HB);

  /*!\par CONFIG_CATEGORY: Equivalent Area \ingroup Config*/
  /*--- Options related to the equivalent area ---*/

  /* DESCRIPTION: Evaluate equivalent area on the Near-Field  */
  addBoolOption("EQUIV_AREA", EquivArea, false);
  default_ea_lim[0] = 0.0; default_ea_lim[1] = 1.0; default_ea_lim[2] = 1.0;
  /* DESCRIPTION: Integration limits of the equivalent area ( xmin, xmax, Dist_NearField ) */
  addDoubleArrayOption("EA_INT_LIMIT", 3, EA_IntLimit, default_ea_lim);
  /* DESCRIPTION: Equivalent area scaling factor */
  addDoubleOption("EA_SCALE_FACTOR", EA_ScaleFactor, 1.0);

	// these options share nDV as their size in the option references; not a good idea
	/*!\par CONFIG_CATEGORY: Grid deformation \ingroup Config*/
  /*--- Options related to the grid deformation ---*/

	/* DESCRIPTION: Kind of deformation */
	addEnumListOption("DV_KIND", nDV, Design_Variable, Param_Map);
	/* DESCRIPTION: Marker of the surface to which we are going apply the shape deformation */
  addStringListOption("DV_MARKER", nMarker_DV, Marker_DV);
	/* DESCRIPTION: Parameters of the shape deformation
   - FFD_CONTROL_POINT_2D ( FFDBox ID, i_Ind, j_Ind, x_Disp, y_Disp )
   - FFD_RADIUS_2D ( FFDBox ID )
   - FFD_CAMBER_2D ( FFDBox ID, i_Ind )
   - FFD_THICKNESS_2D ( FFDBox ID, i_Ind )
   - HICKS_HENNE ( Lower Surface (0)/Upper Surface (1)/Only one Surface (2), x_Loc )
   - SURFACE_BUMP ( x_start, x_end, x_Loc )
   - CST ( Lower Surface (0)/Upper Surface (1), Kulfan parameter number, Total number of Kulfan parameters for surface )
   - NACA_4DIGITS ( 1st digit, 2nd digit, 3rd and 4th digit )
   - PARABOLIC ( Center, Thickness )
   - TRANSLATION ( x_Disp, y_Disp, z_Disp )
   - ROTATION ( x_Orig, y_Orig, z_Orig, x_End, y_End, z_End )
   - OBSTACLE ( Center, Bump size )
   - SPHERICAL ( ControlPoint_Index, Theta_Disp, R_Disp )
   - FFD_CONTROL_POINT ( FFDBox ID, i_Ind, j_Ind, k_Ind, x_Disp, y_Disp, z_Disp )
   - FFD_TWIST_ANGLE ( FFDBox ID, x_Orig, y_Orig, z_Orig, x_End, y_End, z_End )
   - FFD_ROTATION ( FFDBox ID, x_Orig, y_Orig, z_Orig, x_End, y_End, z_End )
   - FFD_CONTROL_SURFACE ( FFDBox ID, x_Orig, y_Orig, z_Orig, x_End, y_End, z_End )
   - FFD_CAMBER ( FFDBox ID, i_Ind, j_Ind )
   - FFD_THICKNESS ( FFDBox ID, i_Ind, j_Ind ) */
	addDVParamOption("DV_PARAM", nDV, ParamDV, FFDTag, Design_Variable);
  /* DESCRIPTION: New value of the shape deformation */
  addDVValueOption("DV_VALUE", nDV_Value, DV_Value, nDV, ParamDV, Design_Variable);
	/* DESCRIPTION: Hold the grid fixed in a region */
  addBoolOption("HOLD_GRID_FIXED", Hold_GridFixed, false);
	default_grid_fix[0] = -1E15; default_grid_fix[1] = -1E15; default_grid_fix[2] = -1E15;
	default_grid_fix[3] =  1E15; default_grid_fix[4] =  1E15; default_grid_fix[5] =  1E15;
	/* DESCRIPTION: Coordinates of the box where the grid will be deformed (Xmin, Ymin, Zmin, Xmax, Ymax, Zmax) */
	addDoubleArrayOption("HOLD_GRID_FIXED_COORD", 6, Hold_GridFixed_Coord, default_grid_fix);
	/* DESCRIPTION: Visualize the deformation */
  addBoolOption("VISUALIZE_DEFORMATION", Visualize_Deformation, false);
  /* DESCRIPTION: Print the residuals during mesh deformation to the console */
  addBoolOption("DEFORM_CONSOLE_OUTPUT", Deform_Output, true);
  /* DESCRIPTION: Number of nonlinear deformation iterations (surface deformation increments) */
  addUnsignedLongOption("DEFORM_NONLINEAR_ITER", GridDef_Nonlinear_Iter, 1);
  /* DESCRIPTION: Number of smoothing iterations for FEA mesh deformation */
  addUnsignedLongOption("DEFORM_LINEAR_ITER", GridDef_Linear_Iter, 1000);
  /* DESCRIPTION: Factor to multiply smallest volume for deform tolerance (0.001 default) */
  addDoubleOption("DEFORM_TOL_FACTOR", Deform_Tol_Factor, 1E-6);
  /* DESCRIPTION: Deform coefficient (-1.0 to 0.5) */
  addDoubleOption("DEFORM_COEFF", Deform_Coeff, 1E6);
  /* DESCRIPTION: Type of element stiffness imposed for FEA mesh deformation (INVERSE_VOLUME, WALL_DISTANCE, CONSTANT_STIFFNESS) */
  addEnumOption("DEFORM_STIFFNESS_TYPE", Deform_Stiffness_Type, Deform_Stiffness_Map, WALL_DISTANCE);
  /* DESCRIPTION: Poisson's ratio for constant stiffness FEA method of grid deformation*/
  addDoubleOption("DEFORM_ELASTICITY_MODULUS", Deform_ElasticityMod, 2E11);
  /* DESCRIPTION: Young's modulus and Poisson's ratio for constant stiffness FEA method of grid deformation*/
  addDoubleOption("DEFORM_POISSONS_RATIO", Deform_PoissonRatio, 0.3);
  /*  DESCRIPTION: Linear solver for the mesh deformation\n OPTIONS: see \link Linear_Solver_Map \endlink \n DEFAULT: FGMRES \ingroup Config*/
  addEnumOption("DEFORM_LINEAR_SOLVER", Kind_Deform_Linear_Solver, Linear_Solver_Map, FGMRES);
  /*  \n DESCRIPTION: Preconditioner for the Krylov linear solvers \n OPTIONS: see \link Linear_Solver_Prec_Map \endlink \n DEFAULT: LU_SGS \ingroup Config*/
  addEnumOption("DEFORM_LINEAR_SOLVER_PREC", Kind_Deform_Linear_Solver_Prec, Linear_Solver_Prec_Map, LU_SGS);

  /*!\par CONFIG_CATEGORY: Rotorcraft problem \ingroup Config*/
  /*--- option related to rotorcraft problems ---*/

  /* DESCRIPTION: MISSING ---*/
  addDoubleOption("CYCLIC_PITCH", Cyclic_Pitch, 0.0);
  /* DESCRIPTION: MISSING ---*/
  addDoubleOption("COLLECTIVE_PITCH", Collective_Pitch, 0.0);


  /*!\par CONFIG_CATEGORY: FEA solver \ingroup Config*/
  /*--- Options related to the FEA solver ---*/

  /* DESCRIPTION: Modulus of elasticity */
  addDoubleOption("ELASTICITY_MODULUS", ElasticyMod, 2E11);
  /* DESCRIPTION: Poisson ratio */
  addDoubleOption("POISSON_RATIO", PoissonRatio, 0.30);
  /* DESCRIPTION: Material density */
  addDoubleOption("MATERIAL_DENSITY", MaterialDensity, 7854);
  /*!\brief BULK_MODULUS_STRUCT \n DESCRIPTION: Value of the Bulk Modulus for a structural problem \n DEFAULT 160E9 */
  /* This is a temporal definition */
  addDoubleOption("BULK_MODULUS_STRUCT", Bulk_Modulus_Struct, 160E9);

  /*!\brief REGIME_TYPE \n  DESCRIPTION: Geometric condition \n OPTIONS: see \link Struct_Map \endlink \ingroup Config*/
  addEnumOption("GEOMETRIC_CONDITIONS", Kind_Struct_Solver, Struct_Map, SMALL_DEFORMATIONS);
  /*!\brief REGIME_TYPE \n  DESCRIPTION: Material model \n OPTIONS: see \link Material_Map \endlink \ingroup Config*/
  addEnumOption("MATERIAL_MODEL", Kind_Material, Material_Map, LINEAR_ELASTIC);
  /*!\brief REGIME_TYPE \n  DESCRIPTION: Compressibility of the material \n OPTIONS: see \link MatComp_Map \endlink \ingroup Config*/
  addEnumOption("MATERIAL_COMPRESSIBILITY", Kind_Material_Compress, MatComp_Map, COMPRESSIBLE_MAT);

  /*  DESCRIPTION: Consider a prestretch in the structural domain
  *  Options: NO, YES \ingroup Config */
  addBoolOption("PRESTRETCH", Prestretch, false);
  /*!\brief PRESTRETCH_FILENAME \n DESCRIPTION: Filename to input for prestretching membranes \n Default: prestretch_file.dat \ingroup Config */
  addStringOption("PRESTRETCH_FILENAME", Prestretch_FEMFileName, string("prestretch_file.dat"));

  /* DESCRIPTION: Iterative method for non-linear structural analysis */
  addEnumOption("NONLINEAR_FEM_SOLUTION_METHOD", Kind_SpaceIteScheme_FEA, Space_Ite_Map_FEA, NEWTON_RAPHSON);
  /* DESCRIPTION: Number of internal iterations for Newton-Raphson Method in nonlinear structural applications */
  addUnsignedLongOption("NONLINEAR_FEM_INT_ITER", Dyn_nIntIter, 10);

  /* DESCRIPTION: Formulation for bidimensional elasticity solver */
  addEnumOption("FORMULATION_ELASTICITY_2D", Kind_2DElasForm, ElasForm_2D, PLANE_STRAIN);
  /*  DESCRIPTION: Apply dead loads
  *  Options: NO, YES \ingroup Config */
  addBoolOption("DEAD_LOAD", DeadLoad, false);
  /* DESCRIPTION: Dynamic or static structural analysis */
  addEnumOption("DYNAMIC_ANALYSIS", Dynamic_Analysis, Dynamic_Map, STATIC);
  /* DESCRIPTION: Time Step for dynamic analysis (s) */
  addDoubleOption("DYN_TIMESTEP", Delta_DynTime, 0.0);
  /* DESCRIPTION: Total Physical Time for dual time stepping simulations (s) */
  addDoubleOption("DYN_TIME", Total_DynTime, 1.0);
  /* DESCRIPTION: Parameter alpha for Newmark scheme (s) */
  addDoubleOption("NEWMARK_ALPHA", Newmark_alpha, 0.25);
  /* DESCRIPTION: Parameter delta for Newmark scheme (s) */
  addDoubleOption("NEWMARK_DELTA", Newmark_delta, 0.5);
  /* DESCRIPTION: Apply the load slowly or suddenly */
  addBoolOption("SIGMOID_LOADING", Sigmoid_Load, false);
  /* DESCRIPTION: Apply the load as a ramp */
  addBoolOption("RAMP_LOADING", Ramp_Load, false);
  /* DESCRIPTION: Time while the load is to be increased linearly */
  addDoubleOption("RAMP_TIME", Ramp_Time, 1.0);
  /* DESCRIPTION: Time while the load is to be increased linearly */
  addDoubleOption("SIGMOID_TIME", Sigmoid_Time, 1.0);
  /* DESCRIPTION: Constant of steepness of the sigmoid */
  addDoubleOption("SIGMOID_K", Sigmoid_K, 10.0);

  /* DESCRIPTION: Newmark - Generalized alpha - coefficients */
  addDoubleListOption("TIME_INT_STRUCT_COEFFS", nIntCoeffs, Int_Coeffs);

  /*  DESCRIPTION: Apply dead loads. Options: NO, YES \ingroup Config */
  addBoolOption("INCREMENTAL_LOAD", IncrementalLoad, false);
  /* DESCRIPTION: Maximum number of increments of the  */
  addUnsignedLongOption("NUMBER_INCREMENTS", IncLoad_Nincrements, 10);

  default_inc_crit[0] = 0.0; default_inc_crit[1] = 0.0; default_inc_crit[2] = 0.0;
  /* DESCRIPTION: Definition of the  UTOL RTOL ETOL*/
  addDoubleArrayOption("INCREMENTAL_CRITERIA", 3, IncLoad_Criteria, default_inc_crit);

  /* DESCRIPTION: Time while the structure is static */
  addDoubleOption("STATIC_TIME", Static_Time, 0.0);

  /* DESCRIPTION: Order of the predictor */
  addUnsignedShortOption("PREDICTOR_ORDER", Pred_Order, 0);

  /* DESCRIPTION: Transfer method used for multiphysics problems */
  addEnumOption("MULTIPHYSICS_TRANSFER_METHOD", Kind_TransferMethod, Transfer_Method_Map, BROADCAST_DATA);


  /* CONFIG_CATEGORY: FSI solver */
  /*--- Options related to the FSI solver ---*/

  /*!\brief PHYSICAL_PROBLEM_FLUID_FSI
   *  DESCRIPTION: Physical governing equations \n
   *  Options: NONE (default),EULER, NAVIER_STOKES, RANS,
   *  \ingroup Config*/
  addEnumOption("FSI_FLUID_PROBLEM", Kind_Solver_Fluid_FSI, FSI_Fluid_Solver_Map, NO_SOLVER_FFSI);

  /*!\brief PHYSICAL_PROBLEM_STRUCTURAL_FSI
   *  DESCRIPTION: Physical governing equations \n
   *  Options: NONE (default), FEM_ELASTICITY
   *  \ingroup Config*/
  addEnumOption("FSI_STRUCTURAL_PROBLEM", Kind_Solver_Struc_FSI, FSI_Struc_Solver_Map, NO_SOLVER_SFSI);

  /* DESCRIPTION: Linear solver for the structural side on FSI problems */
  addEnumOption("FSI_LINEAR_SOLVER_STRUC", Kind_Linear_Solver_FSI_Struc, Linear_Solver_Map, FGMRES);
  /* DESCRIPTION: Preconditioner for the Krylov linear solvers */
  addEnumOption("FSI_LINEAR_SOLVER_PREC_STRUC", Kind_Linear_Solver_Prec_FSI_Struc, Linear_Solver_Prec_Map, LU_SGS);
  /* DESCRIPTION: Maximum number of iterations of the linear solver for the implicit formulation */
  addUnsignedLongOption("FSI_LINEAR_SOLVER_ITER_STRUC", Linear_Solver_Iter_FSI_Struc, 500);
  /* DESCRIPTION: Minimum error threshold for the linear solver for the implicit formulation */
  addDoubleOption("FSI_LINEAR_SOLVER_ERROR_STRUC", Linear_Solver_Error_FSI_Struc, 1E-6);

  /* DESCRIPTION: Restart from a steady state (sets grid velocities to 0 when loading the restart). */
  addBoolOption("RESTART_STEADY_STATE", SteadyRestart, false);

  /*  DESCRIPTION: Apply dead loads
  *  Options: NO, YES \ingroup Config */
  addBoolOption("MATCHING_MESH", MatchingMesh, true);

  /*!\par KIND_INTERPOLATION \n
   * DESCRIPTION: Type of interpolation to use for multi-zone problems. \n OPTIONS: see \link Interpolator_Map \endlink
   * Sets Kind_Interpolation \ingroup Config
   */
  addEnumOption("KIND_INTERPOLATION", Kind_Interpolation, Interpolator_Map, NEAREST_NEIGHBOR);

  /* DESCRIPTION: Maximum number of FSI iterations */
  addUnsignedShortOption("FSI_ITER", nIterFSI, 1);
  /* DESCRIPTION: Aitken's static relaxation factor */
  addDoubleOption("STAT_RELAX_PARAMETER", AitkenStatRelax, 0.4);
  /* DESCRIPTION: Aitken's dynamic maximum relaxation factor for the first iteration */
  addDoubleOption("AITKEN_DYN_MAX_INITIAL", AitkenDynMaxInit, 0.5);
  /* DESCRIPTION: Aitken's dynamic minimum relaxation factor for the first iteration */
  addDoubleOption("AITKEN_DYN_MIN_INITIAL", AitkenDynMinInit, 0.5);
  /* DESCRIPTION: Type of gust */
  addEnumOption("BGS_RELAXATION", Kind_BGS_RelaxMethod, AitkenForm_Map, NO_RELAXATION);


  /*!\par CONFIG_CATEGORY: Wave solver \ingroup Config*/
  /*--- options related to the wave solver ---*/

  /* DESCRIPTION: Constant wave speed */
  addDoubleOption("WAVE_SPEED", Wave_Speed, 331.79);

  /*!\par CONFIG_CATEGORY: Heat solver \ingroup Config*/
  /*--- options related to the heat solver ---*/

  /* DESCRIPTION: Thermal diffusivity constant */
  addDoubleOption("THERMAL_DIFFUSIVITY", Thermal_Diffusivity, 1.172E-5);

  /*!\par CONFIG_CATEGORY: Visualize Control Volumes \ingroup Config*/
  /*--- options related to visualizing control volumes ---*/

  /* DESCRIPTION: Node number for the CV to be visualized */
  addLongOption("VISUALIZE_CV", Visualize_CV, -1);

  /*!\par CONFIG_CATEGORY: Inverse design problem \ingroup Config*/
  /*--- options related to inverse design problem ---*/

  /* DESCRIPTION: Evaluate inverse design on the surface  */
  addBoolOption("INV_DESIGN_CP", InvDesign_Cp, false);

  /* DESCRIPTION: Evaluate inverse design on the surface  */
  addBoolOption("INV_DESIGN_HEATFLUX", InvDesign_HeatFlux, false);

  /*!\par CONFIG_CATEGORY: Unsupported options \ingroup Config*/
  /*--- Options that are experimental and not intended for general use ---*/

  /* DESCRIPTION: Write extra output */
  addBoolOption("EXTRA_OUTPUT", ExtraOutput, false);

  /*--- options related to the FFD problem ---*/
  /*!\par CONFIG_CATEGORY:FFD point inversion \ingroup Config*/
  
  /* DESCRIPTION: Fix I plane */
  addShortListOption("FFD_FIX_I", nFFD_Fix_IDir, FFD_Fix_IDir);
  
  /* DESCRIPTION: Fix J plane */
  addShortListOption("FFD_FIX_J", nFFD_Fix_JDir, FFD_Fix_JDir);
  
  /* DESCRIPTION: Fix K plane */
  addShortListOption("FFD_FIX_K", nFFD_Fix_KDir, FFD_Fix_KDir);
  
  /* DESCRIPTION: FFD symmetry plane (j=0) */
  addBoolOption("FFD_SYMMETRY_PLANE", FFD_Symmetry_Plane, false);

  /* DESCRIPTION: Define different coordinates systems for the FFD */
  addEnumOption("FFD_COORD_SYSTEM", FFD_CoordSystem, CoordSystem_Map, CARTESIAN);

  /* DESCRIPTION: Axis information for the spherical and cylindrical coord system */
  default_ffd_axis[0] = 0.0; default_ffd_axis[1] = 0.0; default_ffd_axis[2] =0.0;
  addDoubleArrayOption("FFD_AXIS", 3, FFD_Axis, default_ffd_axis);

  /* DESCRIPTION: Number of total iterations in the FFD point inversion */
  addUnsignedShortOption("FFD_ITERATIONS", nFFD_Iter, 500);

  /* DESCRIPTION: Free surface damping coefficient */
	addDoubleOption("FFD_TOLERANCE", FFD_Tol, 1E-10);
  
  /* DESCRIPTION: Free surface damping coefficient */
  addDoubleOption("FFD_SCALE", FFD_Scale, 1.0);

  /* DESCRIPTION: Definition of the FFD boxes */
  addFFDDefOption("FFD_DEFINITION", nFFDBox, CoordFFDBox, TagFFDBox);
  
  /* DESCRIPTION: Definition of the FFD boxes */
  addFFDDegreeOption("FFD_DEGREE", nFFDBox, DegreeFFDBox);
  
  /* DESCRIPTION: Surface continuity at the intersection with the FFD */
  addEnumOption("FFD_CONTINUITY", FFD_Continuity, Continuity_Map, DERIVATIVE_2ND);

  /* DESCRIPTION: Kind of blending for the FFD definition */
  addEnumOption("FFD_BLENDING", FFD_Blending, Blending_Map, BEZIER );

  /* DESCRIPTION: Order of the BSplines for BSpline Blending function */
  default_ad_coeff_flow[0] = 2; default_ad_coeff_flow[1] = 2; default_ad_coeff_flow[2] = 2;
  addDoubleArrayOption("FFD_BSPLINE_ORDER", 3, FFD_BSpline_Order,default_ad_coeff_flow);

  /*--- Options for the automatic differentiation methods ---*/
  /*!\par CONFIG_CATEGORY: Automatic Differentation options\ingroup Config*/

  /* DESCRIPTION: Direct differentiation mode (forward) */
  addEnumOption("DIRECT_DIFF", DirectDiff, DirectDiff_Var_Map, NO_DERIVATIVE);

  /* DESCRIPTION: Automatic differentiation mode (reverse) */
  addBoolOption("AUTO_DIFF", AD_Mode, NO);

  /*--- options that are used in the python optimization scripts. These have no effect on the c++ toolsuite ---*/
  /*!\par CONFIG_CATEGORY:Python Options\ingroup Config*/

  /* DESCRIPTION: Gradient method */
  addPythonOption("GRADIENT_METHOD");

  /* DESCRIPTION: Geometrical Parameter */
  addPythonOption("GEO_PARAM");

  /* DESCRIPTION: Setup for design variables */
  addPythonOption("DEFINITION_DV");

  /* DESCRIPTION: Maximum number of iterations */
  addPythonOption("OPT_ITERATIONS");
  
  /* DESCRIPTION: Requested accuracy */
  addPythonOption("OPT_ACCURACY");
  
  /*!\brief OPT_COMBINE_OBJECTIVE
   *  \n DESCRIPTION: Flag specifying whether to internally combine a multi-objective function or treat separately */
  addPythonOption("OPT_COMBINE_OBJECTIVE");

  /* DESCRIPTION: Current value of the design variables */
  addPythonOption("DV_VALUE_NEW");

  /* DESCRIPTION: Previous value of the design variables */
  addPythonOption("DV_VALUE_OLD");

  /* DESCRIPTION: Number of partitions of the mesh */
  addPythonOption("NUMBER_PART");

  /* DESCRIPTION: Optimization objective function with optional scaling factor*/
  addPythonOption("OPT_OBJECTIVE");

  /* DESCRIPTION: Optimization constraint functions with optional scaling factor */
  addPythonOption("OPT_CONSTRAINT");

  /* DESCRIPTION: Finite different step for gradient estimation */
  addPythonOption("FIN_DIFF_STEP");

  /* DESCRIPTION: Verbosity of the python scripts to Stdout */
  addPythonOption("CONSOLE");

  /* DESCRIPTION: Flag specifying if the mesh was decomposed */
  addPythonOption("DECOMPOSED");

  /* DESCRIPTION: Activate ParMETIS mode for testing */
  addBoolOption("PARMETIS", ParMETIS, false);
  
  /* END_CONFIG_OPTIONS */

}

void CConfig::SetConfig_Parsing(char case_filename[MAX_STRING_SIZE]) {
  string text_line, option_name;
  ifstream case_file;
  vector<string> option_value;
  int rank = MASTER_NODE;
  
#ifdef HAVE_MPI
  MPI_Comm_rank(MPI_COMM_WORLD, &rank);
#endif
  
  /*--- Read the configuration file ---*/
  
  case_file.open(case_filename, ios::in);

  if (case_file.fail()) {
    if (rank == MASTER_NODE) cout << endl << "The configuration file (.cfg) is missing!!" << endl << endl;
    exit(EXIT_FAILURE);
  }

  string errorString;

  int  err_count = 0;  // How many errors have we found in the config file
  int max_err_count = 30; // Maximum number of errors to print before stopping

  map<string, bool> included_options;

  /*--- Parse the configuration file and set the options ---*/
  
  while (getline (case_file, text_line)) {
    
    if (err_count >= max_err_count) {
      errorString.append("too many errors. Stopping parse");

      cout << errorString << endl;
      throw(1);
    }
    
    if (TokenizeString(text_line, option_name, option_value)) {
      
      /*--- See if it's a python option ---*/

      if (option_map.find(option_name) == option_map.end()) {
          string newString;
          newString.append(option_name);
          newString.append(": invalid option name");
          newString.append(". Check current SU2 options in config_template.cfg.");
          newString.append("\n");
          errorString.append(newString);
          err_count++;
        continue;
      }

      /*--- Option exists, check if the option has already been in the config file ---*/
      
      if (included_options.find(option_name) != included_options.end()) {
        string newString;
        newString.append(option_name);
        newString.append(": option appears twice");
        newString.append("\n");
        errorString.append(newString);
        err_count++;
        continue;
      }


      /*--- New found option. Add it to the map, and delete from all options ---*/
      
      included_options.insert(pair<string, bool>(option_name, true));
      all_options.erase(option_name);

      /*--- Set the value and check error ---*/
      
      string out = option_map[option_name]->SetValue(option_value);
      if (out.compare("") != 0) {
        errorString.append(out);
        errorString.append("\n");
        err_count++;
      }
    }
  }

  /*--- See if there were any errors parsing the config file ---*/
      
  if (errorString.size() != 0) {
    if (rank == MASTER_NODE) cout << errorString << endl;
    exit(EXIT_FAILURE);
  }

  /*--- Set the default values for all of the options that weren't set ---*/
      
  for (map<string, bool>::iterator iter = all_options.begin(); iter != all_options.end(); ++iter) {
    option_map[iter->first]->SetDefault();
  }

  case_file.close();
  
}

bool CConfig::SetRunTime_Parsing(char case_filename[MAX_STRING_SIZE]) {
  string text_line, option_name;
  ifstream case_file;
  vector<string> option_value;
  int rank = MASTER_NODE;
  
#ifdef HAVE_MPI
  MPI_Comm_rank(MPI_COMM_WORLD, &rank);
#endif
  
  /*--- Read the configuration file ---*/
  
  case_file.open(case_filename, ios::in);
  
  if (case_file.fail()) { return false; }
  
  string errorString;
  
  int err_count = 0;  // How many errors have we found in the config file
  int max_err_count = 30; // Maximum number of errors to print before stopping
  
  map<string, bool> included_options;
  
  /*--- Parse the configuration file and set the options ---*/
  
  while (getline (case_file, text_line)) {
    
    if (err_count >= max_err_count) {
      errorString.append("too many errors. Stopping parse");
      
      cout << errorString << endl;
      throw(1);
    }
    
    if (TokenizeString(text_line, option_name, option_value)) {
      
      if (option_map.find(option_name) == option_map.end()) {
        
        /*--- See if it's a python option ---*/
        
        string newString;
        newString.append(option_name);
        newString.append(": invalid option name");
        newString.append("\n");
        errorString.append(newString);
        err_count++;
        continue;
      }
      
      /*--- Option exists, check if the option has already been in the config file ---*/
      
      if (included_options.find(option_name) != included_options.end()) {
        string newString;
        newString.append(option_name);
        newString.append(": option appears twice");
        newString.append("\n");
        errorString.append(newString);
        err_count++;
        continue;
      }
      
      /*--- New found option. Add it to the map, and delete from all options ---*/
      
      included_options.insert(pair<string, bool>(option_name, true));
      all_options.erase(option_name);
      
      /*--- Set the value and check error ---*/
      
      string out = option_map[option_name]->SetValue(option_value);
      if (out.compare("") != 0) {
        errorString.append(out);
        errorString.append("\n");
        err_count++;
      }
      
    }
  }
  
  /*--- See if there were any errors parsing the runtime file ---*/
  
  if (errorString.size() != 0) {
    if (rank == MASTER_NODE) cout << errorString << endl;
    exit(EXIT_FAILURE);
  }
  
  case_file.close();
  
  return true;
  
}

void CConfig::SetPostprocessing(unsigned short val_software, unsigned short val_izone, unsigned short val_nDim) {
  
  unsigned short iZone, iCFL, iMarker;
  bool ideal_gas       = (Kind_FluidModel == STANDARD_AIR || Kind_FluidModel == IDEAL_GAS );
  bool standard_air       = (Kind_FluidModel == STANDARD_AIR);
  
  int rank = MASTER_NODE;
#ifdef HAVE_MPI
  int size = SINGLE_NODE;
  MPI_Comm_size(MPI_COMM_WORLD, &size);
  MPI_Comm_rank(MPI_COMM_WORLD, &rank);
#endif
  
#ifndef HAVE_TECIO
  if (Output_FileFormat == TECPLOT_BINARY) {
    cout << "Tecplot binary file requested but SU2 was built without TecIO support." << "\n";
    Output_FileFormat = TECPLOT;
  }
#endif
  
  /*--- Fixed CM mode requires a static movement of the grid ---*/
  
  if (Fixed_CM_Mode) {
    Grid_Movement= true;
  	 nGridMovement = 1;
  	 Kind_GridMovement = new unsigned short[nGridMovement];
  	 Kind_GridMovement[0] = MOVING_HTP;
  }

  /*--- Store the SU2 module that we are executing. ---*/
  
  Kind_SU2 = val_software;

  /*--- Set the default for thrust in ActDisk ---*/
  
  if ((Kind_ActDisk == NET_THRUST) || (Kind_ActDisk == BC_THRUST)
      || (Kind_ActDisk == DRAG_MINUS_THRUST) || (Kind_ActDisk == MASSFLOW)
      || (Kind_ActDisk == POWER))
    ActDisk_Jump = RATIO;

  /*--- If Kind_Obj has not been specified, these arrays need to take a default --*/

  if (Weight_ObjFunc == NULL and Kind_ObjFunc == NULL) {
    Kind_ObjFunc = new unsigned short[1];
    Kind_ObjFunc[0] = DRAG_COEFFICIENT;
    Weight_ObjFunc = new su2double[1];
    Weight_ObjFunc[0] = 1.0;
    nObj=1;
    nObjW=1;
  }
  /*-- Correct for case where Weight_ObjFunc has not been provided or has length < kind_objfunc---*/
  
  if (nObjW<nObj) {
    if (Weight_ObjFunc!= NULL) {
      cout <<"The option OBJECTIVE_WEIGHT must either have the same length as OBJECTIVE_FUNCTION,\n"<<
          "or be deleted from the config file (equal weights will be applied)."<< endl;
      exit(EXIT_FAILURE);
    }
    Weight_ObjFunc = new su2double[nObj];
    for (unsigned short iObj=0; iObj<nObj; iObj++)
      Weight_ObjFunc[iObj] = 1.0;
  }
  /*--- Ignore weights if only one objective provided ---*/
  
  if (nObj == 1 )
      Weight_ObjFunc[0] = 1.0;

  /*--- Maker sure that nMarker = nObj ---*/

  if (nObj>0) {
    if (nMarker_Monitoring!=nObj and Marker_Monitoring!= NULL) {
      if (nMarker_Monitoring==1) {
        /*-- If only one marker was listed with multiple objectives, set that marker as the marker for each objective ---*/
        nMarker_Monitoring = nObj;
        string marker = Marker_Monitoring[0];
        delete[] Marker_Monitoring;
        Marker_Monitoring = new string[nMarker_Monitoring];
        for (iMarker=0; iMarker<nMarker_Monitoring; iMarker++)
          Marker_Monitoring[iMarker] = marker;
      }
      else if(nObj>1) {
        cout <<"When using more than one OBJECTIVE_FUNCTION, MARKER_MONTIOR must be the same length or length 1. \n "<<
            "For multiple surfaces per objective, list the objective multiple times. \n"<<
            "For multiple objectives per marker either use one marker overall or list the marker multiple times."<<endl;
        exit(EXIT_FAILURE);
      }
    }
  }

  /*--- Low memory only for ASCII Tecplot ---*/

  if (Output_FileFormat != TECPLOT) Low_MemoryOutput = NO;
  
  /*--- Deactivate the multigrid in the adjoint problem ---*/
  
  if ((ContinuousAdjoint && !MG_AdjointFlow) ||
      (Unsteady_Simulation == TIME_STEPPING)) { nMGLevels = 0; }

  /*--- If Fluid Structure Interaction, set the solver for each zone.
   *--- ZONE_0 is the zone of the fluid.
   *--- All the other zones are structure.
   *--- This will allow us to define multiple physics structural problems */

  if (Kind_Solver == FLUID_STRUCTURE_INTERACTION) {
	  if (val_izone == 0) {	Kind_Solver = Kind_Solver_Fluid_FSI; 		FSI_Problem = true;}

	  else {			 	Kind_Solver = Kind_Solver_Struc_FSI;	  	FSI_Problem = true;
	  	  	  	  	  	  	Kind_Linear_Solver = Kind_Linear_Solver_FSI_Struc;
	  	  	  	  	  	  	Kind_Linear_Solver_Prec = Kind_Linear_Solver_Prec_FSI_Struc;
	  	  	  	  	  	  	Linear_Solver_Error = Linear_Solver_Error_FSI_Struc;
	  	  	  	  	  	  	Linear_Solver_Iter = Linear_Solver_Iter_FSI_Struc;}
  }
  else { FSI_Problem = false; }

  if ((rank == MASTER_NODE) && ContinuousAdjoint && (Ref_NonDim == DIMENSIONAL) && (Kind_SU2 == SU2_CFD)) {
    cout << "WARNING: The adjoint solver should use a non-dimensional flow solution." << endl;
  }
  if ((rank == MASTER_NODE) && ContinuousAdjoint && (Kind_OneD == ONED_MFLUX) && (Kind_SU2 == SU2_CFD)) {
    cout << "WARNING: The continuous adjoint solver assumes area-averaging." << endl;
  }
  
  /*--- Initialize non-physical points/reconstructions to zero ---*/
  
  Nonphys_Points   = 0;
  Nonphys_Reconstr = 0;
  
  /*--- Apply a bound to the deformation if there is any design variable ---*/
  
  if (Design_Variable != NULL) {
    for (unsigned short iDV = 0; iDV < nDV; iDV++) {
      if (DV_Value != NULL)
        DV_Value[iDV][0] = max(min(DV_Value[iDV][0], DVBound_Upper), DVBound_Lower);
    }
  }
  
  if (Kind_Solver == POISSON_EQUATION) {
    Unsteady_Simulation = STEADY;
  }
  
  /*--- Set the number of external iterations to 1 for the steady state problem ---*/

  if ((Kind_Solver == HEAT_EQUATION) ||
      (Kind_Solver == WAVE_EQUATION) || (Kind_Solver == POISSON_EQUATION)) {
    nMGLevels = 0;
    if (Unsteady_Simulation == STEADY) nExtIter = 1;
    else Unst_nIntIter = 2;
  }
  
  if (Kind_Solver == FEM_ELASTICITY) {
    nMGLevels = 0;
    if (Dynamic_Analysis == STATIC)
	nExtIter = 1;
  }

  /*--- Decide whether we should be writing unsteady solution files. ---*/
  
  if (Unsteady_Simulation == STEADY ||
      Unsteady_Simulation == HARMONIC_BALANCE)
 { Wrt_Unsteady = false; }
  else { Wrt_Unsteady = true; }

  if (Kind_Solver == FEM_ELASTICITY) {

	  if (Dynamic_Analysis == STATIC) { Wrt_Dynamic = false; }
	  else { Wrt_Dynamic = true; }

  } else {
    Wrt_Dynamic = false;
  }

  /*--- Check for unsupported features. ---*/

  if ((Kind_Regime == INCOMPRESSIBLE) && (Unsteady_Simulation == HARMONIC_BALANCE)){
    cout << "Harmonic Balance not yet implemented for the incompressible solver." << endl;
    exit(EXIT_FAILURE);
  }
  
  /*--- Check for Fluid model consistency ---*/

  if (standard_air) {
	if (Gamma != 1.4 || Gas_Constant != 287.058) {
		Gamma = 1.4;
		Gas_Constant = 287.058;
        }
  }
  /*--- Check for Measurement System ---*/
  
  if (SystemMeasurements == US && !standard_air) {
    cout << "Only STANDARD_AIR fluid model can be used with US Measurement System" << endl;
    exit(EXIT_FAILURE);
  }
  
  /*--- Check for Convective scheme available for NICFD ---*/
  
  if (!ideal_gas) {
    if (Kind_ConvNumScheme_Flow != SPACE_UPWIND) {
      cout << "Only ROE Upwind and HLLC Upwind scheme can be used for Non-Ideal Compressible Fluids" << endl;
      exit(EXIT_FAILURE);
    }
    else {
      if (Kind_Upwind_Flow != ROE && Kind_Upwind_Flow != HLLC) {
        cout << "Only ROE Upwind and HLLC Upwind scheme can be used for Non-Ideal Compressible Fluids" << endl;
        exit(EXIT_FAILURE);
      }
    }
  }
  
  /*--- Check for Boundary condition available for NICFD ---*/
  
  if (!ideal_gas) {
    if (nMarker_Inlet != 0) {
      cout << "Riemann Boundary conditions or NRBC must be used for inlet and outlet with Not Ideal Compressible Fluids " << endl;
      exit(EXIT_FAILURE);
    }
    if (nMarker_Outlet != 0) {
      cout << "Riemann Boundary conditions or NRBC must be used outlet with Not Ideal Compressible Fluids " << endl;
      exit(EXIT_FAILURE);
    }
    
    if (nMarker_FarField != 0) {
      cout << "Riemann Boundary conditions or NRBC must be used outlet with Not Ideal Compressible Fluids " << endl;
      exit(EXIT_FAILURE);
    }
    
  }
  
  /*--- Check for Boundary condition available for NICF ---*/
  
  if (ideal_gas) {
    if (SystemMeasurements == US && standard_air) {
      if (Kind_ViscosityModel != SUTHERLAND) {
        cout << "Only SUTHERLAND viscosity model can be used with US Measurement  " << endl;
        exit(EXIT_FAILURE);
      }
    }
    if (Kind_ConductivityModel != CONSTANT_PRANDTL ) {
      cout << "Only CONSTANT_PRANDTL thermal conductivity model can be used with STANDARD_AIR and IDEAL_GAS" << endl;
      exit(EXIT_FAILURE);
    }
    
  }
  
  /*--- Set grid movement kind to NO_MOVEMENT if not specified, which means
   that we also set the Grid_Movement flag to false. We initialize to the
   number of zones here, because we are guaranteed to at least have one. ---*/
  
  if (Kind_GridMovement == NULL) {
    Kind_GridMovement = new unsigned short[nZone];
    for (unsigned short iZone = 0; iZone < nZone; iZone++ )
      Kind_GridMovement[iZone] = NO_MOVEMENT;
    if (Grid_Movement == true) {
      cout << "GRID_MOVEMENT = YES but no type provided in GRID_MOVEMENT_KIND!!" << endl;
      exit(EXIT_FAILURE);
    }
  }
  
  /*--- If we're solving a purely steady problem with no prescribed grid
   movement (both rotating frame and moving walls can be steady), make sure that
   there is no grid motion ---*/
  
  if ((Kind_SU2 == SU2_CFD || Kind_SU2 == SU2_SOL) &&
      (Unsteady_Simulation == STEADY) &&
      ((Kind_GridMovement[ZONE_0] != MOVING_WALL) &&
       (Kind_GridMovement[ZONE_0] != ROTATING_FRAME) &&
       (Kind_GridMovement[ZONE_0] != STEADY_TRANSLATION) &&
       (Kind_GridMovement[ZONE_0] != FLUID_STRUCTURE)))
    Grid_Movement = false;
  
  if ((Kind_SU2 == SU2_CFD || Kind_SU2 == SU2_SOL) &&
      (Unsteady_Simulation == STEADY) &&
      ((Kind_GridMovement[ZONE_0] == MOVING_HTP)))
    Grid_Movement = true;

  /*--- If it is not specified, set the mesh motion mach number
   equal to the freestream value. ---*/
  
  if (Grid_Movement && Mach_Motion == 0.0)
    Mach_Motion = Mach;
  
  /*--- Set the boolean flag if we are in a rotating frame (source term). ---*/
  
  if (Grid_Movement && Kind_GridMovement[ZONE_0] == ROTATING_FRAME)
    Rotating_Frame = true;
  else
    Rotating_Frame = false;
  
  /*--- Check the number of moving markers against the number of grid movement
   types provided (should be equal, except that rigid motion and rotating frame
   do not depend on surface specification). ---*/
  
  if (Grid_Movement &&
      (Kind_GridMovement[ZONE_0] != RIGID_MOTION) &&
      (Kind_GridMovement[ZONE_0] != ROTATING_FRAME) &&
      (Kind_GridMovement[ZONE_0] != MOVING_HTP) &&
      (Kind_GridMovement[ZONE_0] != STEADY_TRANSLATION) &&
      (Kind_GridMovement[ZONE_0] != FLUID_STRUCTURE) &&
      (Kind_GridMovement[ZONE_0] != GUST) &&
      (nGridMovement != nMarker_Moving)) {
    cout << "Number of GRID_MOVEMENT_KIND must match number of MARKER_MOVING!!" << endl;
    exit(EXIT_FAILURE);
  }
  
  /*--- Make sure that there aren't more than one rigid motion or
   rotating frame specified in GRID_MOVEMENT_KIND. ---*/
 /* 
  if (Grid_Movement && (Kind_GridMovement[ZONE_0] == RIGID_MOTION) &&
      (nGridMovement > 2)) {
    cout << "Can not support more than 2 type of rigid motion in GRID_MOVEMENT_KIND!!" << endl;
    exit(EXIT_FAILURE);
  }
 */ 
  /*--- In case the grid movement parameters have not been declared in the
   config file, set them equal to zero for safety. Also check to make sure
   that for each option, a value has been declared for each moving marker. ---*/
  
  unsigned short nMoving;
  if (nGridMovement > nZone) nMoving = nGridMovement;
  else nMoving = nZone;

  /*--- Motion Origin: ---*/
  
  if (Motion_Origin_X == NULL) {
    Motion_Origin_X = new su2double[nMoving];
    for (iZone = 0; iZone < nMoving; iZone++ )
      Motion_Origin_X[iZone] = 0.0;
  } else {
    if (Grid_Movement && (nMotion_Origin_X != nGridMovement)) {
      cout << "Length of MOTION_ORIGIN_X must match GRID_MOVEMENT_KIND!!" << endl;
      exit(EXIT_FAILURE);
    }
  }
  
  if (Motion_Origin_Y == NULL) {
    Motion_Origin_Y = new su2double[nMoving];
    for (iZone = 0; iZone < nMoving; iZone++ )
      Motion_Origin_Y[iZone] = 0.0;
  } else {
    if (Grid_Movement && (nMotion_Origin_Y != nGridMovement)) {
      cout << "Length of MOTION_ORIGIN_Y must match GRID_MOVEMENT_KIND!!" << endl;
      exit(EXIT_FAILURE);
    }
  }
  
  if (Motion_Origin_Z == NULL) {
    Motion_Origin_Z = new su2double[nMoving];
    for (iZone = 0; iZone < nMoving; iZone++ )
      Motion_Origin_Z[iZone] = 0.0;
  } else {
    if (Grid_Movement && (nMotion_Origin_Z != nGridMovement)) {
      cout << "Length of MOTION_ORIGIN_Z must match GRID_MOVEMENT_KIND!!" << endl;
      exit(EXIT_FAILURE);
    }
  }
  
  if (MoveMotion_Origin == NULL) {
    MoveMotion_Origin = new unsigned short[nMoving];
    for (iZone = 0; iZone < nMoving; iZone++ )
      MoveMotion_Origin[iZone] = 0;
  } else {
    if (Grid_Movement && (nMoveMotion_Origin != nGridMovement)) {
      cout << "Length of MOVE_MOTION_ORIGIN must match GRID_MOVEMENT_KIND!!" << endl;
      exit(EXIT_FAILURE);
    }
  }
  
  /*--- Translation: ---*/
  
  if (Translation_Rate_X == NULL) {
    Translation_Rate_X = new su2double[nMoving];
    for (iZone = 0; iZone < nMoving; iZone++ )
      Translation_Rate_X[iZone] = 0.0;
  } else {
    if (Grid_Movement && (nTranslation_Rate_X != nGridMovement)) {
      cout << "Length of TRANSLATION_RATE_X must match GRID_MOVEMENT_KIND!!" << endl;
      exit(EXIT_FAILURE);
    }
  }
  
  if (Translation_Rate_Y == NULL) {
    Translation_Rate_Y = new su2double[nMoving];
    for (iZone = 0; iZone < nMoving; iZone++ )
      Translation_Rate_Y[iZone] = 0.0;
  } else {
    if (Grid_Movement && (nTranslation_Rate_Y != nGridMovement)) {
      cout << "Length of TRANSLATION_RATE_Y must match GRID_MOVEMENT_KIND!!" << endl;
      exit(EXIT_FAILURE);
    }
  }
  
  if (Translation_Rate_Z == NULL) {
    Translation_Rate_Z = new su2double[nMoving];
    for (iZone = 0; iZone < nMoving; iZone++ )
      Translation_Rate_Z[iZone] = 0.0;
  } else {
    if (Grid_Movement && (nTranslation_Rate_Z != nGridMovement)) {
      cout << "Length of TRANSLATION_RATE_Z must match GRID_MOVEMENT_KIND!!" << endl;
      exit(EXIT_FAILURE);
    }
  }
  
  /*--- Rotation: ---*/
  
  if (Rotation_Rate_X == NULL) {
    Rotation_Rate_X = new su2double[nMoving];
    for (iZone = 0; iZone < nMoving; iZone++ )
      Rotation_Rate_X[iZone] = 0.0;
  } else {
    if (Grid_Movement && (nRotation_Rate_X != nGridMovement)) {
      cout << "Length of ROTATION_RATE_X must match GRID_MOVEMENT_KIND!!" << endl;
      exit(EXIT_FAILURE);
    }
  }
  
  if (Rotation_Rate_Y == NULL) {
    Rotation_Rate_Y = new su2double[nMoving];
    for (iZone = 0; iZone < nMoving; iZone++ )
      Rotation_Rate_Y[iZone] = 0.0;
  } else {
    if (Grid_Movement && (nRotation_Rate_Y != nGridMovement)) {
      cout << "Length of ROTATION_RATE_Y must match GRID_MOVEMENT_KIND!!" << endl;
      exit(EXIT_FAILURE);
    }
  }
  
  if (Rotation_Rate_Z == NULL) {
    Rotation_Rate_Z = new su2double[nMoving];
    for (iZone = 0; iZone < nMoving; iZone++ )
      Rotation_Rate_Z[iZone] = 0.0;
  } else {
    if (Grid_Movement && (nRotation_Rate_Z != nGridMovement)) {
      cout << "Length of ROTATION_RATE_Z must match GRID_MOVEMENT_KIND!!" << endl;
      exit(EXIT_FAILURE);
    }
  }
  
  /*--- Pitching: ---*/
  
  if (Pitching_Omega_X == NULL) {
    Pitching_Omega_X = new su2double[nMoving];
    for (iZone = 0; iZone < nMoving; iZone++ )
      Pitching_Omega_X[iZone] = 0.0;
  } else {
    if (Grid_Movement && (nPitching_Omega_X != nGridMovement)) {
      cout << "Length of PITCHING_OMEGA_X must match GRID_MOVEMENT_KIND!!" << endl;
      exit(EXIT_FAILURE);
    }
  }
  
  if (Pitching_Omega_Y == NULL) {
    Pitching_Omega_Y = new su2double[nMoving];
    for (iZone = 0; iZone < nMoving; iZone++ )
      Pitching_Omega_Y[iZone] = 0.0;
  } else {
    if (Grid_Movement && (nPitching_Omega_Y != nGridMovement)) {
      cout << "Length of PITCHING_OMEGA_Y must match GRID_MOVEMENT_KIND!!" << endl;
      exit(EXIT_FAILURE);
    }
  }
  
  if (Pitching_Omega_Z == NULL) {
    Pitching_Omega_Z = new su2double[nMoving];
    for (iZone = 0; iZone < nMoving; iZone++ )
      Pitching_Omega_Z[iZone] = 0.0;
  } else {
    if (Grid_Movement && (nPitching_Omega_Z != nGridMovement)) {
      cout << "Length of PITCHING_OMEGA_Z must match GRID_MOVEMENT_KIND!!" << endl;
      exit(EXIT_FAILURE);
    }
  }
  
  /*--- Pitching Amplitude: ---*/
  
  if (Pitching_Ampl_X == NULL) {
    Pitching_Ampl_X = new su2double[nMoving];
    for (iZone = 0; iZone < nMoving; iZone++ )
      Pitching_Ampl_X[iZone] = 0.0;
  } else {
    if (Grid_Movement && (nPitching_Ampl_X != nGridMovement)) {
      cout << "Length of PITCHING_AMPL_X must match GRID_MOVEMENT_KIND!!" << endl;
      exit(EXIT_FAILURE);
    }
  }
  
  if (Pitching_Ampl_Y == NULL) {
    Pitching_Ampl_Y = new su2double[nMoving];
    for (iZone = 0; iZone < nMoving; iZone++ )
      Pitching_Ampl_Y[iZone] = 0.0;
  } else {
    if (Grid_Movement && (nPitching_Ampl_Y != nGridMovement)) {
      cout << "Length of PITCHING_AMPL_Y must match GRID_MOVEMENT_KIND!!" << endl;
      exit(EXIT_FAILURE);
    }
  }
  
  if (Pitching_Ampl_Z == NULL) {
    Pitching_Ampl_Z = new su2double[nMoving];
    for (iZone = 0; iZone < nMoving; iZone++ )
      Pitching_Ampl_Z[iZone] = 0.0;
  } else {
    if (Grid_Movement && (nPitching_Ampl_Z != nGridMovement)) {
      cout << "Length of PITCHING_AMPL_Z must match GRID_MOVEMENT_KIND!!" << endl;
      exit(EXIT_FAILURE);
    }
  }
  
  /*--- Pitching Phase: ---*/
  
  if (Pitching_Phase_X == NULL) {
    Pitching_Phase_X = new su2double[nMoving];
    for (iZone = 0; iZone < nMoving; iZone++ )
      Pitching_Phase_X[iZone] = 0.0;
  } else {
    if (Grid_Movement && (nPitching_Phase_X != nGridMovement)) {
      cout << "Length of PITCHING_PHASE_X must match GRID_MOVEMENT_KIND!!" << endl;
      exit(EXIT_FAILURE);
    }
  }
  
  if (Pitching_Phase_Y == NULL) {
    Pitching_Phase_Y = new su2double[nMoving];
    for (iZone = 0; iZone < nMoving; iZone++ )
      Pitching_Phase_Y[iZone] = 0.0;
  } else {
    if (Grid_Movement && (nPitching_Phase_Y != nGridMovement)) {
      cout << "Length of PITCHING_PHASE_Y must match GRID_MOVEMENT_KIND!!" << endl;
      exit(EXIT_FAILURE);
    }
  }
  
  if (Pitching_Phase_Z == NULL) {
    Pitching_Phase_Z = new su2double[nMoving];
    for (iZone = 0; iZone < nMoving; iZone++ )
      Pitching_Phase_Z[iZone] = 0.0;
  } else {
    if (Grid_Movement && (nPitching_Phase_Z != nGridMovement)) {
      cout << "Length of PITCHING_PHASE_Z must match GRID_MOVEMENT_KIND!!" << endl;
      exit(EXIT_FAILURE);
    }
  }
  
  /*--- Plunging: ---*/
  
  if (Plunging_Omega_X == NULL) {
    Plunging_Omega_X = new su2double[nMoving];
    for (iZone = 0; iZone < nMoving; iZone++ )
      Plunging_Omega_X[iZone] = 0.0;
  } else {
    if (Grid_Movement && (nPlunging_Omega_X != nGridMovement)) {
      cout << "Length of PLUNGING_OMEGA_X must match GRID_MOVEMENT_KIND!!" << endl;
      exit(EXIT_FAILURE);
    }
  }
  
  if (Plunging_Omega_Y == NULL) {
    Plunging_Omega_Y = new su2double[nMoving];
    for (iZone = 0; iZone < nMoving; iZone++ )
      Plunging_Omega_Y[iZone] = 0.0;
  } else {
    if (Grid_Movement && (nPlunging_Omega_Y != nGridMovement)) {
      cout << "Length of PLUNGING_OMEGA_Y must match GRID_MOVEMENT_KIND!!" << endl;
      exit(EXIT_FAILURE);
    }
  }
  
  if (Plunging_Omega_Z == NULL) {
    Plunging_Omega_Z = new su2double[nMoving];
    for (iZone = 0; iZone < nMoving; iZone++ )
      Plunging_Omega_Z[iZone] = 0.0;
  } else {
    if (Grid_Movement && (nPlunging_Omega_Z != nGridMovement)) {
      cout << "Length of PLUNGING_OMEGA_Z must match GRID_MOVEMENT_KIND!!" << endl;
      exit(EXIT_FAILURE);
    }
  }
  
  /*--- Plunging Amplitude: ---*/
  
  if (Plunging_Ampl_X == NULL) {
    Plunging_Ampl_X = new su2double[nMoving];
    for (iZone = 0; iZone < nMoving; iZone++ )
      Plunging_Ampl_X[iZone] = 0.0;
  } else {
    if (Grid_Movement && (nPlunging_Ampl_X != nGridMovement)) {
      cout << "Length of PLUNGING_AMPL_X must match GRID_MOVEMENT_KIND!!" << endl;
      exit(EXIT_FAILURE);
    }
  }
  
  if (Plunging_Ampl_Y == NULL) {
    Plunging_Ampl_Y = new su2double[nMoving];
    for (iZone = 0; iZone < nMoving; iZone++ )
      Plunging_Ampl_Y[iZone] = 0.0;
  } else {
    if (Grid_Movement && (nPlunging_Ampl_Y != nGridMovement)) {
      cout << "Length of PLUNGING_AMPL_Y must match GRID_MOVEMENT_KIND!!" << endl;
      exit(EXIT_FAILURE);
    }
  }
  
  if (Plunging_Ampl_Z == NULL) {
    Plunging_Ampl_Z = new su2double[nMoving];
    for (iZone = 0; iZone < nMoving; iZone++ )
      Plunging_Ampl_Z[iZone] = 0.0;
  } else {
    if (Grid_Movement && (nPlunging_Ampl_Z != nGridMovement)) {
      cout << "Length of PLUNGING_AMPL_Z must match GRID_MOVEMENT_KIND!!" << endl;
      exit(EXIT_FAILURE);
    }
  }
  
  /*-- Setting Harmonic Balance period from the config file */

  if (Unsteady_Simulation == HARMONIC_BALANCE) {
  	HarmonicBalance_Period = GetHarmonicBalance_Period();
  	if (HarmonicBalance_Period < 0)  {
  		cout << "Not a valid value for time period!!" << endl;
  		exit(EXIT_FAILURE);
  	}
  	/* Initialize the Harmonic balance Frequency pointer */
  	if (Omega_HB == NULL) {
  		Omega_HB = new su2double[nOmega_HB];
  		for (iZone = 0; iZone < nOmega_HB; iZone++ )
  			Omega_HB[iZone] = 0.0;
  	}else {
  		if (nOmega_HB != nTimeInstances) {
  			cout << "Length of omega_HB  must match the number TIME_INSTANCES!!" << endl;
  			exit(EXIT_FAILURE);
  		}
  	}
  }

    /*--- Use the various rigid-motion input frequencies to determine the period to be used with harmonic balance cases.
     There are THREE types of motion to consider, namely: rotation, pitching, and plunging.
     The largest period of motion is the one to be used for harmonic balance  calculations. ---*/
    
  /*if (Unsteady_Simulation == HARMONIC_BALANCE) {
      if (!(GetGrid_Movement())) {
          // No grid movement - Time period from config file //
          HarmonicBalance_Period = GetHarmonicBalance_Period();
      }
      
      else {
          unsigned short N_MOTION_TYPES = 3;
          su2double *periods;
          periods = new su2double[N_MOTION_TYPES];
          
          //--- rotation: ---//
          
          su2double Omega_mag_rot = sqrt(pow(Rotation_Rate_X[ZONE_0],2)+pow(Rotation_Rate_Y[ZONE_0],2)+pow(Rotation_Rate_Z[ZONE_0],2));
          if (Omega_mag_rot > 0)
              periods[0] = 2*PI_NUMBER/Omega_mag_rot;
          else
              periods[0] = 0.0;
          
          //--- pitching: ---//
          
          su2double Omega_mag_pitch = sqrt(pow(Pitching_Omega_X[ZONE_0],2)+pow(Pitching_Omega_Y[ZONE_0],2)+pow(Pitching_Omega_Z[ZONE_0],2));
          if (Omega_mag_pitch > 0)
              periods[1] = 2*PI_NUMBER/Omega_mag_pitch;
          else
              periods[1] = 0.0;
          
          //--- plunging: ---//
          
          su2double Omega_mag_plunge = sqrt(pow(Plunging_Omega_X[ZONE_0],2)+pow(Plunging_Omega_Y[ZONE_0],2)+pow(Plunging_Omega_Z[ZONE_0],2));
          if (Omega_mag_plunge > 0)
              periods[2] = 2*PI_NUMBER/Omega_mag_plunge;
          else
              periods[2] = 0.0;
          
          //--- determine which period is largest ---//
          
          unsigned short iVar;
          HarmonicBalance_Period = 0.0;
          for (iVar = 0; iVar < N_MOTION_TYPES; iVar++) {
              if (periods[iVar] > HarmonicBalance_Period)
                  HarmonicBalance_Period = periods[iVar];
          }
          
          delete periods;
      }
    
  }*/
  

  
    
  /*--- Initialize the RefOriginMoment Pointer ---*/
  
  RefOriginMoment = NULL;
  RefOriginMoment = new su2double[3];
  RefOriginMoment[0] = 0.0; RefOriginMoment[1] = 0.0; RefOriginMoment[2] = 0.0;
  
  /*--- In case the moment origin coordinates have not been declared in the
   config file, set them equal to zero for safety. Also check to make sure
   that for each marker, a value has been declared for the moment origin.
   Unless only one value was specified, then set this value for all the markers
   being monitored. ---*/
  
  
  if ((nRefOriginMoment_X != nRefOriginMoment_Y) || (nRefOriginMoment_X != nRefOriginMoment_Z) ) {
    cout << "ERROR: Length of REF_ORIGIN_MOMENT_X, REF_ORIGIN_MOMENT_Y and REF_ORIGIN_MOMENT_Z must be the same!!" << endl;
    exit(EXIT_FAILURE);
  }
  
  if (RefOriginMoment_X == NULL) {
    RefOriginMoment_X = new su2double[nMarker_Monitoring];
    for (iMarker = 0; iMarker < nMarker_Monitoring; iMarker++ )
      RefOriginMoment_X[iMarker] = 0.0;
  } else {
    if (nRefOriginMoment_X == 1) {
      
      su2double aux_RefOriginMoment_X = RefOriginMoment_X[0];
      delete [] RefOriginMoment_X;
      RefOriginMoment_X = new su2double[nMarker_Monitoring];
      nRefOriginMoment_X = nMarker_Monitoring;
      
      for (iMarker = 0; iMarker < nMarker_Monitoring; iMarker++ )
        RefOriginMoment_X[iMarker] = aux_RefOriginMoment_X;
    }
    else if (nRefOriginMoment_X != nMarker_Monitoring) {
      cout << "ERROR: Length of REF_ORIGIN_MOMENT_X must match number of Monitoring Markers!!" << endl;
      exit(EXIT_FAILURE);
    }
  }
  
  if (RefOriginMoment_Y == NULL) {
    RefOriginMoment_Y = new su2double[nMarker_Monitoring];
    for (iMarker = 0; iMarker < nMarker_Monitoring; iMarker++ )
      RefOriginMoment_Y[iMarker] = 0.0;
  } else {
    if (nRefOriginMoment_Y == 1) {
      
      su2double aux_RefOriginMoment_Y = RefOriginMoment_Y[0];
      delete [] RefOriginMoment_Y;
      RefOriginMoment_Y = new su2double[nMarker_Monitoring];
      nRefOriginMoment_Y = nMarker_Monitoring;
      
      for (iMarker = 0; iMarker < nMarker_Monitoring; iMarker++ )
        RefOriginMoment_Y[iMarker] = aux_RefOriginMoment_Y;
    }
    else if (nRefOriginMoment_Y != nMarker_Monitoring) {
      cout << "ERROR: Length of REF_ORIGIN_MOMENT_Y must match number of Monitoring Markers!!" << endl;
      exit(EXIT_FAILURE);
    }
  }
  
  if (RefOriginMoment_Z == NULL) {
    RefOriginMoment_Z = new su2double[nMarker_Monitoring];
    for (iMarker = 0; iMarker < nMarker_Monitoring; iMarker++ )
      RefOriginMoment_Z[iMarker] = 0.0;
  } else {
    if (nRefOriginMoment_Z == 1) {
      
      su2double aux_RefOriginMoment_Z = RefOriginMoment_Z[0];
      delete [] RefOriginMoment_Z;
      RefOriginMoment_Z = new su2double[nMarker_Monitoring];
      nRefOriginMoment_Z = nMarker_Monitoring;
      
      for (iMarker = 0; iMarker < nMarker_Monitoring; iMarker++ )
        RefOriginMoment_Z[iMarker] = aux_RefOriginMoment_Z;
    }
    else if (nRefOriginMoment_Z != nMarker_Monitoring) {
      cout << "ERROR: Length of REF_ORIGIN_MOMENT_Z must match number of Monitoring Markers!!" << endl;
      exit(EXIT_FAILURE);
    }
  }
  
  /*--- Set the boolean flag if we are carrying out an aeroelastic simulation. ---*/
  
  if (Grid_Movement && (Kind_GridMovement[ZONE_0] == AEROELASTIC || Kind_GridMovement[ZONE_0] == AEROELASTIC_RIGID_MOTION)) Aeroelastic_Simulation = true;
  else Aeroelastic_Simulation = false;
  
  /*--- Initializing the size for the solutions of the Aeroelastic problem. ---*/
  
  
  if (Grid_Movement && Aeroelastic_Simulation) {
    Aeroelastic_np1.resize(nMarker_Monitoring);
    Aeroelastic_n.resize(nMarker_Monitoring);
    Aeroelastic_n1.resize(nMarker_Monitoring);
    for (iMarker = 0; iMarker < nMarker_Monitoring; iMarker++) {
      Aeroelastic_np1[iMarker].resize(2);
      Aeroelastic_n[iMarker].resize(2);
      Aeroelastic_n1[iMarker].resize(2);
      for (int i =0; i<2; i++) {
        Aeroelastic_np1[iMarker][i].resize(2);
        Aeroelastic_n[iMarker][i].resize(2);
        Aeroelastic_n1[iMarker][i].resize(2);
        for (int j=0; j<2; j++) {
          Aeroelastic_np1[iMarker][i][j] = 0.0;
          Aeroelastic_n[iMarker][i][j] = 0.0;
          Aeroelastic_n1[iMarker][i][j] = 0.0;
        }
      }
    }
  }
  
  /*--- Allocate memory for the plunge and pitch and initialized them to zero ---*/
  
  if (Grid_Movement && Aeroelastic_Simulation) {
    Aeroelastic_pitch = new su2double[nMarker_Monitoring];
    Aeroelastic_plunge = new su2double[nMarker_Monitoring];
    for (iMarker = 0; iMarker < nMarker_Monitoring; iMarker++ ) {
      Aeroelastic_pitch[iMarker] = 0.0;
      Aeroelastic_plunge[iMarker] = 0.0;
    }
  }

  /*--- Fluid-Structure Interaction problems ---*/

  if (FSI_Problem) {
	  Kind_GridMovement[val_izone] = FLUID_STRUCTURE;
	  Grid_Movement = true;
  }
  
  if (MGCycle == FULLMG_CYCLE) FinestMesh = nMGLevels;
  else FinestMesh = MESH_0;
  
  if ((Kind_Solver == NAVIER_STOKES) &&
      (Kind_Turb_Model != NONE))
    Kind_Solver = RANS;
    
  Kappa_1st_Flow = Kappa_Flow[0];
  Kappa_2nd_Flow = Kappa_Flow[1];
  Kappa_4th_Flow = Kappa_Flow[2];
  Kappa_1st_AdjFlow = Kappa_AdjFlow[0];
  Kappa_2nd_AdjFlow = Kappa_AdjFlow[1];
  Kappa_4th_AdjFlow = Kappa_AdjFlow[2];
  
  /*--- Make the MG_PreSmooth, MG_PostSmooth, and MG_CorrecSmooth
   arrays consistent with nMGLevels ---*/
  
  unsigned short * tmp_smooth = new unsigned short[nMGLevels+1];
  
  if ((nMG_PreSmooth != nMGLevels+1) && (nMG_PreSmooth != 0)) {
    if (nMG_PreSmooth > nMGLevels+1) {
      
      /*--- Truncate by removing unnecessary elements at the end ---*/
      
      for (unsigned int i = 0; i <= nMGLevels; i++)
        tmp_smooth[i] = MG_PreSmooth[i];
      delete [] MG_PreSmooth;
      MG_PreSmooth=NULL;
    } else {
      
      /*--- Add additional elements equal to last element ---*/
      
      for (unsigned int i = 0; i < nMG_PreSmooth; i++)
        tmp_smooth[i] = MG_PreSmooth[i];
      for (unsigned int i = nMG_PreSmooth; i <= nMGLevels; i++)
        tmp_smooth[i] = MG_PreSmooth[nMG_PreSmooth-1];
      delete [] MG_PreSmooth;
      MG_PreSmooth=NULL;
    }
    
    nMG_PreSmooth = nMGLevels+1;
    MG_PreSmooth = new unsigned short[nMG_PreSmooth];
    for (unsigned int i = 0; i < nMG_PreSmooth; i++)
      MG_PreSmooth[i] = tmp_smooth[i];
  }
  if ((nMGLevels != 0) && (nMG_PreSmooth == 0)) {
    delete [] MG_PreSmooth;
    nMG_PreSmooth = nMGLevels+1;
    MG_PreSmooth = new unsigned short[nMG_PreSmooth];
    for (unsigned int i = 0; i < nMG_PreSmooth; i++)
      MG_PreSmooth[i] = i+1;
  }
  
  if ((nMG_PostSmooth != nMGLevels+1) && (nMG_PostSmooth != 0)) {
    if (nMG_PostSmooth > nMGLevels+1) {
      
      /*--- Truncate by removing unnecessary elements at the end ---*/
      
      for (unsigned int i = 0; i <= nMGLevels; i++)
        tmp_smooth[i] = MG_PostSmooth[i];
      delete [] MG_PostSmooth;
      MG_PostSmooth=NULL;
    } else {
      
      /*--- Add additional elements equal to last element ---*/
       
      for (unsigned int i = 0; i < nMG_PostSmooth; i++)
        tmp_smooth[i] = MG_PostSmooth[i];
      for (unsigned int i = nMG_PostSmooth; i <= nMGLevels; i++)
        tmp_smooth[i] = MG_PostSmooth[nMG_PostSmooth-1];
      delete [] MG_PostSmooth;
      MG_PostSmooth=NULL;
    }
    
    nMG_PostSmooth = nMGLevels+1;
    MG_PostSmooth = new unsigned short[nMG_PostSmooth];
    for (unsigned int i = 0; i < nMG_PostSmooth; i++)
      MG_PostSmooth[i] = tmp_smooth[i];
    
  }
  
  if ((nMGLevels != 0) && (nMG_PostSmooth == 0)) {
    delete [] MG_PostSmooth;
    nMG_PostSmooth = nMGLevels+1;
    MG_PostSmooth = new unsigned short[nMG_PostSmooth];
    for (unsigned int i = 0; i < nMG_PostSmooth; i++)
      MG_PostSmooth[i] = 0;
  }
  
  if ((nMG_CorrecSmooth != nMGLevels+1) && (nMG_CorrecSmooth != 0)) {
    if (nMG_CorrecSmooth > nMGLevels+1) {
      
      /*--- Truncate by removing unnecessary elements at the end ---*/
      
      for (unsigned int i = 0; i <= nMGLevels; i++)
        tmp_smooth[i] = MG_CorrecSmooth[i];
      delete [] MG_CorrecSmooth;
      MG_CorrecSmooth = NULL;
    } else {
      
      /*--- Add additional elements equal to last element ---*/
      
      for (unsigned int i = 0; i < nMG_CorrecSmooth; i++)
        tmp_smooth[i] = MG_CorrecSmooth[i];
      for (unsigned int i = nMG_CorrecSmooth; i <= nMGLevels; i++)
        tmp_smooth[i] = MG_CorrecSmooth[nMG_CorrecSmooth-1];
      delete [] MG_CorrecSmooth;
      MG_CorrecSmooth = NULL;
    }
    nMG_CorrecSmooth = nMGLevels+1;
    MG_CorrecSmooth = new unsigned short[nMG_CorrecSmooth];
    for (unsigned int i = 0; i < nMG_CorrecSmooth; i++)
      MG_CorrecSmooth[i] = tmp_smooth[i];
  }
  
  if ((nMGLevels != 0) && (nMG_CorrecSmooth == 0)) {
    delete [] MG_CorrecSmooth;
    nMG_CorrecSmooth = nMGLevels+1;
    MG_CorrecSmooth = new unsigned short[nMG_CorrecSmooth];
    for (unsigned int i = 0; i < nMG_CorrecSmooth; i++)
      MG_CorrecSmooth[i] = 0;
  }
  
  /*--- Override MG Smooth parameters ---*/
  
  if (nMG_PreSmooth != 0) MG_PreSmooth[MESH_0] = 1;
  if (nMG_PostSmooth != 0) {
    MG_PostSmooth[MESH_0] = 0;
    MG_PostSmooth[nMGLevels] = 0;
  }
  if (nMG_CorrecSmooth != 0) MG_CorrecSmooth[nMGLevels] = 0;
  
  if (Restart) MGCycle = V_CYCLE;
  
  if (ContinuousAdjoint) {
    if (Kind_Solver == EULER) Kind_Solver = ADJ_EULER;
    if (Kind_Solver == NAVIER_STOKES) Kind_Solver = ADJ_NAVIER_STOKES;
    if (Kind_Solver == RANS) Kind_Solver = ADJ_RANS;
  }
  
  nCFL = nMGLevels+1;
  CFL = new su2double[nCFL];
  CFL[0] = CFLFineGrid;
  
  /*--- Evaluate when the Cl should be evaluated ---*/
  
  Iter_Fixed_CL        = SU2_TYPE::Int(nExtIter / (su2double(Update_Alpha)+5.0));
  Iter_Fixed_CM        = SU2_TYPE::Int(nExtIter / (su2double(Update_iH)+5.0));
  Iter_Fixed_NetThrust = SU2_TYPE::Int(nExtIter / (su2double(Update_BCThrust)+5.0));

  if (ContinuousAdjoint) {
    CFL[0] = CFL[0] * CFLRedCoeff_AdjFlow;
    CFL_AdaptParam[2] *= CFLRedCoeff_AdjFlow;
    CFL_AdaptParam[3] *= CFLRedCoeff_AdjFlow;
    Iter_Fixed_CL = SU2_TYPE::Int(su2double (Iter_Fixed_CL) / CFLRedCoeff_AdjFlow);
    Iter_Fixed_CM = SU2_TYPE::Int(su2double (Iter_Fixed_CM) / CFLRedCoeff_AdjFlow);
    Iter_Fixed_NetThrust = SU2_TYPE::Int(su2double (Iter_Fixed_NetThrust) / CFLRedCoeff_AdjFlow);
  }
  
  if (Iter_Fixed_CL == 0) { Iter_Fixed_CL = nExtIter+1; Update_Alpha = 0; }
  if (Iter_Fixed_CM == 0) { Iter_Fixed_CM = nExtIter+1; Update_iH = 0; }
  if (Iter_Fixed_NetThrust == 0) { Iter_Fixed_NetThrust = nExtIter+1; Update_BCThrust = 0; }

  for (iCFL = 1; iCFL < nCFL; iCFL++)
    CFL[iCFL] = CFL[iCFL-1];
  
  if (nRKStep == 0) {
    nRKStep = 1;
    RK_Alpha_Step = new su2double[1]; RK_Alpha_Step[0] = 1.0;
  }
  
  if (nIntCoeffs == 0) {
	nIntCoeffs = 2;
	Int_Coeffs = new su2double[2]; Int_Coeffs[0] = 0.25; Int_Coeffs[1] = 0.5;
  }

  if ((Kind_SU2 == SU2_CFD) && (Kind_Solver == NO_SOLVER)) {
    cout << "PHYSICAL_PROBLEM must be set in the configuration file" << endl;
    exit(EXIT_FAILURE);
  }
  
  /*--- Set a flag for viscous simulations ---*/
  
  Viscous = (( Kind_Solver == NAVIER_STOKES          ) ||
             ( Kind_Solver == ADJ_NAVIER_STOKES      ) ||
             ( Kind_Solver == RANS                   ) ||
             ( Kind_Solver == ADJ_RANS               ) );
  
  /*--- To avoid boundary intersections, let's add a small constant to the planes. ---*/

  Section_WingBounds[0] += EPS;
  Section_WingBounds[1] += EPS;

  for (unsigned short iSections = 0; iSections < nLocationStations; iSections++) {
    LocationStations[iSections] += EPS;
  }

  /*--- Re-scale the length based parameters. The US system uses feet,
   but SU2 assumes that the grid is in inches ---*/
  
  if ((SystemMeasurements == US) && (Kind_SU2 == SU2_CFD)) {
    
    for (iMarker = 0; iMarker < nMarker_Monitoring; iMarker++) {
      RefOriginMoment_X[iMarker] = RefOriginMoment_X[iMarker]/12.0;
      RefOriginMoment_Y[iMarker] = RefOriginMoment_Y[iMarker]/12.0;
      RefOriginMoment_Z[iMarker] = RefOriginMoment_Z[iMarker]/12.0;
    }
    
    for (iMarker = 0; iMarker < nGridMovement; iMarker++) {
      Motion_Origin_X[iMarker] = Motion_Origin_X[iMarker]/12.0;
      Motion_Origin_Y[iMarker] = Motion_Origin_Y[iMarker]/12.0;
      Motion_Origin_Z[iMarker] = Motion_Origin_Z[iMarker]/12.0;
    }
    
    RefLengthMoment = RefLengthMoment/12.0;
    if ((val_nDim == 2) && (!Axisymmetric)) RefAreaCoeff = RefAreaCoeff/12.0;
    else RefAreaCoeff = RefAreaCoeff/144.0;
    Length_Reynolds = Length_Reynolds/12.0;
    RefElemLength = RefElemLength/12.0;
    Highlite_Area = Highlite_Area/144.0;
    SemiSpan = SemiSpan/12.0;

    EA_IntLimit[0] = EA_IntLimit[0]/12.0;
    EA_IntLimit[1] = EA_IntLimit[1]/12.0;
    EA_IntLimit[2] = EA_IntLimit[2]/12.0;
    
    for (unsigned short iSections = 0; iSections < nLocationStations; iSections++) {
      LocationStations[iSections] = LocationStations[iSections]/12.0;
    }

    Section_WingBounds[0] = Section_WingBounds[0]/12.0;
    Section_WingBounds[1] = Section_WingBounds[1]/12.0;
    
    SubsonicEngine_Cyl[0] = SubsonicEngine_Cyl[0]/12.0;
    SubsonicEngine_Cyl[1] = SubsonicEngine_Cyl[1]/12.0;
    SubsonicEngine_Cyl[2] = SubsonicEngine_Cyl[2]/12.0;
    SubsonicEngine_Cyl[3] = SubsonicEngine_Cyl[3]/12.0;
    SubsonicEngine_Cyl[4] = SubsonicEngine_Cyl[4]/12.0;
    SubsonicEngine_Cyl[5] = SubsonicEngine_Cyl[5]/12.0;
    SubsonicEngine_Cyl[6] = SubsonicEngine_Cyl[6]/12.0;
    
  }
  
  /*--- Check for constant lift mode. Initialize the update flag for
   the AoA with each iteration to false  ---*/
  
  if (Fixed_CL_Mode) Update_AoA = false;
  if (Fixed_CM_Mode) Update_HTPIncidence = false;

  if (DirectDiff != NO_DERIVATIVE) {
#if !defined COMPLEX_TYPE && !defined ADOLC_FORWARD_TYPE && !defined CODI_FORWARD_TYPE
      if (Kind_SU2 == SU2_CFD) {
        cout << "SU2_CFD: Config option DIRECT_DIFF= YES requires AD or complex support!" << endl;
        cout << "Please use SU2_CFD_DIRECTDIFF (configuration/compilation is done using the preconfigure.py script)." << endl;
        exit(EXIT_FAILURE);
      }
#endif
    /*--- Initialize the derivative values ---*/
    switch (DirectDiff) {
      case D_MACH:
        SU2_TYPE::SetDerivative(Mach, 1.0);
        break;
      case D_AOA:
        SU2_TYPE::SetDerivative(AoA, 1.0);
        break;
      case D_SIDESLIP:
        SU2_TYPE::SetDerivative(AoS, 1.0);
        break;
      case D_REYNOLDS:
        SU2_TYPE::SetDerivative(Reynolds, 1.0);
        break;
      case D_TURB2LAM:
       SU2_TYPE::SetDerivative(Turb2LamViscRatio_FreeStream, 1.0);
        break;
      default:
        /*--- All other cases are handled in the specific solver ---*/
        break;
      }
  }

#if defined CODI_REVERSE_TYPE
  AD_Mode = YES;
#else
  if (AD_Mode == YES) {
    cout << "AUTO_DIFF=YES requires Automatic Differentiation support." << endl;
    cout << "Please use correct executables (configuration/compilation is done using the preconfigure.py script)." << endl;
  }
#endif

  if (DiscreteAdjoint) {
#if !defined ADOLC_REVERSE_TYPE && !defined CODI_REVERSE_TYPE
    if (Kind_SU2 == SU2_CFD) {
      cout << "SU2_CFD: Config option MATH_PROBLEM= DISCRETE_ADJOINT requires AD support!" << endl;
      cout << "Please use SU2_CFD_AD (configuration/compilation is done using the preconfigure.py script)." << endl;
      exit(EXIT_FAILURE);
    }
#endif

    /*--- Disable writing of limiters if enabled ---*/
    Wrt_Limiters = false;

    if (Unsteady_Simulation) {

      Restart_Flow = false;

      if (Grid_Movement) {
        cout << "Dynamic mesh movement currently not supported for the discrete adjoint solver." << endl;
        exit(EXIT_FAILURE);
      }

      /*--- If the averaging interval is not set, we average over all time-steps ---*/

      if (Iter_Avg_Objective == 0.0) {
        Iter_Avg_Objective = nExtIter;
      }
    }

    switch(Kind_Solver) {
      case EULER:
        Kind_Solver = DISC_ADJ_EULER;
        break;
      case RANS:
        Kind_Solver = DISC_ADJ_RANS;
        Frozen_Visc = false;
        break;
      case NAVIER_STOKES:
        Kind_Solver = DISC_ADJ_NAVIER_STOKES;
        break;
      default:
        break;
    }
  }

  /*--- Check for 2nd order w/ limiting for JST and correct ---*/
  
  if ((Kind_ConvNumScheme_Flow == SPACE_CENTERED) && (Kind_Centered_Flow == JST) && (SpatialOrder_Flow == SECOND_ORDER_LIMITER))
    SpatialOrder_Flow = SECOND_ORDER;
  
  if ((Kind_ConvNumScheme_AdjFlow == SPACE_CENTERED) && (Kind_Centered_AdjFlow == JST) && (SpatialOrder_AdjFlow == SECOND_ORDER_LIMITER))
    SpatialOrder_AdjFlow = SECOND_ORDER;
  
  delete [] tmp_smooth;
  
}

void CConfig::SetMarkers(unsigned short val_software) {

  unsigned short iMarker_All, iMarker_CfgFile, iMarker_Euler, iMarker_Custom,
  iMarker_FarField, iMarker_SymWall, iMarker_Pressure, iMarker_PerBound,
  iMarker_NearFieldBound, iMarker_InterfaceBound, iMarker_Fluid_InterfaceBound, iMarker_Dirichlet,
  iMarker_Inlet, iMarker_Riemann, iMarker_NRBC, iMarker_Outlet, iMarker_Isothermal,
  iMarker_HeatFlux, iMarker_EngineInflow, iMarker_EngineExhaust,
  iMarker_Displacement, iMarker_Load, iMarker_FlowLoad, iMarker_Neumann, iMarker_Internal,
  iMarker_Monitoring, iMarker_Designing, iMarker_GeoEval, iMarker_Plotting, iMarker_Analyze,
  iMarker_DV, iMarker_Moving, iMarker_Supersonic_Inlet, iMarker_Supersonic_Outlet,
  iMarker_Clamped, iMarker_FSIinterface, iMarker_Load_Dir, iMarker_Load_Sine,
  iMarker_ActDiskInlet, iMarker_ActDiskOutlet, iMarker_Out_1D;

  int size = SINGLE_NODE;
  
#ifdef HAVE_MPI
  if (val_software != SU2_MSH)
    MPI_Comm_size(MPI_COMM_WORLD, &size);
#endif

  /*--- Compute the total number of markers in the config file ---*/
  
  nMarker_CfgFile = nMarker_Euler + nMarker_FarField + nMarker_SymWall +
  nMarker_Pressure + nMarker_PerBound + nMarker_NearFieldBound + nMarker_Fluid_InterfaceBound +
  nMarker_InterfaceBound + nMarker_Dirichlet + nMarker_Neumann + nMarker_Inlet + nMarker_Riemann +
  nMarker_NRBC + nMarker_Outlet + nMarker_Isothermal + nMarker_HeatFlux +
  nMarker_EngineInflow + nMarker_EngineExhaust + nMarker_Internal +
  nMarker_Supersonic_Inlet + nMarker_Supersonic_Outlet + nMarker_Displacement + nMarker_Load +
  nMarker_FlowLoad + nMarker_Custom +
  nMarker_Clamped + nMarker_Load_Sine + nMarker_Load_Dir +
  nMarker_ActDiskInlet + nMarker_ActDiskOutlet + nMarker_Out_1D;
  
  /*--- Add the possible send/receive domains ---*/

  nMarker_Max = nMarker_CfgFile + OVERHEAD*size;
  
  /*--- Basic dimensionalization of the markers (worst scenario) ---*/

  nMarker_All = nMarker_Max;

  /*--- Allocate the memory (markers in each domain) ---*/
  
  Marker_All_TagBound       = new string[nMarker_All];			    // Store the tag that correspond with each marker.
  Marker_All_SendRecv       = new short[nMarker_All];						// +#domain (send), -#domain (receive).
  Marker_All_KindBC         = new unsigned short[nMarker_All];	// Store the kind of boundary condition.
  Marker_All_Monitoring     = new unsigned short[nMarker_All];	// Store whether the boundary should be monitored.
  Marker_All_Designing      = new unsigned short[nMarker_All];  // Store whether the boundary should be designed.
  Marker_All_Plotting       = new unsigned short[nMarker_All];	// Store whether the boundary should be plotted.
  Marker_All_Analyze  = new unsigned short[nMarker_All];	// Store whether the boundary should be plotted.
  Marker_All_FSIinterface   = new unsigned short[nMarker_All];	// Store whether the boundary is in the FSI interface.
  Marker_All_GeoEval        = new unsigned short[nMarker_All];	// Store whether the boundary should be geometry evaluation.
  Marker_All_DV             = new unsigned short[nMarker_All];	// Store whether the boundary should be affected by design variables.
  Marker_All_Moving         = new unsigned short[nMarker_All];	// Store whether the boundary should be in motion.
  Marker_All_PerBound       = new short[nMarker_All];						// Store whether the boundary belongs to a periodic boundary.
  Marker_All_Out_1D         = new unsigned short[nMarker_All];  // Store whether the boundary belongs to a 1-d output boundary.

  for (iMarker_All = 0; iMarker_All < nMarker_All; iMarker_All++) {
    Marker_All_TagBound[iMarker_All]      = "SEND_RECEIVE";
    Marker_All_SendRecv[iMarker_All]      = 0;
    Marker_All_KindBC[iMarker_All]        = 0;
    Marker_All_Monitoring[iMarker_All]    = 0;
    Marker_All_GeoEval[iMarker_All]       = 0;
    Marker_All_Designing[iMarker_All]     = 0;
    Marker_All_Plotting[iMarker_All]      = 0;
    Marker_All_Analyze[iMarker_All] = 0;
    Marker_All_FSIinterface[iMarker_All]  = 0;
    Marker_All_DV[iMarker_All]            = 0;
    Marker_All_Moving[iMarker_All]        = 0;
    Marker_All_PerBound[iMarker_All]      = 0;
    Marker_All_Out_1D[iMarker_All]        = 0;
  }

  /*--- Allocate the memory (markers in the config file) ---*/

  Marker_CfgFile_TagBound      = new string[nMarker_CfgFile];
  Marker_CfgFile_KindBC        = new unsigned short[nMarker_CfgFile];
  Marker_CfgFile_Monitoring    = new unsigned short[nMarker_CfgFile];
  Marker_CfgFile_Designing     = new unsigned short[nMarker_CfgFile];
  Marker_CfgFile_Plotting      = new unsigned short[nMarker_CfgFile];
  Marker_CfgFile_Analyze       = new unsigned short[nMarker_CfgFile];
  Marker_CfgFile_GeoEval       = new unsigned short[nMarker_CfgFile];
  Marker_CfgFile_FSIinterface	 = new unsigned short[nMarker_CfgFile];
  Marker_CfgFile_DV            = new unsigned short[nMarker_CfgFile];
  Marker_CfgFile_Moving        = new unsigned short[nMarker_CfgFile];
  Marker_CfgFile_PerBound      = new unsigned short[nMarker_CfgFile];
  Marker_CfgFile_Out_1D        = new unsigned short[nMarker_CfgFile];

  for (iMarker_CfgFile = 0; iMarker_CfgFile < nMarker_CfgFile; iMarker_CfgFile++) {
    Marker_CfgFile_TagBound[iMarker_CfgFile]      = "SEND_RECEIVE";
    Marker_CfgFile_KindBC[iMarker_CfgFile]        = 0;
    Marker_CfgFile_Monitoring[iMarker_CfgFile]    = 0;
    Marker_CfgFile_GeoEval[iMarker_CfgFile]       = 0;
    Marker_CfgFile_Designing[iMarker_CfgFile]     = 0;
    Marker_CfgFile_Plotting[iMarker_CfgFile]      = 0;
    Marker_CfgFile_Analyze[iMarker_CfgFile] = 0;
    Marker_CfgFile_FSIinterface[iMarker_CfgFile]  = 0;
    Marker_CfgFile_DV[iMarker_CfgFile]            = 0;
    Marker_CfgFile_Moving[iMarker_CfgFile]        = 0;
    Marker_CfgFile_PerBound[iMarker_CfgFile]      = 0;
    Marker_CfgFile_Out_1D[iMarker_CfgFile]        = 0;
  }

  /*--- Allocate memory to store surface information (Analyze BC) ---*/

  Surface_MassFlow = new su2double[nMarker_Analyze];
  Surface_DC60 = new su2double[nMarker_Analyze];
  Surface_IDC = new su2double[nMarker_Analyze];
  Surface_IDC_Mach = new su2double[nMarker_Analyze];
  Surface_IDR = new su2double[nMarker_Analyze];
  for (iMarker_Analyze = 0; iMarker_Analyze < nMarker_Analyze; iMarker_Analyze++) {
     Surface_MassFlow[iMarker_Analyze] = 0.0;
   	 Surface_DC60[iMarker_Analyze] = 0.0;
     Surface_IDC[iMarker_Analyze] = 0.0;
     Surface_IDC_Mach[iMarker_Analyze] = 0.0;
     Surface_IDR[iMarker_Analyze] = 0.0;
   }

  /*--- Populate the marker information in the config file (all domains) ---*/

  iMarker_CfgFile = 0;
  for (iMarker_Euler = 0; iMarker_Euler < nMarker_Euler; iMarker_Euler++) {
    Marker_CfgFile_TagBound[iMarker_CfgFile] = Marker_Euler[iMarker_Euler];
    Marker_CfgFile_KindBC[iMarker_CfgFile] = EULER_WALL;
    iMarker_CfgFile++;
  }

  for (iMarker_FarField = 0; iMarker_FarField < nMarker_FarField; iMarker_FarField++) {
    Marker_CfgFile_TagBound[iMarker_CfgFile] = Marker_FarField[iMarker_FarField];
    Marker_CfgFile_KindBC[iMarker_CfgFile] = FAR_FIELD;
    iMarker_CfgFile++;
  }

  for (iMarker_SymWall = 0; iMarker_SymWall < nMarker_SymWall; iMarker_SymWall++) {
    Marker_CfgFile_TagBound[iMarker_CfgFile] = Marker_SymWall[iMarker_SymWall];
    Marker_CfgFile_KindBC[iMarker_CfgFile] = SYMMETRY_PLANE;
    iMarker_CfgFile++;
  }

  for (iMarker_Pressure = 0; iMarker_Pressure < nMarker_Pressure; iMarker_Pressure++) {
    Marker_CfgFile_TagBound[iMarker_CfgFile] = Marker_Pressure[iMarker_Pressure];
    Marker_CfgFile_KindBC[iMarker_CfgFile] = PRESSURE_BOUNDARY;
    iMarker_CfgFile++;
  }

  for (iMarker_PerBound = 0; iMarker_PerBound < nMarker_PerBound; iMarker_PerBound++) {
    Marker_CfgFile_TagBound[iMarker_CfgFile] = Marker_PerBound[iMarker_PerBound];
    Marker_CfgFile_KindBC[iMarker_CfgFile] = PERIODIC_BOUNDARY;
    Marker_CfgFile_PerBound[iMarker_CfgFile] = iMarker_PerBound + 1;
    iMarker_CfgFile++;
  }

  ActDisk_DeltaPress = new su2double[nMarker_ActDiskInlet];
  ActDisk_DeltaTemp = new su2double[nMarker_ActDiskInlet];
  ActDisk_TotalPressRatio = new su2double[nMarker_ActDiskInlet];
  ActDisk_TotalTempRatio = new su2double[nMarker_ActDiskInlet];
  ActDisk_StaticPressRatio = new su2double[nMarker_ActDiskInlet];
  ActDisk_StaticTempRatio = new su2double[nMarker_ActDiskInlet];
  ActDisk_Power = new su2double[nMarker_ActDiskInlet];
  ActDisk_MassFlow = new su2double[nMarker_ActDiskInlet];
  ActDisk_Mach = new su2double[nMarker_ActDiskInlet];
  ActDisk_Force = new su2double[nMarker_ActDiskInlet];
  ActDisk_NetThrust = new su2double[nMarker_ActDiskInlet];
  ActDisk_BCThrust = new su2double[nMarker_ActDiskInlet];
  ActDisk_BCThrust_Old = new su2double[nMarker_ActDiskInlet];
  ActDisk_GrossThrust = new su2double[nMarker_ActDiskInlet];
  ActDisk_Area = new su2double[nMarker_ActDiskInlet];
  ActDisk_ReverseMassFlow = new su2double[nMarker_ActDiskInlet];
  
  for (iMarker_ActDiskInlet = 0; iMarker_ActDiskInlet < nMarker_ActDiskInlet; iMarker_ActDiskInlet++) {
    ActDisk_DeltaPress[iMarker_ActDiskInlet] = 0.0;
    ActDisk_DeltaTemp[iMarker_ActDiskInlet] = 0.0;
    ActDisk_TotalPressRatio[iMarker_ActDiskInlet] = 0.0;
    ActDisk_TotalTempRatio[iMarker_ActDiskInlet] = 0.0;
    ActDisk_StaticPressRatio[iMarker_ActDiskInlet] = 0.0;
    ActDisk_StaticTempRatio[iMarker_ActDiskInlet] = 0.0;
    ActDisk_Power[iMarker_ActDiskInlet] = 0.0;
    ActDisk_MassFlow[iMarker_ActDiskInlet] = 0.0;
    ActDisk_Mach[iMarker_ActDiskInlet] = 0.0;
    ActDisk_Force[iMarker_ActDiskInlet] = 0.0;
    ActDisk_NetThrust[iMarker_ActDiskInlet] = 0.0;
    ActDisk_BCThrust[iMarker_ActDiskInlet] = 0.0;
    ActDisk_BCThrust_Old[iMarker_ActDiskInlet] = 0.0;
    ActDisk_GrossThrust[iMarker_ActDiskInlet] = 0.0;
    ActDisk_Area[iMarker_ActDiskInlet] = 0.0;
    ActDisk_ReverseMassFlow[iMarker_ActDiskInlet] = 0.0;
  }
  
  
  ActDiskInlet_MassFlow = new su2double[nMarker_ActDiskInlet];
  ActDiskInlet_Temperature = new su2double[nMarker_ActDiskInlet];
  ActDiskInlet_TotalTemperature = new su2double[nMarker_ActDiskInlet];
  ActDiskInlet_Pressure = new su2double[nMarker_ActDiskInlet];
  ActDiskInlet_TotalPressure = new su2double[nMarker_ActDiskInlet];
  ActDiskInlet_RamDrag = new su2double[nMarker_ActDiskInlet];
  ActDiskInlet_Force = new su2double[nMarker_ActDiskInlet];
  ActDiskInlet_Power = new su2double[nMarker_ActDiskInlet];
  
  for (iMarker_ActDiskInlet = 0; iMarker_ActDiskInlet < nMarker_ActDiskInlet; iMarker_ActDiskInlet++) {
    Marker_CfgFile_TagBound[iMarker_CfgFile] = Marker_ActDiskInlet[iMarker_ActDiskInlet];
    Marker_CfgFile_KindBC[iMarker_CfgFile] = ACTDISK_INLET;
    ActDiskInlet_MassFlow[iMarker_ActDiskInlet] = 0.0;
    ActDiskInlet_Temperature[iMarker_ActDiskInlet] = 0.0;
    ActDiskInlet_TotalTemperature[iMarker_ActDiskInlet] = 0.0;
    ActDiskInlet_Pressure[iMarker_ActDiskInlet] = 0.0;
    ActDiskInlet_TotalPressure[iMarker_ActDiskInlet] = 0.0;
    ActDiskInlet_RamDrag[iMarker_ActDiskInlet] = 0.0;
    ActDiskInlet_Force[iMarker_ActDiskInlet] = 0.0;
    ActDiskInlet_Power[iMarker_ActDiskInlet] = 0.0;
    iMarker_CfgFile++;
  }
  
  ActDiskOutlet_MassFlow = new su2double[nMarker_ActDiskOutlet];
  ActDiskOutlet_Temperature = new su2double[nMarker_ActDiskOutlet];
  ActDiskOutlet_TotalTemperature = new su2double[nMarker_ActDiskOutlet];
  ActDiskOutlet_Pressure = new su2double[nMarker_ActDiskOutlet];
  ActDiskOutlet_TotalPressure = new su2double[nMarker_ActDiskOutlet];
  ActDiskOutlet_GrossThrust = new su2double[nMarker_ActDiskOutlet];
  ActDiskOutlet_Force = new su2double[nMarker_ActDiskOutlet];
  ActDiskOutlet_Power = new su2double[nMarker_ActDiskOutlet];
  
  for (iMarker_ActDiskOutlet = 0; iMarker_ActDiskOutlet < nMarker_ActDiskOutlet; iMarker_ActDiskOutlet++) {
    Marker_CfgFile_TagBound[iMarker_CfgFile] = Marker_ActDiskOutlet[iMarker_ActDiskOutlet];
    Marker_CfgFile_KindBC[iMarker_CfgFile] = ACTDISK_OUTLET;
    ActDiskOutlet_MassFlow[iMarker_ActDiskOutlet] = 0.0;
    ActDiskOutlet_Temperature[iMarker_ActDiskOutlet] = 0.0;
    ActDiskOutlet_TotalTemperature[iMarker_ActDiskOutlet] = 0.0;
    ActDiskOutlet_Pressure[iMarker_ActDiskOutlet] = 0.0;
    ActDiskOutlet_TotalPressure[iMarker_ActDiskOutlet] = 0.0;
    ActDiskOutlet_GrossThrust[iMarker_ActDiskOutlet] = 0.0;
    ActDiskOutlet_Force[iMarker_ActDiskOutlet] = 0.0;
    ActDiskOutlet_Power[iMarker_ActDiskOutlet] = 0.0;
    iMarker_CfgFile++;
  }

  for (iMarker_NearFieldBound = 0; iMarker_NearFieldBound < nMarker_NearFieldBound; iMarker_NearFieldBound++) {
    Marker_CfgFile_TagBound[iMarker_CfgFile] = Marker_NearFieldBound[iMarker_NearFieldBound];
    Marker_CfgFile_KindBC[iMarker_CfgFile] = NEARFIELD_BOUNDARY;
    iMarker_CfgFile++;
  }

  for (iMarker_InterfaceBound = 0; iMarker_InterfaceBound < nMarker_InterfaceBound; iMarker_InterfaceBound++) {
    Marker_CfgFile_TagBound[iMarker_CfgFile] = Marker_InterfaceBound[iMarker_InterfaceBound];
    Marker_CfgFile_KindBC[iMarker_CfgFile] = INTERFACE_BOUNDARY;
    iMarker_CfgFile++;
  }
  
  for (iMarker_Fluid_InterfaceBound = 0; iMarker_Fluid_InterfaceBound < nMarker_Fluid_InterfaceBound; iMarker_Fluid_InterfaceBound++) {
    Marker_CfgFile_TagBound[iMarker_CfgFile] = Marker_Fluid_InterfaceBound[iMarker_Fluid_InterfaceBound];
    Marker_CfgFile_KindBC[iMarker_CfgFile] = FLUID_INTERFACE;
    iMarker_CfgFile++;
  }

  for (iMarker_Dirichlet = 0; iMarker_Dirichlet < nMarker_Dirichlet; iMarker_Dirichlet++) {
    Marker_CfgFile_TagBound[iMarker_CfgFile] = Marker_Dirichlet[iMarker_Dirichlet];
    Marker_CfgFile_KindBC[iMarker_CfgFile] = DIRICHLET;
    iMarker_CfgFile++;
  }

  for (iMarker_Inlet = 0; iMarker_Inlet < nMarker_Inlet; iMarker_Inlet++) {
    Marker_CfgFile_TagBound[iMarker_CfgFile] = Marker_Inlet[iMarker_Inlet];
    Marker_CfgFile_KindBC[iMarker_CfgFile] = INLET_FLOW;
    iMarker_CfgFile++;
  }

  for (iMarker_Riemann = 0; iMarker_Riemann < nMarker_Riemann; iMarker_Riemann++) {
    Marker_CfgFile_TagBound[iMarker_CfgFile] = Marker_Riemann[iMarker_Riemann];
    Marker_CfgFile_KindBC[iMarker_CfgFile] = RIEMANN_BOUNDARY;
    iMarker_CfgFile++;
  }

  for (iMarker_NRBC = 0; iMarker_NRBC < nMarker_NRBC; iMarker_NRBC++) {
    Marker_CfgFile_TagBound[iMarker_CfgFile] = Marker_NRBC[iMarker_NRBC];
    Marker_CfgFile_KindBC[iMarker_CfgFile] = NRBC_BOUNDARY;
    iMarker_CfgFile++;
  }

  Engine_Power       = new su2double[nMarker_EngineInflow];
  Engine_Mach        = new su2double[nMarker_EngineInflow];
  Engine_Force       = new su2double[nMarker_EngineInflow];
  Engine_NetThrust   = new su2double[nMarker_EngineInflow];
  Engine_GrossThrust = new su2double[nMarker_EngineInflow];
  Engine_Area        = new su2double[nMarker_EngineInflow];
  
  for (iMarker_EngineInflow = 0; iMarker_EngineInflow < nMarker_EngineInflow; iMarker_EngineInflow++) {
    Engine_Power[iMarker_EngineInflow] = 0.0;
    Engine_Mach[iMarker_EngineInflow] = 0.0;
    Engine_Force[iMarker_EngineInflow] = 0.0;
    Engine_NetThrust[iMarker_EngineInflow] = 0.0;
    Engine_GrossThrust[iMarker_EngineInflow] = 0.0;
    Engine_Area[iMarker_EngineInflow] = 0.0;
  }
  
  Inflow_Mach = new su2double[nMarker_EngineInflow];
  Inflow_Pressure = new su2double[nMarker_EngineInflow];
  Inflow_MassFlow = new su2double[nMarker_EngineInflow];
  Inflow_ReverseMassFlow = new su2double[nMarker_EngineInflow];
  Inflow_TotalPressure = new su2double[nMarker_EngineInflow];
  Inflow_Temperature = new su2double[nMarker_EngineInflow];
  Inflow_TotalTemperature = new su2double[nMarker_EngineInflow];
  Inflow_RamDrag = new su2double[nMarker_EngineInflow];
  Inflow_Force = new su2double[nMarker_EngineInflow];
  Inflow_Power = new su2double[nMarker_EngineInflow];
  
  for (iMarker_EngineInflow = 0; iMarker_EngineInflow < nMarker_EngineInflow; iMarker_EngineInflow++) {
    Marker_CfgFile_TagBound[iMarker_CfgFile] = Marker_EngineInflow[iMarker_EngineInflow];
    Marker_CfgFile_KindBC[iMarker_CfgFile] = ENGINE_INFLOW;
    Inflow_Mach[iMarker_EngineInflow] = 0.0;
    Inflow_Pressure[iMarker_EngineInflow] = 0.0;
    Inflow_MassFlow[iMarker_EngineInflow] = 0.0;
    Inflow_ReverseMassFlow[iMarker_EngineInflow] = 0.0;
    Inflow_TotalPressure[iMarker_EngineInflow] = 0.0;
    Inflow_Temperature[iMarker_EngineInflow] = 0.0;
    Inflow_TotalTemperature[iMarker_EngineInflow] = 0.0;
    Inflow_RamDrag[iMarker_EngineInflow] = 0.0;
    Inflow_Force[iMarker_EngineInflow] = 0.0;
    Inflow_Power[iMarker_EngineInflow] = 0.0;
    iMarker_CfgFile++;
  }
  
  Exhaust_Pressure = new su2double[nMarker_EngineExhaust];
  Exhaust_Temperature = new su2double[nMarker_EngineExhaust];
  Exhaust_MassFlow = new su2double[nMarker_EngineExhaust];
  Exhaust_TotalPressure = new su2double[nMarker_EngineExhaust];
  Exhaust_TotalTemperature = new su2double[nMarker_EngineExhaust];
  Exhaust_GrossThrust = new su2double[nMarker_EngineExhaust];
  Exhaust_Force = new su2double[nMarker_EngineExhaust];
  Exhaust_Power = new su2double[nMarker_EngineExhaust];
  
  for (iMarker_EngineExhaust = 0; iMarker_EngineExhaust < nMarker_EngineExhaust; iMarker_EngineExhaust++) {
    Marker_CfgFile_TagBound[iMarker_CfgFile] = Marker_EngineExhaust[iMarker_EngineExhaust];
    Marker_CfgFile_KindBC[iMarker_CfgFile] = ENGINE_EXHAUST;
    Exhaust_Pressure[iMarker_EngineExhaust] = 0.0;
    Exhaust_Temperature[iMarker_EngineExhaust] = 0.0;
    Exhaust_MassFlow[iMarker_EngineExhaust] = 0.0;
    Exhaust_TotalPressure[iMarker_EngineExhaust] = 0.0;
    Exhaust_TotalTemperature[iMarker_EngineExhaust] = 0.0;
    Exhaust_GrossThrust[iMarker_EngineExhaust] = 0.0;
    Exhaust_Force[iMarker_EngineExhaust] = 0.0;
    Exhaust_Power[iMarker_EngineExhaust] = 0.0;
    iMarker_CfgFile++;
  }
  
  for (iMarker_Supersonic_Inlet = 0; iMarker_Supersonic_Inlet < nMarker_Supersonic_Inlet; iMarker_Supersonic_Inlet++) {
    Marker_CfgFile_TagBound[iMarker_CfgFile] = Marker_Supersonic_Inlet[iMarker_Supersonic_Inlet];
    Marker_CfgFile_KindBC[iMarker_CfgFile] = SUPERSONIC_INLET;
    iMarker_CfgFile++;
  }
  
  for (iMarker_Supersonic_Outlet = 0; iMarker_Supersonic_Outlet < nMarker_Supersonic_Outlet; iMarker_Supersonic_Outlet++) {
    Marker_CfgFile_TagBound[iMarker_CfgFile] = Marker_Supersonic_Outlet[iMarker_Supersonic_Outlet];
    Marker_CfgFile_KindBC[iMarker_CfgFile] = SUPERSONIC_OUTLET;
    iMarker_CfgFile++;
  }

  for (iMarker_Neumann = 0; iMarker_Neumann < nMarker_Neumann; iMarker_Neumann++) {
    Marker_CfgFile_TagBound[iMarker_CfgFile] = Marker_Neumann[iMarker_Neumann];
    Marker_CfgFile_KindBC[iMarker_CfgFile] = NEUMANN;
    iMarker_CfgFile++;
  }
  
  for (iMarker_Internal = 0; iMarker_Internal < nMarker_Internal; iMarker_Internal++) {
    Marker_CfgFile_TagBound[iMarker_CfgFile] = Marker_Internal[iMarker_Internal];
    Marker_CfgFile_KindBC[iMarker_CfgFile] = INTERNAL_BOUNDARY;
    iMarker_CfgFile++;
  }

  for (iMarker_Custom = 0; iMarker_Custom < nMarker_Custom; iMarker_Custom++) {
    Marker_CfgFile_TagBound[iMarker_CfgFile] = Marker_Custom[iMarker_Custom];
    Marker_CfgFile_KindBC[iMarker_CfgFile] = CUSTOM_BOUNDARY;
    iMarker_CfgFile++;
  }

  for (iMarker_Outlet = 0; iMarker_Outlet < nMarker_Outlet; iMarker_Outlet++) {
    Marker_CfgFile_TagBound[iMarker_CfgFile] = Marker_Outlet[iMarker_Outlet];
    Marker_CfgFile_KindBC[iMarker_CfgFile] = OUTLET_FLOW;
    iMarker_CfgFile++;
  }

  for (iMarker_Isothermal = 0; iMarker_Isothermal < nMarker_Isothermal; iMarker_Isothermal++) {
    Marker_CfgFile_TagBound[iMarker_CfgFile] = Marker_Isothermal[iMarker_Isothermal];
    Marker_CfgFile_KindBC[iMarker_CfgFile] = ISOTHERMAL;
    iMarker_CfgFile++;
  }

  for (iMarker_HeatFlux = 0; iMarker_HeatFlux < nMarker_HeatFlux; iMarker_HeatFlux++) {
    Marker_CfgFile_TagBound[iMarker_CfgFile] = Marker_HeatFlux[iMarker_HeatFlux];
    Marker_CfgFile_KindBC[iMarker_CfgFile] = HEAT_FLUX;
    iMarker_CfgFile++;
  }

  for (iMarker_Clamped = 0; iMarker_Clamped < nMarker_Clamped; iMarker_Clamped++) {
    Marker_CfgFile_TagBound[iMarker_CfgFile] = Marker_Clamped[iMarker_Clamped];
    Marker_CfgFile_KindBC[iMarker_CfgFile] = CLAMPED_BOUNDARY;
    iMarker_CfgFile++;
  }

  for (iMarker_Displacement = 0; iMarker_Displacement < nMarker_Displacement; iMarker_Displacement++) {
    Marker_CfgFile_TagBound[iMarker_CfgFile] = Marker_Displacement[iMarker_Displacement];
    Marker_CfgFile_KindBC[iMarker_CfgFile] = DISPLACEMENT_BOUNDARY;
    iMarker_CfgFile++;
  }

  for (iMarker_Load = 0; iMarker_Load < nMarker_Load; iMarker_Load++) {
    Marker_CfgFile_TagBound[iMarker_CfgFile] = Marker_Load[iMarker_Load];
    Marker_CfgFile_KindBC[iMarker_CfgFile] = LOAD_BOUNDARY;
    iMarker_CfgFile++;
  }

  for (iMarker_Load_Dir = 0; iMarker_Load_Dir < nMarker_Load_Dir; iMarker_Load_Dir++) {
    Marker_CfgFile_TagBound[iMarker_CfgFile] = Marker_Load_Dir[iMarker_Load_Dir];
    Marker_CfgFile_KindBC[iMarker_CfgFile] = LOAD_DIR_BOUNDARY;
    iMarker_CfgFile++;
  }

  for (iMarker_Load_Sine = 0; iMarker_Load_Sine < nMarker_Load_Sine; iMarker_Load_Sine++) {
    Marker_CfgFile_TagBound[iMarker_CfgFile] = Marker_Load_Sine[iMarker_Load_Sine];
    Marker_CfgFile_KindBC[iMarker_CfgFile] = LOAD_SINE_BOUNDARY;
    iMarker_CfgFile++;
  }


  for (iMarker_FlowLoad = 0; iMarker_FlowLoad < nMarker_FlowLoad; iMarker_FlowLoad++) {
    Marker_CfgFile_TagBound[iMarker_CfgFile] = Marker_FlowLoad[iMarker_FlowLoad];
    Marker_CfgFile_KindBC[iMarker_CfgFile] = FLOWLOAD_BOUNDARY;
    iMarker_CfgFile++;
  }

  for (iMarker_CfgFile = 0; iMarker_CfgFile < nMarker_CfgFile; iMarker_CfgFile++) {
    Marker_CfgFile_Monitoring[iMarker_CfgFile] = NO;
    for (iMarker_Monitoring = 0; iMarker_Monitoring < nMarker_Monitoring; iMarker_Monitoring++)
      if (Marker_CfgFile_TagBound[iMarker_CfgFile] == Marker_Monitoring[iMarker_Monitoring])
        Marker_CfgFile_Monitoring[iMarker_CfgFile] = YES;
  }

  for (iMarker_CfgFile = 0; iMarker_CfgFile < nMarker_CfgFile; iMarker_CfgFile++) {
    Marker_CfgFile_GeoEval[iMarker_CfgFile] = NO;
    for (iMarker_GeoEval = 0; iMarker_GeoEval < nMarker_GeoEval; iMarker_GeoEval++)
      if (Marker_CfgFile_TagBound[iMarker_CfgFile] == Marker_GeoEval[iMarker_GeoEval])
        Marker_CfgFile_GeoEval[iMarker_CfgFile] = YES;
  }

  for (iMarker_CfgFile = 0; iMarker_CfgFile < nMarker_CfgFile; iMarker_CfgFile++) {
    Marker_CfgFile_Designing[iMarker_CfgFile] = NO;
    for (iMarker_Designing = 0; iMarker_Designing < nMarker_Designing; iMarker_Designing++)
      if (Marker_CfgFile_TagBound[iMarker_CfgFile] == Marker_Designing[iMarker_Designing])
        Marker_CfgFile_Designing[iMarker_CfgFile] = YES;
  }

  for (iMarker_CfgFile = 0; iMarker_CfgFile < nMarker_CfgFile; iMarker_CfgFile++) {
    Marker_CfgFile_Plotting[iMarker_CfgFile] = NO;
    for (iMarker_Plotting = 0; iMarker_Plotting < nMarker_Plotting; iMarker_Plotting++)
      if (Marker_CfgFile_TagBound[iMarker_CfgFile] == Marker_Plotting[iMarker_Plotting])
        Marker_CfgFile_Plotting[iMarker_CfgFile] = YES;
  }
  
  for (iMarker_CfgFile = 0; iMarker_CfgFile < nMarker_CfgFile; iMarker_CfgFile++) {
    Marker_CfgFile_Analyze[iMarker_CfgFile] = NO;
    for (iMarker_Analyze = 0; iMarker_Analyze < nMarker_Analyze; iMarker_Analyze++)
      if (Marker_CfgFile_TagBound[iMarker_CfgFile] == Marker_Analyze[iMarker_Analyze])
        Marker_CfgFile_Analyze[iMarker_CfgFile] = YES;
  }

  /*--- Identification of Fluid-Structure interface markers ---*/

  for (iMarker_CfgFile = 0; iMarker_CfgFile < nMarker_CfgFile; iMarker_CfgFile++) {
	unsigned short indexMarker = 0;
    Marker_CfgFile_FSIinterface[iMarker_CfgFile] = NO;
    for (iMarker_FSIinterface = 0; iMarker_FSIinterface < nMarker_FSIinterface; iMarker_FSIinterface++)
      if (Marker_CfgFile_TagBound[iMarker_CfgFile] == Marker_FSIinterface[iMarker_FSIinterface])
			indexMarker = (int)(iMarker_FSIinterface/2+1);
	  Marker_CfgFile_FSIinterface[iMarker_CfgFile] = indexMarker;
  }

  for (iMarker_CfgFile = 0; iMarker_CfgFile < nMarker_CfgFile; iMarker_CfgFile++) {
    Marker_CfgFile_DV[iMarker_CfgFile] = NO;
    for (iMarker_DV = 0; iMarker_DV < nMarker_DV; iMarker_DV++)
      if (Marker_CfgFile_TagBound[iMarker_CfgFile] == Marker_DV[iMarker_DV])
        Marker_CfgFile_DV[iMarker_CfgFile] = YES;
  }

  for (iMarker_CfgFile = 0; iMarker_CfgFile < nMarker_CfgFile; iMarker_CfgFile++) {
    Marker_CfgFile_Moving[iMarker_CfgFile] = NO;
    for (iMarker_Moving = 0; iMarker_Moving < nMarker_Moving; iMarker_Moving++)
      if (Marker_CfgFile_TagBound[iMarker_CfgFile] == Marker_Moving[iMarker_Moving])
        Marker_CfgFile_Moving[iMarker_CfgFile] = YES;
  }

  for (iMarker_CfgFile = 0; iMarker_CfgFile < nMarker_CfgFile; iMarker_CfgFile++) {
    Marker_CfgFile_Out_1D[iMarker_CfgFile] = NO;
    for (iMarker_Out_1D = 0; iMarker_Out_1D < nMarker_Out_1D; iMarker_Out_1D++)
      if (Marker_CfgFile_TagBound[iMarker_CfgFile] == Marker_Out_1D[iMarker_Out_1D])
        Marker_CfgFile_Out_1D[iMarker_CfgFile] = YES;
  }

}

void CConfig::SetOutput(unsigned short val_software, unsigned short val_izone) {

  unsigned short iMarker_Euler, iMarker_Custom, iMarker_FarField,
  iMarker_SymWall, iMarker_PerBound, iMarker_Pressure, iMarker_NearFieldBound,
  iMarker_InterfaceBound, iMarker_Fluid_InterfaceBound, iMarker_Dirichlet, iMarker_Inlet, iMarker_Riemann,
  iMarker_NRBC, iMarker_MixBound, iMarker_Outlet, iMarker_Isothermal, iMarker_HeatFlux,
  iMarker_EngineInflow, iMarker_EngineExhaust, iMarker_Displacement,
  iMarker_Load, iMarker_FlowLoad, iMarker_Neumann, iMarker_Internal, iMarker_Monitoring,
  iMarker_Designing, iMarker_GeoEval, iMarker_Plotting, iMarker_Analyze, iMarker_DV, iDV_Value,
  iMarker_FSIinterface, iMarker_Load_Dir, iMarker_Load_Sine, iMarker_Clamped,
  iMarker_Moving, iMarker_Supersonic_Inlet, iMarker_Supersonic_Outlet, iMarker_ActDiskInlet,
  iMarker_ActDiskOutlet;
  
  
  /*--- WARNING: when compiling on Windows, ctime() is not available. Comment out
   the two lines below that use the dt variable. ---*/
  //time_t now = time(0);
  //string dt = ctime(&now); dt[24] = '.';

  cout << endl << "-------------------------------------------------------------------------" << endl;
  cout << "|    ___ _   _ ___                                                      |" << endl;
  cout << "|   / __| | | |_  )   Release 5.0.0  \"Raven\"                            |" << endl;
  cout << "|   \\__ \\ |_| |/ /                                                      |" << endl;
  switch (val_software) {
    case SU2_CFD: cout << "|   |___/\\___//___|   Suite (Computational Fluid Dynamics Code)         |" << endl; break;
    case SU2_DEF: cout << "|   |___/\\___//___|   Suite (Mesh Deformation Code)                     |" << endl; break;
    case SU2_DOT: cout << "|   |___/\\___//___|   Suite (Gradient Projection Code)                  |" << endl; break;
    case SU2_MSH: cout << "|   |___/\\___//___|   Suite (Mesh Adaptation Code)                      |" << endl; break;
    case SU2_GEO: cout << "|   |___/\\___//___|   Suite (Geometry Definition Code)                  |" << endl; break;
    case SU2_SOL: cout << "|   |___/\\___//___|   Suite (Solution Exporting Code)                   |" << endl; break;
  }

  cout << "|                                                                       |" << endl;
  //cout << "|   Local date and time: " << dt << "                      |" << endl;
  cout <<"-------------------------------------------------------------------------" << endl;
  cout << "| SU2 Lead Dev.: Dr. Francisco Palacios, Francisco.D.Palacios@boeing.com|" << endl;
  cout << "|                Dr. Thomas D. Economon, economon@stanford.edu          |" << endl;
  cout <<"-------------------------------------------------------------------------" << endl;
  cout << "| SU2 Developers:                                                       |" << endl;
  cout << "| - Prof. Juan J. Alonso's group at Stanford University.                |" << endl;
  cout << "| - Prof. Piero Colonna's group at Delft University of Technology.      |" << endl;
  cout << "| - Prof. Nicolas R. Gauger's group at Kaiserslautern U. of Technology. |" << endl;
  cout << "| - Prof. Alberto Guardone's group at Polytechnic University of Milan.  |" << endl;
  cout << "| - Prof. Rafael Palacios' group at Imperial College London.            |" << endl;
  cout << "| - Prof. Edwin van der Weide's group at the University of Twente.      |" << endl;
  cout << "| - Prof. Vincent Terrapon's group at the University of Liege.          |" << endl;
  cout <<"-------------------------------------------------------------------------" << endl;
  cout << "| Copyright (C) 2012-2017 SU2, the open-source CFD code.                |" << endl;
  cout << "|                                                                       |" << endl;
  cout << "| SU2 is free software; you can redistribute it and/or                  |" << endl;
  cout << "| modify it under the terms of the GNU Lesser General Public            |" << endl;
  cout << "| License as published by the Free Software Foundation; either          |" << endl;
  cout << "| version 2.1 of the License, or (at your option) any later version.    |" << endl;
  cout << "|                                                                       |" << endl;
  cout << "| SU2 is distributed in the hope that it will be useful,                |" << endl;
  cout << "| but WITHOUT ANY WARRANTY; without even the implied warranty of        |" << endl;
  cout << "| MERCHANTABILITY or FITNESS FOR A PARTICULAR PURPOSE. See the GNU      |" << endl;
  cout << "| Lesser General Public License for more details.                       |" << endl;
  cout << "|                                                                       |" << endl;
  cout << "| You should have received a copy of the GNU Lesser General Public      |" << endl;
  cout << "| License along with SU2. If not, see <http://www.gnu.org/licenses/>.   |" << endl;
  cout <<"-------------------------------------------------------------------------" << endl;

  cout << endl <<"------------------------ Physical Case Definition -----------------------" << endl;
  if (val_software == SU2_CFD) {
	if (FSI_Problem) {
	   cout << "Fluid-Structure Interaction." << endl;
	}

  if (DiscreteAdjoint) {
     cout <<"Discrete Adjoint equations using Algorithmic Differentiation " << endl;
     cout <<"based on the physical case: ";
  }
    switch (Kind_Solver) {
      case EULER: case DISC_ADJ_EULER:
        if (Kind_Regime == COMPRESSIBLE) cout << "Compressible Euler equations." << endl;
        if (Kind_Regime == INCOMPRESSIBLE) cout << "Incompressible Euler equations." << endl;
        break;
      case NAVIER_STOKES: case DISC_ADJ_NAVIER_STOKES:
        if (Kind_Regime == COMPRESSIBLE) cout << "Compressible Laminar Navier-Stokes' equations." << endl;
        if (Kind_Regime == INCOMPRESSIBLE) cout << "Incompressible Laminar Navier-Stokes' equations." << endl;
        break;
      case RANS: case DISC_ADJ_RANS:
        if (Kind_Regime == COMPRESSIBLE) cout << "Compressible RANS equations." << endl;
        if (Kind_Regime == INCOMPRESSIBLE) cout << "Incompressible RANS equations." << endl;
        cout << "Turbulence model: ";
        switch (Kind_Turb_Model) {
          case SA:     cout << "Spalart Allmaras" << endl; break;
          case SA_NEG: cout << "Negative Spalart Allmaras" << endl; break;
          case SST:    cout << "Menter's SST"     << endl; break;
        }
        break;
      case POISSON_EQUATION: cout << "Poisson equation." << endl; break;
      case WAVE_EQUATION: cout << "Wave equation." << endl; break;
      case HEAT_EQUATION: cout << "Heat equation." << endl; break;
      case FEM_ELASTICITY:
    	  if (Kind_Struct_Solver == SMALL_DEFORMATIONS) cout << "Geometrically linear elasticity solver." << endl;
    	  if (Kind_Struct_Solver == LARGE_DEFORMATIONS) cout << "Geometrically non-linear elasticity solver." << endl;
    	  if (Kind_Material == LINEAR_ELASTIC) cout << "Linear elastic material." << endl;
    	  if (Kind_Material == NEO_HOOKEAN) {
    		  if (Kind_Material_Compress == COMPRESSIBLE_MAT) cout << "Compressible Neo-Hookean material model." << endl;
    		  if (Kind_Material_Compress == INCOMPRESSIBLE_MAT) cout << "Incompressible Neo-Hookean material model (mean dilatation method)." << endl;
    	  }
    	  break;
      case ADJ_EULER: cout << "Continuous Euler adjoint equations." << endl; break;
      case ADJ_NAVIER_STOKES:
        if (Frozen_Visc)
          cout << "Continuous Navier-Stokes adjoint equations with frozen (laminar) viscosity." << endl;
        else
          cout << "Continuous Navier-Stokes adjoint equations." << endl;
        break;
      case ADJ_RANS:
        if (Frozen_Visc)
          cout << "Continuous RANS adjoint equations with frozen (laminar and eddy) viscosity." << endl;
        else
          cout << "Continuous RANS adjoint equations." << endl;

        break;

    }

    if ((Kind_Regime == COMPRESSIBLE) && (Kind_Solver != FEM_ELASTICITY) &&
        (Kind_Solver != HEAT_EQUATION) && (Kind_Solver != WAVE_EQUATION)) {
      cout << "Mach number: " << Mach <<"."<< endl;
      cout << "Angle of attack (AoA): " << AoA <<" deg, and angle of sideslip (AoS): " << AoS <<" deg."<< endl;
      if ((Kind_Solver == NAVIER_STOKES) || (Kind_Solver == ADJ_NAVIER_STOKES) ||
          (Kind_Solver == RANS) || (Kind_Solver == ADJ_RANS))
        cout << "Reynolds number: " << Reynolds <<". Reference length "  << Length_Reynolds << "." << endl;
      if (Fixed_CL_Mode) cout << "Fixed CL mode, target value: " << Target_CL << "." << endl;
      if (Fixed_CM_Mode) {
      		cout << "Fixed CM mode, target value:  " << Target_CM << "." << endl;
        cout << "HTP rotation axis (X,Z): ("<< HTP_Axis[0] <<", "<< HTP_Axis[1] <<")."<< endl;
      }
    }

    if (EquivArea) {
      cout <<"The equivalent area is going to be evaluated on the near-field."<< endl;
      cout <<"The lower integration limit is "<<EA_IntLimit[0]<<", and the upper is "<<EA_IntLimit[1]<<"."<< endl;
      cout <<"The near-field is situated at "<<EA_IntLimit[2]<<"."<< endl;
    }

    if (Grid_Movement) {
      cout << "Performing a dynamic mesh simulation: ";
      switch (Kind_GridMovement[ZONE_0]) {
        case NO_MOVEMENT:     cout << "no movement." << endl; break;
        case DEFORMING:       cout << "deforming mesh motion." << endl; break;
        case RIGID_MOTION:    cout << "rigid mesh motion." << endl; break;
        case MOVING_WALL:     cout << "moving walls." << endl; break;
        case MOVING_HTP:      cout << "HTP moving." << endl; break;
        case ROTATING_FRAME:  cout << "rotating reference frame." << endl; break;
        case AEROELASTIC:     cout << "aeroelastic motion." << endl; break;
        case FLUID_STRUCTURE: cout << "fluid-structure motion." << endl; break;
        case EXTERNAL:        cout << "externally prescribed motion." << endl; break;
        case AEROELASTIC_RIGID_MOTION:  cout << "rigid mesh motion plus aeroelastic motion." << endl; break;
      }
    }

    if (Restart) {
      if (Read_Binary_Restart) cout << "Reading and writing binary SU2 native restart files." << endl;
      else cout << "Reading and writing ASCII SU2 native restart files." << endl;
      if (!ContinuousAdjoint && Kind_Solver != FEM_ELASTICITY) cout << "Read flow solution from: " << Solution_FlowFileName << "." << endl;
      if (ContinuousAdjoint) cout << "Read adjoint solution from: " << Solution_AdjFileName << "." << endl;
      if (Kind_Solver == FEM_ELASTICITY) cout << "Read structural solution from: " << Solution_FEMFileName << "." << endl;
    }
    else {
      cout << "No restart solution, use the values at infinity (freestream)." << endl;
    }

    if (ContinuousAdjoint)
      cout << "Read flow solution from: " << Solution_FlowFileName << "." << endl;

    
    if (Ref_NonDim == DIMENSIONAL) { cout << "Dimensional simulation." << endl; }
    else if (Ref_NonDim == FREESTREAM_PRESS_EQ_ONE) { cout << "Non-Dimensional simulation (P=1.0, Rho=1.0, T=1.0 at the farfield)." << endl; }
    else if (Ref_NonDim == FREESTREAM_VEL_EQ_MACH) { cout << "Non-Dimensional simulation (V=Mach, Rho=1.0, T=1.0 at the farfield)." << endl; }
    else if (Ref_NonDim == FREESTREAM_VEL_EQ_ONE) { cout << "Non-Dimensional simulation (V=1.0, Rho=1.0, T=1.0 at the farfield)." << endl; }
    
    if (RefAreaCoeff == 0) cout << "The reference length/area will be computed using y(2D) or z(3D) projection." << endl;
    else cout << "The reference length/area (force coefficient) is " << RefAreaCoeff << "." << endl;
    cout << "The reference length (moment computation) is " << RefLengthMoment << "." << endl;

    if ((nRefOriginMoment_X > 1) || (nRefOriginMoment_Y > 1) || (nRefOriginMoment_Z > 1)) {
      cout << "Surface(s) where the force coefficients are evaluated and \n";
      cout << "their reference origin for moment computation: \n";

      for (iMarker_Monitoring = 0; iMarker_Monitoring < nMarker_Monitoring; iMarker_Monitoring++) {
        cout << "   - " << Marker_Monitoring[iMarker_Monitoring] << " (" << RefOriginMoment_X[iMarker_Monitoring] <<", "<<RefOriginMoment_Y[iMarker_Monitoring] <<", "<< RefOriginMoment_Z[iMarker_Monitoring] << ")";
        if (iMarker_Monitoring < nMarker_Monitoring-1) cout << ".\n";
        else cout <<"."<< endl;
      }
    }
    else {
      cout << "Reference origin (moment computation) is (" << RefOriginMoment_X[0] << ", " << RefOriginMoment_Y[0] << ", " << RefOriginMoment_Z[0] << ")." << endl;
      cout << "Surface(s) where the force coefficients are evaluated: ";
      for (iMarker_Monitoring = 0; iMarker_Monitoring < nMarker_Monitoring; iMarker_Monitoring++) {
        cout << Marker_Monitoring[iMarker_Monitoring];
        if (iMarker_Monitoring < nMarker_Monitoring-1) cout << ", ";
        else cout <<"."<< endl;
      }
    }
    
    if (nMarker_Designing != 0) {
      cout << "Surface(s) where the objective function is evaluated: ";
      for (iMarker_Designing = 0; iMarker_Designing < nMarker_Designing; iMarker_Designing++) {
        cout << Marker_Designing[iMarker_Designing];
        if (iMarker_Designing < nMarker_Designing-1) cout << ", ";
        else cout <<".";
      }
      cout<< endl;
    }
    
    if (nMarker_Plotting != 0) {
      cout << "Surface(s) plotted in the output file: ";
      for (iMarker_Plotting = 0; iMarker_Plotting < nMarker_Plotting; iMarker_Plotting++) {
        cout << Marker_Plotting[iMarker_Plotting];
        if (iMarker_Plotting < nMarker_Plotting-1) cout << ", ";
        else cout <<".";
      }
      cout<< endl;
    }
    
    if (nMarker_Analyze != 0) {
      cout << "Surface(s) to be analyzed in detail: ";
      for (iMarker_Analyze = 0; iMarker_Analyze < nMarker_Analyze; iMarker_Analyze++) {
        cout << Marker_Analyze[iMarker_Analyze];
        if (iMarker_Analyze < nMarker_Analyze-1) cout << ", ";
        else cout <<".";
      }
      cout<< endl;
    }
    
    if (nMarker_FSIinterface != 0) {
      cout << "Surface(s) belonging to the Fluid-Structure Interaction problem: ";
      for (iMarker_FSIinterface = 0; iMarker_FSIinterface < nMarker_FSIinterface; iMarker_FSIinterface++) {
        cout << Marker_FSIinterface[iMarker_FSIinterface];
        if (iMarker_FSIinterface < nMarker_FSIinterface-1) cout << ", ";
        else cout <<".";
      }
      cout<<endl;
    }
    
    if (nMarker_DV != 0) {
      cout << "Surface(s) affected by the design variables: ";
      for (iMarker_DV = 0; iMarker_DV < nMarker_DV; iMarker_DV++) {
        cout << Marker_DV[iMarker_DV];
        if (iMarker_DV < nMarker_DV-1) cout << ", ";
        else cout <<".";
      }
      cout<< endl;
    }

    if ((Kind_GridMovement[ZONE_0] == DEFORMING) || (Kind_GridMovement[ZONE_0] == MOVING_WALL)) {
      cout << "Surface(s) in motion: ";
      for (iMarker_Moving = 0; iMarker_Moving < nMarker_Moving; iMarker_Moving++) {
        cout << Marker_Moving[iMarker_Moving];
        if (iMarker_Moving < nMarker_Moving-1) cout << ", ";
        else cout <<".";
      }
      cout<< endl;
    }

  }

  if (val_software == SU2_GEO) {
    if (nMarker_GeoEval != 0) {
      cout << "Surface(s) where the geometrical based functions is evaluated: ";
      for (iMarker_GeoEval = 0; iMarker_GeoEval < nMarker_GeoEval; iMarker_GeoEval++) {
        cout << Marker_GeoEval[iMarker_GeoEval];
        if (iMarker_GeoEval < nMarker_GeoEval-1) cout << ", ";
        else cout <<".";
      }
      cout<< endl;
    }
  }

  cout << "Input mesh file name: " << Mesh_FileName << endl;

	if (val_software == SU2_DOT) {
    if (DiscreteAdjoint) {
      cout << "Input sensitivity file name: " << GetObjFunc_Extension(Solution_AdjFileName) << "." << endl;
    }else {
		cout << "Input sensitivity file name: " << SurfAdjCoeff_FileName << "." << endl;
	}
  }

	if (val_software == SU2_MSH) {
		switch (Kind_Adaptation) {
		case FULL: case WAKE: case FULL_FLOW: case FULL_ADJOINT: case SMOOTHING: case SUPERSONIC_SHOCK:
			break;
		case GRAD_FLOW:
			cout << "Read flow solution from: " << Solution_FlowFileName << "." << endl;
			break;
		case GRAD_ADJOINT:
			cout << "Read adjoint flow solution from: " << Solution_AdjFileName << "." << endl;
			break;
		case GRAD_FLOW_ADJ: case COMPUTABLE: case REMAINING:
			cout << "Read flow solution from: " << Solution_FlowFileName << "." << endl;
			cout << "Read adjoint flow solution from: " << Solution_AdjFileName << "." << endl;
			break;
		}
	}

	if (val_software == SU2_DEF) {
		cout << endl <<"---------------------- Grid deformation parameters ----------------------" << endl;
		cout << "Grid deformation using a linear elasticity method." << endl;

    if (Hold_GridFixed == YES) cout << "Hold some regions of the mesh fixed (hardcode implementation)." << endl;
  }

  if (val_software == SU2_DOT) {
  cout << endl <<"-------------------- Surface deformation parameters ---------------------" << endl;
  }

  if (((val_software == SU2_DEF) || (val_software == SU2_DOT)) && (Design_Variable[0] != NONE)) {

    for (unsigned short iDV = 0; iDV < nDV; iDV++) {

      
      if ((Design_Variable[iDV] != NO_DEFORMATION) &&
          (Design_Variable[iDV] != FFD_SETTING) &&
          (Design_Variable[iDV] != SURFACE_FILE)) {
        
        if (iDV == 0)
          cout << "Design variables definition (markers <-> value <-> param):" << endl;
        
        switch (Design_Variable[iDV]) {
          case FFD_CONTROL_POINT_2D:  cout << "FFD 2D (control point) <-> "; break;
          case FFD_CAMBER_2D:         cout << "FFD 2D (camber) <-> "; break;
          case FFD_THICKNESS_2D:      cout << "FFD 2D (thickness) <-> "; break;
          case FFD_TWIST_2D:          cout << "FFD 2D (twist) <-> "; break;
          case HICKS_HENNE:           cout << "Hicks Henne <-> " ; break;
          case SURFACE_BUMP:          cout << "Surface bump <-> " ; break;
          case ANGLE_OF_ATTACK:       cout << "Angle of attack <-> " ; break;
	        case CST:           	      cout << "Kulfan parameter number (CST) <-> " ; break;
          case TRANSLATION:           cout << "Translation design variable."; break;
          case SCALE:                 cout << "Scale design variable."; break;
          case NACA_4DIGITS:          cout << "NACA four digits <-> "; break;
          case PARABOLIC:             cout << "Parabolic <-> "; break;
          case AIRFOIL:               cout << "Airfoil <-> "; break;
          case ROTATION:              cout << "Rotation <-> "; break;
          case FFD_CONTROL_POINT:     cout << "FFD (control point) <-> "; break;
          case FFD_NACELLE:           cout << "FFD (nacelle) <-> "; break;
          case FFD_GULL:              cout << "FFD (gull) <-> "; break;
          case FFD_TWIST:             cout << "FFD (twist) <-> "; break;
          case FFD_ROTATION:          cout << "FFD (rotation) <-> "; break;
          case FFD_CONTROL_SURFACE:   cout << "FFD (control surface) <-> "; break;
          case FFD_CAMBER:            cout << "FFD (camber) <-> "; break;
          case FFD_THICKNESS:         cout << "FFD (thickness) -> "; break;
          case FFD_ANGLE_OF_ATTACK:   cout << "FFD (angle of attack) <-> "; break;
        }
        
        for (iMarker_DV = 0; iMarker_DV < nMarker_DV; iMarker_DV++) {
          cout << Marker_DV[iMarker_DV];
          if (iMarker_DV < nMarker_DV-1) cout << ", ";
          else cout << " <-> ";
        }

        for (iDV_Value = 0; iDV_Value < nDV_Value[iDV]; iDV_Value++) {
          cout << DV_Value[iDV][iDV_Value];
          if (iDV_Value != nDV_Value[iDV]-1) cout << ", ";
        }
        cout << " <-> ";

        if ((Design_Variable[iDV] == NO_DEFORMATION) ||
            (Design_Variable[iDV] == FFD_SETTING) ||
            (Design_Variable[iDV] == SCALE) ) nParamDV = 0;
        if (Design_Variable[iDV] == ANGLE_OF_ATTACK) nParamDV = 1;
        if ((Design_Variable[iDV] == FFD_CAMBER_2D) ||
            (Design_Variable[iDV] == FFD_THICKNESS_2D) ||
            (Design_Variable[iDV] == HICKS_HENNE) ||
            (Design_Variable[iDV] == PARABOLIC) ||
            (Design_Variable[iDV] == AIRFOIL) ||
            (Design_Variable[iDV] == FFD_GULL) ||
            (Design_Variable[iDV] == FFD_ANGLE_OF_ATTACK) ) nParamDV = 2;
        if ((Design_Variable[iDV] ==  TRANSLATION) ||
            (Design_Variable[iDV] ==  NACA_4DIGITS) ||
            (Design_Variable[iDV] ==  CST) ||
            (Design_Variable[iDV] ==  SURFACE_BUMP) ||
            (Design_Variable[iDV] ==  FFD_CAMBER) ||
            (Design_Variable[iDV] ==  FFD_TWIST_2D) ||
            (Design_Variable[iDV] ==  FFD_THICKNESS) ) nParamDV = 3;
        if (Design_Variable[iDV] == FFD_CONTROL_POINT_2D) nParamDV = 5;
        if (Design_Variable[iDV] == ROTATION) nParamDV = 6;
        if ((Design_Variable[iDV] ==  FFD_CONTROL_POINT) ||
            (Design_Variable[iDV] ==  FFD_ROTATION) ||
            (Design_Variable[iDV] ==  FFD_CONTROL_SURFACE) ) nParamDV = 7;
        if (Design_Variable[iDV] == FFD_TWIST) nParamDV = 8;

        for (unsigned short iParamDV = 0; iParamDV < nParamDV; iParamDV++) {

          if (iParamDV == 0) cout << "( ";

          if ((iParamDV == 0) &&
              ((Design_Variable[iDV] == NO_DEFORMATION) ||
               (Design_Variable[iDV] == FFD_SETTING) ||
               (Design_Variable[iDV] == FFD_ANGLE_OF_ATTACK) ||
               (Design_Variable[iDV] == FFD_CONTROL_POINT_2D) ||
               (Design_Variable[iDV] == FFD_CAMBER_2D) ||
               (Design_Variable[iDV] == FFD_THICKNESS_2D) ||
               (Design_Variable[iDV] == FFD_TWIST_2D) ||
               (Design_Variable[iDV] == FFD_CONTROL_POINT) ||
               (Design_Variable[iDV] == FFD_NACELLE) ||
               (Design_Variable[iDV] == FFD_GULL) ||
               (Design_Variable[iDV] == FFD_TWIST) ||
               (Design_Variable[iDV] == FFD_ROTATION) ||
               (Design_Variable[iDV] == FFD_CONTROL_SURFACE) ||
               (Design_Variable[iDV] == FFD_CAMBER) ||
               (Design_Variable[iDV] == FFD_THICKNESS))) cout << FFDTag[iDV];
          else cout << ParamDV[iDV][iParamDV];

          if (iParamDV < nParamDV-1) cout << ", ";
          else cout <<" )"<< endl;
          
        }

      }
      
      else if (Design_Variable[iDV] == FFD_SETTING) {
        
        cout << "Setting the FFD box structure." << endl;
        cout << "FFD boxes definition (FFD tag <-> degree <-> coord):" << endl;
        
        for (unsigned short iFFDBox = 0; iFFDBox < nFFDBox; iFFDBox++) {
          
          cout << TagFFDBox[iFFDBox] << " <-> ";
          
          for (unsigned short iDegreeFFD = 0; iDegreeFFD < 3; iDegreeFFD++) {
            if (iDegreeFFD == 0) cout << "( ";
            cout << DegreeFFDBox[iFFDBox][iDegreeFFD];
            if (iDegreeFFD < 2) cout << ", ";
            else cout <<" )";
          }
          
          cout << " <-> ";

          for (unsigned short iCoordFFD = 0; iCoordFFD < 24; iCoordFFD++) {
            if (iCoordFFD == 0) cout << "( ";
            cout << CoordFFDBox[iFFDBox][iCoordFFD];
            if (iCoordFFD < 23) cout << ", ";
            else cout <<" )"<< endl;
          }
          
        }
        
      }
      
      else cout << endl;

		}
	}

	if (((val_software == SU2_CFD) && ( ContinuousAdjoint || DiscreteAdjoint)) || (val_software == SU2_DOT)) {

		cout << endl <<"----------------------- Design problem definition -----------------------" << endl;
		if (nObj==1) {
      switch (Kind_ObjFunc[0]) {
        case DRAG_COEFFICIENT:
          cout << "CD objective function." << endl;
          if (Fixed_CL_Mode) cout << "dCD/dCL = " << dCD_dCL << "." << endl;
          if (Fixed_CM_Mode) cout << "dCD/dCM = " << dCD_dCM << "." << endl;
          break;
        case LIFT_COEFFICIENT:        cout << "CL objective function." << endl; break;
        case MOMENT_X_COEFFICIENT:    cout << "CMx objective function." << endl; break;
        case MOMENT_Y_COEFFICIENT:    cout << "CMy objective function." << endl; break;
        case MOMENT_Z_COEFFICIENT:    cout << "CMz objective function." << endl; break;
        case INVERSE_DESIGN_PRESSURE: cout << "Inverse design (Cp) objective function." << endl; break;
        case INVERSE_DESIGN_HEATFLUX: cout << "Inverse design (Heat Flux) objective function." << endl; break;
        case SIDEFORCE_COEFFICIENT:   cout << "Side force objective function." << endl; break;
        case EFFICIENCY:              cout << "CL/CD objective function." << endl; break;
        case EQUIVALENT_AREA:         cout << "Equivalent area objective function. CD weight: " << WeightCd <<"."<< endl;  break;
        case NEARFIELD_PRESSURE:      cout << "Nearfield pressure objective function. CD weight: " << WeightCd <<"."<< endl;  break;
        case FORCE_X_COEFFICIENT:     cout << "X-force objective function." << endl; break;
        case FORCE_Y_COEFFICIENT:     cout << "Y-force objective function." << endl; break;
        case FORCE_Z_COEFFICIENT:     cout << "Z-force objective function." << endl; break;
        case THRUST_COEFFICIENT:      cout << "Thrust objective function." << endl; break;
        case TORQUE_COEFFICIENT:      cout << "Torque efficiency objective function." << endl; break;
        case TOTAL_HEATFLUX:          cout << "Total heat flux objective function." << endl; break;
        case MAXIMUM_HEATFLUX:        cout << "Maximum heat flux objective function." << endl; break;
        case FIGURE_OF_MERIT:         cout << "Rotor Figure of Merit objective function." << endl; break;
        case AVG_TOTAL_PRESSURE:      cout << "Average total objective pressure." << endl; break;
        case AVG_OUTLET_PRESSURE:     cout << "Average static objective pressure." << endl; break;
        case MASS_FLOW_RATE:          cout << "Mass flow rate objective function." << endl; break;
        case AERO_DRAG_COEFFICIENT:   cout << "Aero CD objective function." << endl; break;
        case RADIAL_DISTORTION:       cout << "Radial distortion objective function." << endl; break;
        case CIRCUMFERENTIAL_DISTORTION:   cout << "Circumferential distortion objective function." << endl; break;

      }
		}
		else {
		  cout << "Weighted sum objective function." << endl;
		}

	}

	if (val_software == SU2_CFD) {
		cout << endl <<"---------------------- Space Numerical Integration ----------------------" << endl;

		if (SmoothNumGrid) cout << "There are some smoothing iterations on the grid coordinates." << endl;

    if ((Kind_Solver == EULER) || (Kind_Solver == NAVIER_STOKES) || (Kind_Solver == RANS) ||
         (Kind_Solver == DISC_ADJ_EULER) || (Kind_Solver == DISC_ADJ_NAVIER_STOKES) || (Kind_Solver == DISC_ADJ_RANS) ) {

      if (Kind_ConvNumScheme_Flow == SPACE_CENTERED) {
        if (Kind_Centered_Flow == JST) {
          cout << "Jameson-Schmidt-Turkel scheme for the flow inviscid terms."<< endl;
          cout << "JST viscous coefficients (1st, 2nd & 4th): " << Kappa_1st_Flow
          << ", " << Kappa_2nd_Flow << ", " << Kappa_4th_Flow <<"."<< endl;
          cout << "The method includes a grid stretching correction (p = 0.3)."<< endl;
          cout << "Second order integration." << endl;
        }
        if (Kind_Centered_Flow == JST_KE) {
          cout << "Jameson-Schmidt-Turkel scheme for the flow inviscid terms."<< endl;
          cout << "JST viscous coefficients (1st, 2nd): " << Kappa_1st_Flow
          << ", " << Kappa_2nd_Flow << "."<< endl;
          cout << "The method includes a grid stretching correction (p = 0.3)."<< endl;
          cout << "Second order integration." << endl;
        }
        if (Kind_Centered_Flow == LAX) {
          cout << "Lax-Friedrich scheme for the flow inviscid terms."<< endl;
          cout << "First order integration." << endl;
        }
      }

			if (Kind_ConvNumScheme_Flow == SPACE_UPWIND) {
				if (Kind_Upwind_Flow == ROE) cout << "Roe (with entropy fix) solver for the flow inviscid terms."<< endl;
				if (Kind_Upwind_Flow == TURKEL) cout << "Roe-Turkel solver for the flow inviscid terms."<< endl;
				if (Kind_Upwind_Flow == AUSM)	cout << "AUSM solver for the flow inviscid terms."<< endl;
				if (Kind_Upwind_Flow == HLLC)	cout << "HLLC solver for the flow inviscid terms."<< endl;
				if (Kind_Upwind_Flow == SW)	cout << "Steger-Warming solver for the flow inviscid terms."<< endl;
				if (Kind_Upwind_Flow == MSW)	cout << "Modified Steger-Warming solver for the flow inviscid terms."<< endl;
        if (Kind_Upwind_Flow == CUSP)	cout << "CUSP solver for the flow inviscid terms."<< endl;
        switch (SpatialOrder_Flow) {
          case FIRST_ORDER: cout << "First order integration." << endl; break;
          case SECOND_ORDER: cout << "Second order integration." << endl; break;
          case SECOND_ORDER_LIMITER: cout << "Second order integration with slope limiter." << endl;
            switch (Kind_SlopeLimit_Flow) {
              case VENKATAKRISHNAN:
                cout << "Venkatakrishnan slope-limiting method, with constant: " << LimiterCoeff <<". "<< endl;
                cout << "The reference element size is: " << RefElemLength <<". "<< endl;
                break;
              case BARTH_JESPERSEN:
                cout << "Barth-Jespersen slope-limiting method." << endl;
                break;
            }
            break;
        }
			}

		}

    if ((Kind_Solver == RANS) || (Kind_Solver == DISC_ADJ_RANS)) {
      if (Kind_ConvNumScheme_Turb == SPACE_UPWIND) {
        if (Kind_Upwind_Turb == SCALAR_UPWIND) cout << "Scalar upwind solver (first order) for the turbulence model."<< endl;
        switch (SpatialOrder_Turb) {
          case FIRST_ORDER: cout << "First order integration." << endl; break;
          case SECOND_ORDER: cout << "Second order integration." << endl; break;
          case SECOND_ORDER_LIMITER: cout << "Second order integration with slope limiter." << endl;
            switch (Kind_SlopeLimit_Turb) {
              case VENKATAKRISHNAN:
                cout << "Venkatakrishnan slope-limiting method, with constant: " << LimiterCoeff <<". "<< endl;
                cout << "The reference element size is: " << RefElemLength <<". "<< endl;
                break;
              case BARTH_JESPERSEN:
                cout << "Barth-Jespersen slope-limiting method." << endl;
                break;
            }
            break;
        }
      }
    }

    if ((Kind_Solver == ADJ_EULER) || (Kind_Solver == ADJ_NAVIER_STOKES) || (Kind_Solver == ADJ_RANS)) {

      if (Kind_ConvNumScheme_AdjFlow == SPACE_CENTERED) {
        if (Kind_Centered_AdjFlow == JST) {
          cout << "Jameson-Schmidt-Turkel scheme for the adjoint inviscid terms."<< endl;
          cout << "JST viscous coefficients (1st, 2nd, & 4th): " << Kappa_1st_AdjFlow
          << ", " << Kappa_2nd_AdjFlow << ", " << Kappa_4th_AdjFlow <<"."<< endl;
          cout << "The method includes a grid stretching correction (p = 0.3)."<< endl;
          cout << "Second order integration." << endl;
        }
        if (Kind_Centered_AdjFlow == LAX) {
          cout << "Lax-Friedrich scheme for the adjoint inviscid terms."<< endl;
          cout << "First order integration." << endl;
        }
      }

      if (Kind_ConvNumScheme_AdjFlow == SPACE_UPWIND) {
        if (Kind_Upwind_AdjFlow == ROE) cout << "Roe (with entropy fix) solver for the adjoint inviscid terms."<< endl;
        switch (SpatialOrder_AdjFlow) {
          case FIRST_ORDER: cout << "First order integration." << endl; break;
          case SECOND_ORDER: cout << "Second order integration." << endl; break;
          case SECOND_ORDER_LIMITER: cout << "Second order integration with slope limiter." << endl;
            switch (Kind_SlopeLimit_AdjFlow) {
              case VENKATAKRISHNAN:
                cout << "Venkatakrishnan slope-limiting method, with constant: " << LimiterCoeff <<". "<< endl;
                cout << "The reference element size is: " << RefElemLength <<". "<< endl;
                break;
              case SHARP_EDGES:
                cout << "Sharp edges slope-limiting method, with constant: " << LimiterCoeff <<". "<< endl;
                cout << "The reference element size is: " << RefElemLength <<". "<< endl;
                cout << "The reference sharp edge distance is: " << SharpEdgesCoeff*RefElemLength*LimiterCoeff <<". "<< endl;
                break;
              case SOLID_WALL_DISTANCE:
                cout << "Wall distance slope-limiting method, with constant: " << LimiterCoeff <<". "<< endl;
                cout << "The reference element size is: " << RefElemLength <<". "<< endl;
                cout << "The reference wall distance is: " << SharpEdgesCoeff*RefElemLength*LimiterCoeff <<". "<< endl;
                break;
              case BARTH_JESPERSEN:
                cout << "Barth-Jespersen slope-limiting method." << endl;
                break;
            }
            break;
        }
      }
      
      cout << "The reference sharp edge distance is: " << SharpEdgesCoeff*RefElemLength*LimiterCoeff <<". "<< endl;

    }

    if ((Kind_Solver == ADJ_RANS) && (!Frozen_Visc)) {
      if (Kind_ConvNumScheme_AdjTurb == SPACE_UPWIND) {
        if (Kind_Upwind_Turb == SCALAR_UPWIND) cout << "Scalar upwind solver (first order) for the adjoint turbulence model."<< endl;
        switch (SpatialOrder_AdjTurb) {
          case FIRST_ORDER: cout << "First order integration." << endl; break;
          case SECOND_ORDER: cout << "Second order integration." << endl; break;
          case SECOND_ORDER_LIMITER: cout << "Second order integration with slope limiter." << endl;
            switch (Kind_SlopeLimit_AdjTurb) {
              case VENKATAKRISHNAN:
                cout << "Venkatakrishnan slope-limiting method, with constant: " << LimiterCoeff <<". "<< endl;
                cout << "The reference element size is: " << RefElemLength <<". "<< endl;
                break;
              case SHARP_EDGES:
                cout << "Sharp edges slope-limiting method, with constant: " << LimiterCoeff <<". "<< endl;
                cout << "The reference element size is: " << RefElemLength <<". "<< endl;
                cout << "The reference sharp edge distance is: " << SharpEdgesCoeff*RefElemLength*LimiterCoeff <<". "<< endl;
                break;
              case SOLID_WALL_DISTANCE:
                cout << "Wall distance slope-limiting method, with constant: " << LimiterCoeff <<". "<< endl;
                cout << "The reference element size is: " << RefElemLength <<". "<< endl;
                cout << "The reference wall distance is: " << SharpEdgesCoeff*RefElemLength*LimiterCoeff <<". "<< endl;
                break;
              case BARTH_JESPERSEN:
                cout << "Barth-Jespersen slope-limiting method." << endl;
                break;
            }
            break;
        }
      }
    }

    if ((Kind_Solver == NAVIER_STOKES) || (Kind_Solver == RANS) ||
        (Kind_Solver == DISC_ADJ_NAVIER_STOKES) || (Kind_Solver == DISC_ADJ_RANS)) {
        cout << "Average of gradients with correction (viscous flow terms)." << endl;
    }

    if ((Kind_Solver == ADJ_NAVIER_STOKES) || (Kind_Solver == ADJ_RANS)) {
      cout << "Average of gradients with correction (viscous adjoint terms)." << endl;
    }

    if ((Kind_Solver == RANS) || (Kind_Solver == DISC_ADJ_RANS)) {
      cout << "Average of gradients with correction (viscous turbulence terms)." << endl;
    }

    if (Kind_Solver == POISSON_EQUATION) {
      cout << "Galerkin method for viscous terms computation of the poisson potential equation." << endl;
    }

    if ((Kind_Solver == ADJ_RANS) && (!Frozen_Visc)) {
      cout << "Average of gradients with correction (2nd order) for computation of adjoint viscous turbulence terms." << endl;
      if (Kind_TimeIntScheme_AdjTurb == EULER_IMPLICIT) cout << "Euler implicit method for the turbulent adjoint equation." << endl;
    }

    switch (Kind_Gradient_Method) {
      case GREEN_GAUSS: cout << "Gradient computation using Green-Gauss theorem." << endl; break;
      case WEIGHTED_LEAST_SQUARES: cout << "Gradient Computation using weighted Least-Squares method." << endl; break;
    }

    if (Kind_Regime == INCOMPRESSIBLE) {
      cout << "Artificial compressibility factor: " << ArtComp_Factor << "." << endl;
    }

    cout << endl <<"---------------------- Time Numerical Integration -----------------------" << endl;

    if (Kind_Solver != FEM_ELASTICITY) {
		switch (Unsteady_Simulation) {
		  case NO:
			cout << "Local time stepping (steady state simulation)." << endl; break;
		  case TIME_STEPPING:
			cout << "Unsteady simulation using a time stepping strategy."<< endl;
			if (Unst_CFL != 0.0) cout << "Time step computed by the code. Unsteady CFL number: " << Unst_CFL <<"."<< endl;
			else cout << "Unsteady time step provided by the user (s): "<< Delta_UnstTime << "." << endl;
			break;
		  case DT_STEPPING_1ST: case DT_STEPPING_2ND:
			if (Unsteady_Simulation == DT_STEPPING_1ST) cout << "Unsteady simulation, dual time stepping strategy (first order in time)."<< endl;
			if (Unsteady_Simulation == DT_STEPPING_2ND) cout << "Unsteady simulation, dual time stepping strategy (second order in time)."<< endl;
			if (Unst_CFL != 0.0) cout << "Time step computed by the code. Unsteady CFL number: " << Unst_CFL <<"."<< endl;
			else cout << "Unsteady time step provided by the user (s): "<< Delta_UnstTime << "." << endl;
			cout << "Total number of internal Dual Time iterations: "<< Unst_nIntIter <<"." << endl;
			break;
		}
    }
	else {
		switch (Dynamic_Analysis) {
		  case NO:
			cout << "Static structural analysis." << endl; break;
		  case YES:
			cout << "Dynamic structural analysis."<< endl;
			cout << "Time step provided by the user for the dynamic analysis(s): "<< Delta_DynTime << "." << endl;
			break;
		}
	}

    if ((Kind_Solver == EULER) || (Kind_Solver == NAVIER_STOKES) || (Kind_Solver == RANS) ||
        (Kind_Solver == DISC_ADJ_EULER) || (Kind_Solver == DISC_ADJ_NAVIER_STOKES) || (Kind_Solver == DISC_ADJ_RANS)) {
      switch (Kind_TimeIntScheme_Flow) {
        case RUNGE_KUTTA_EXPLICIT:
          cout << "Runge-Kutta explicit method for the flow equations." << endl;
          cout << "Number of steps: " << nRKStep << endl;
          cout << "Alpha coefficients: ";
          for (unsigned short iRKStep = 0; iRKStep < nRKStep; iRKStep++) {
            cout << "\t" << RK_Alpha_Step[iRKStep];
          }
          cout << endl;
          break;
        case EULER_EXPLICIT: cout << "Euler explicit method for the flow equations." << endl; break;
        case EULER_IMPLICIT:
          cout << "Euler implicit method for the flow equations." << endl;
          switch (Kind_Linear_Solver) {
            case BCGSTAB:
              cout << "BCGSTAB is used for solving the linear system." << endl;
              cout << "Convergence criteria of the linear solver: "<< Linear_Solver_Error <<"."<< endl;
              cout << "Max number of iterations: "<< Linear_Solver_Iter <<"."<< endl;
              break;
            case FGMRES || RESTARTED_FGMRES:
              cout << "FGMRES is used for solving the linear system." << endl;
              cout << "Convergence criteria of the linear solver: "<< Linear_Solver_Error <<"."<< endl;
              cout << "Max number of iterations: "<< Linear_Solver_Iter <<"."<< endl;
              break;
            case SMOOTHER_JACOBI:
              cout << "A Jacobi method is used for smoothing the linear system." << endl;
              break;
            case SMOOTHER_ILU:
              cout << "A ILU0 method is used for smoothing the linear system." << endl;
              break;
            case SMOOTHER_LUSGS:
              cout << "A LU-SGS method is used for smoothing the linear system." << endl;
              break;
            case SMOOTHER_LINELET:
              cout << "A Linelet method is used for smoothing the linear system." << endl;
              break;
          }
          break;
        case CLASSICAL_RK4_EXPLICIT:
          cout << "Classical RK4 explicit method for the flow equations." << endl;
          cout << "Number of steps: " << 4 << endl;
          cout << "Time coefficients: {0.5, 0.5, 1, 1}" << endl;
          cout << "Function coefficients: {1/6, 1/3, 1/3, 1/6}" << endl;
          break;
      }
    }

    if ((Kind_Solver == ADJ_EULER) || (Kind_Solver == ADJ_NAVIER_STOKES) || (Kind_Solver == ADJ_RANS)) {
      switch (Kind_TimeIntScheme_AdjFlow) {
        case RUNGE_KUTTA_EXPLICIT:
          cout << "Runge-Kutta explicit method for the adjoint equations." << endl;
          cout << "Number of steps: " << nRKStep << endl;
          cout << "Alpha coefficients: ";
          for (unsigned short iRKStep = 0; iRKStep < nRKStep; iRKStep++) {
            cout << "\t" << RK_Alpha_Step[iRKStep];
          }
          cout << endl;
          break;
        case EULER_EXPLICIT: cout << "Euler explicit method for the adjoint equations." << endl; break;
        case EULER_IMPLICIT: cout << "Euler implicit method for the adjoint equations." << endl; break;
      }
    }

    if (nMGLevels !=0) {
      
      if (nStartUpIter != 0) cout << "A total of " << nStartUpIter << " start up iterations on the fine grid."<< endl;
      if (MGCycle == V_CYCLE) cout << "V Multigrid Cycle, with " << nMGLevels << " multigrid levels."<< endl;
      if (MGCycle == W_CYCLE) cout << "W Multigrid Cycle, with " << nMGLevels << " multigrid levels."<< endl;
      if (MGCycle == FULLMG_CYCLE) cout << "Full Multigrid Cycle, with " << nMGLevels << " multigrid levels."<< endl;

      cout << "Damping factor for the residual restriction: " << Damp_Res_Restric <<"."<< endl;
      cout << "Damping factor for the correction prolongation: " << Damp_Correc_Prolong <<"."<< endl;
    }

    if ((Kind_Solver != FEM_ELASTICITY) && (Kind_Solver != HEAT_EQUATION) && (Kind_Solver != WAVE_EQUATION)) {

      if (!CFL_Adapt) cout << "No CFL adaptation." << endl;
      else cout << "CFL adaptation. Factor down: "<< CFL_AdaptParam[0] <<", factor up: "<< CFL_AdaptParam[1]
        <<",\n                lower limit: "<< CFL_AdaptParam[2] <<", upper limit: " << CFL_AdaptParam[3] <<"."<< endl;

      if (nMGLevels !=0) {
        cout << "Multigrid Level:                  ";
        for (unsigned short iLevel = 0; iLevel < nMGLevels+1; iLevel++) {
          cout.width(6); cout << iLevel;
        }
        cout << endl;
      }

			if (Unsteady_Simulation != TIME_STEPPING) {
				cout << "Courant-Friedrichs-Lewy number:   ";
				cout.precision(3);
				cout.width(6); cout << CFL[0];
				cout << endl;
			}
			

      if (nMGLevels !=0) {
        cout.precision(3);
        cout << "MG PreSmooth coefficients:        ";
        for (unsigned short iMG_PreSmooth = 0; iMG_PreSmooth < nMGLevels+1; iMG_PreSmooth++) {
          cout.width(6); cout << MG_PreSmooth[iMG_PreSmooth];
        }
        cout << endl;
      }

      if (nMGLevels !=0) {
        cout.precision(3);
        cout << "MG PostSmooth coefficients:       ";
        for (unsigned short iMG_PostSmooth = 0; iMG_PostSmooth < nMGLevels+1; iMG_PostSmooth++) {
          cout.width(6); cout << MG_PostSmooth[iMG_PostSmooth];
        }
        cout << endl;
      }

      if (nMGLevels !=0) {
        cout.precision(3);
        cout << "MG CorrecSmooth coefficients:     ";
        for (unsigned short iMG_CorrecSmooth = 0; iMG_CorrecSmooth < nMGLevels+1; iMG_CorrecSmooth++) {
          cout.width(6); cout << MG_CorrecSmooth[iMG_CorrecSmooth];
        }
        cout << endl;
      }

    }

    if ((Kind_Solver == RANS) || (Kind_Solver == DISC_ADJ_RANS))
      if (Kind_TimeIntScheme_Turb == EULER_IMPLICIT)
        cout << "Euler implicit time integration for the turbulence model." << endl;
  }

  if (val_software == SU2_CFD) {

    cout << endl <<"------------------------- Convergence Criteria --------------------------" << endl;

    cout << "Maximum number of iterations: " << nExtIter <<"."<< endl;

    if (ConvCriteria == CAUCHY) {
      if (!ContinuousAdjoint && !DiscreteAdjoint)
        switch (Cauchy_Func_Flow) {
          case LIFT_COEFFICIENT: cout << "Cauchy criteria for Lift using "
            << Cauchy_Elems << " elements and epsilon " <<Cauchy_Eps<< "."<< endl; break;
          case DRAG_COEFFICIENT: cout << "Cauchy criteria for Drag using "
            << Cauchy_Elems << " elements and epsilon " <<Cauchy_Eps<< "."<< endl; break;
        }

      if (ContinuousAdjoint || DiscreteAdjoint)
        switch (Cauchy_Func_AdjFlow) {
          case SENS_GEOMETRY: cout << "Cauchy criteria for geo. sensitivity using "
            << Cauchy_Elems << " elements and epsilon " <<Cauchy_Eps<< "."<< endl; break;
          case SENS_MACH: cout << "Cauchy criteria for Mach number sensitivity using "
            << Cauchy_Elems << " elements and epsilon " <<Cauchy_Eps<< "."<< endl; break;
        }

      cout << "Start convergence criteria at iteration " << StartConv_Iter<< "."<< endl;
      
    }


    if (ConvCriteria == RESIDUAL) {
      if (!ContinuousAdjoint && !DiscreteAdjoint) {
        cout << "Reduce the density residual " << OrderMagResidual << " orders of magnitude."<< endl;
        cout << "The minimum bound for the density residual is 10^(" << MinLogResidual<< ")."<< endl;
        cout << "Start convergence criteria at iteration " << StartConv_Iter<< "."<< endl;
      }

      if (ContinuousAdjoint || DiscreteAdjoint) {
        cout << "Reduce the adjoint density residual " << OrderMagResidual << " orders of magnitude."<< endl;
        cout << "The minimum value for the adjoint density residual is 10^(" << MinLogResidual<< ")."<< endl;
      }

    }

  }

  if (val_software == SU2_MSH) {
    cout << endl <<"----------------------- Grid adaptation strategy ------------------------" << endl;

    switch (Kind_Adaptation) {
      case NONE: break;
      case PERIODIC: cout << "Grid modification to run periodic bc problems." << endl; break;
      case FULL: cout << "Grid adaptation using a complete refinement." << endl; break;
      case WAKE: cout << "Grid adaptation of the wake." << endl; break;
      case FULL_FLOW: cout << "Flow grid adaptation using a complete refinement." << endl; break;
      case FULL_ADJOINT: cout << "Adjoint grid adaptation using a complete refinement." << endl; break;
      case GRAD_FLOW: cout << "Grid adaptation using gradient based strategy (density)." << endl; break;
      case GRAD_ADJOINT: cout << "Grid adaptation using gradient based strategy (adjoint density)." << endl; break;
      case GRAD_FLOW_ADJ: cout << "Grid adaptation using gradient based strategy (density and adjoint density)." << endl; break;
      case COMPUTABLE: cout << "Grid adaptation using computable correction."<< endl; break;
      case REMAINING: cout << "Grid adaptation using remaining error."<< endl; break;
      case SMOOTHING: cout << "Grid smoothing using an implicit method."<< endl; break;
      case SUPERSONIC_SHOCK: cout << "Grid adaptation for a supersonic shock at Mach: " << Mach <<"."<< endl; break;
    }

    switch (Kind_Adaptation) {
      case GRAD_FLOW: case GRAD_ADJOINT: case GRAD_FLOW_ADJ: case COMPUTABLE: case REMAINING:
        cout << "Power of the dual volume in the adaptation sensor: " << DualVol_Power << endl;
        cout << "Percentage of new elements in the adaptation process: " << New_Elem_Adapt << "."<< endl;
        break;
    }

    if (Analytical_Surface != NONE)
      cout << "Use analytical definition for including points in the surfaces." << endl;

  }

  cout << endl <<"-------------------------- Output Information ---------------------------" << endl;

  if (val_software == SU2_CFD) {

    if (Low_MemoryOutput) cout << "Writing output files with low memory RAM requirements."<< endl;
    cout << "Writing a flow solution every " << Wrt_Sol_Freq <<" iterations."<< endl;
    cout << "Writing the convergence history every " << Wrt_Con_Freq <<" iterations."<< endl;
    if ((Unsteady_Simulation == DT_STEPPING_1ST) || (Unsteady_Simulation == DT_STEPPING_2ND)) {
      cout << "Writing the dual time flow solution every " << Wrt_Sol_Freq_DualTime <<" iterations."<< endl;
      cout << "Writing the dual time convergence history every " << Wrt_Con_Freq_DualTime <<" iterations."<< endl;
    }

    switch (Output_FileFormat) {
      case PARAVIEW: cout << "The output file format is Paraview ASCII (.vtk)." << endl; break;
      case TECPLOT: cout << "The output file format is Tecplot ASCII (.dat)." << endl; break;
      case TECPLOT_BINARY: cout << "The output file format is Tecplot binary (.plt)." << endl; break;
      case FIELDVIEW: cout << "The output file format is FieldView ASCII (.uns)." << endl; break;
      case FIELDVIEW_BINARY: cout << "The output file format is FieldView binary (.uns)." << endl; break;
      case CGNS_SOL: cout << "The output file format is CGNS (.cgns)." << endl; break;
    }

    cout << "Convergence history file name: " << Conv_FileName << "." << endl;

    cout << "Forces breakdown file name: " << Breakdown_FileName << "." << endl;

    if ((Kind_Solver != FEM_ELASTICITY) && (Kind_Solver != HEAT_EQUATION) && (Kind_Solver != WAVE_EQUATION)) {
      if (!ContinuousAdjoint && !DiscreteAdjoint) {
        cout << "Surface flow coefficients file name: " << SurfFlowCoeff_FileName << "." << endl;
        cout << "Flow variables file name: " << Flow_FileName << "." << endl;
        cout << "Restart flow file name: " << Restart_FlowFileName << "." << endl;
      }

      if (ContinuousAdjoint || DiscreteAdjoint) {
        cout << "Adjoint solution file name: " << Solution_AdjFileName << "." << endl;
        cout << "Restart adjoint file name: " << Restart_AdjFileName << "." << endl;
        cout << "Adjoint variables file name: " << Adj_FileName << "." << endl;
        cout << "Surface adjoint coefficients file name: " << SurfAdjCoeff_FileName << "." << endl;
      }
    }
    else {
      cout << "Surface structure coefficients file name: " << SurfStructure_FileName << "." << endl;
      cout << "Structure variables file name: " << Structure_FileName << "." << endl;
      cout << "Restart structure file name: " << Restart_FEMFileName << "." << endl;
    }

  }

  if (val_software == SU2_SOL) {
    if (Low_MemoryOutput) cout << "Writing output files with low memory RAM requirements."<< endl;
    switch (Output_FileFormat) {
      case PARAVIEW: cout << "The output file format is Paraview ASCII (.vtk)." << endl; break;
      case TECPLOT: cout << "The output file format is Tecplot ASCII (.dat)." << endl; break;
      case TECPLOT_BINARY: cout << "The output file format is Tecplot binary (.plt)." << endl; break;
      case FIELDVIEW: cout << "The output file format is FieldView ASCII (.uns)." << endl; break;
      case FIELDVIEW_BINARY: cout << "The output file format is FieldView binary (.uns)." << endl; break;
      case CGNS_SOL: cout << "The output file format is CGNS (.cgns)." << endl; break;
    }
    cout << "Flow variables file name: " << Flow_FileName << "." << endl;
  }

  if (val_software == SU2_DEF) {
    cout << "Output mesh file name: " << Mesh_Out_FileName << ". " << endl;
    if (Visualize_Deformation) cout << "A file will be created to visualize the deformation." << endl;
    else cout << "No file for visualizing the deformation." << endl;
    switch (GetDeform_Stiffness_Type()) {
      case INVERSE_VOLUME:
        cout << "Cell stiffness scaled by inverse of the cell volume." << endl;
        break;
      case WALL_DISTANCE:
        cout << "Cell stiffness scaled by distance from the deforming surface." << endl;
        break;
      case CONSTANT_STIFFNESS:
        cout << "Imposing constant cell stiffness (steel)." << endl;
        break;
    }
  }

  if (val_software == SU2_MSH) {
    cout << "Output mesh file name: " << Mesh_Out_FileName << ". " << endl;
  }

  if (val_software == SU2_DOT) {
    if (DiscreteAdjoint) {
      cout << "Output Volume Sensitivity file name: " << VolSens_FileName << ". " << endl;
      cout << "Output Surface Sensitivity file name: " << SurfSens_FileName << ". " << endl;
    }
    cout << "Output gradient file name: " << ObjFunc_Grad_FileName << ". " << endl;
  }

  if (val_software == SU2_MSH) {
    cout << "Output mesh file name: " << Mesh_Out_FileName << ". " << endl;
    cout << "Restart flow file name: " << Restart_FlowFileName << "." << endl;
    if ((Kind_Adaptation == FULL_ADJOINT) || (Kind_Adaptation == GRAD_ADJOINT) || (Kind_Adaptation == GRAD_FLOW_ADJ) ||
        (Kind_Adaptation == COMPUTABLE) || (Kind_Adaptation == REMAINING)) {
      if (Kind_ObjFunc[0] == DRAG_COEFFICIENT) cout << "Restart adjoint file name: " << Restart_AdjFileName << "." << endl;
      if (Kind_ObjFunc[0] == EQUIVALENT_AREA) cout << "Restart adjoint file name: " << Restart_AdjFileName << "." << endl;
      if (Kind_ObjFunc[0] == NEARFIELD_PRESSURE) cout << "Restart adjoint file name: " << Restart_AdjFileName << "." << endl;
      if (Kind_ObjFunc[0] == LIFT_COEFFICIENT) cout << "Restart adjoint file name: " << Restart_AdjFileName << "." << endl;
    }
  }

  cout << endl <<"------------------- Config File Boundary Information --------------------" << endl;

  if (nMarker_Euler != 0) {
    cout << "Euler wall boundary marker(s): ";
    for (iMarker_Euler = 0; iMarker_Euler < nMarker_Euler; iMarker_Euler++) {
      cout << Marker_Euler[iMarker_Euler];
      if (iMarker_Euler < nMarker_Euler-1) cout << ", ";
      else cout <<"."<< endl;
    }
  }

  if (nMarker_FarField != 0) {
    cout << "Far-field boundary marker(s): ";
    for (iMarker_FarField = 0; iMarker_FarField < nMarker_FarField; iMarker_FarField++) {
      cout << Marker_FarField[iMarker_FarField];
      if (iMarker_FarField < nMarker_FarField-1) cout << ", ";
      else cout <<"."<< endl;
    }
  }

  if (nMarker_SymWall != 0) {
    cout << "Symmetry plane boundary marker(s): ";
    for (iMarker_SymWall = 0; iMarker_SymWall < nMarker_SymWall; iMarker_SymWall++) {
      cout << Marker_SymWall[iMarker_SymWall];
      if (iMarker_SymWall < nMarker_SymWall-1) cout << ", ";
      else cout <<"."<< endl;
    }
  }

  if (nMarker_Pressure != 0) {
    cout << "Pressure boundary marker(s): ";
    for (iMarker_Pressure = 0; iMarker_Pressure < nMarker_Pressure; iMarker_Pressure++) {
      cout << Marker_Pressure[iMarker_Pressure];
      if (iMarker_Pressure < nMarker_Pressure-1) cout << ", ";
      else cout <<"."<< endl;
    }
  }

  if (nMarker_PerBound != 0) {
    cout << "Periodic boundary marker(s): ";
    for (iMarker_PerBound = 0; iMarker_PerBound < nMarker_PerBound; iMarker_PerBound++) {
      cout << Marker_PerBound[iMarker_PerBound];
      if (iMarker_PerBound < nMarker_PerBound-1) cout << ", ";
      else cout <<"."<< endl;
    }
  }

  if (nMarker_NearFieldBound != 0) {
    cout << "Near-field boundary marker(s): ";
    for (iMarker_NearFieldBound = 0; iMarker_NearFieldBound < nMarker_NearFieldBound; iMarker_NearFieldBound++) {
      cout << Marker_NearFieldBound[iMarker_NearFieldBound];
      if (iMarker_NearFieldBound < nMarker_NearFieldBound-1) cout << ", ";
      else cout <<"."<< endl;
    }
  }

  if (nMarker_InterfaceBound != 0) {
    cout << "Interface boundary marker(s): ";
    for (iMarker_InterfaceBound = 0; iMarker_InterfaceBound < nMarker_InterfaceBound; iMarker_InterfaceBound++) {
      cout << Marker_InterfaceBound[iMarker_InterfaceBound];
      if (iMarker_InterfaceBound < nMarker_InterfaceBound-1) cout << ", ";
      else cout <<"."<< endl;
    }
  }
  
  if (nMarker_Fluid_InterfaceBound != 0) {
    cout << "Fluid interface boundary marker(s): ";
    for (iMarker_Fluid_InterfaceBound = 0; iMarker_Fluid_InterfaceBound < nMarker_Fluid_InterfaceBound; iMarker_Fluid_InterfaceBound++) {
      cout << Marker_Fluid_InterfaceBound[iMarker_Fluid_InterfaceBound];
      if (iMarker_Fluid_InterfaceBound < nMarker_Fluid_InterfaceBound-1) cout << ", ";
      else cout <<"."<< endl;
    }
  }

  if (nMarker_Dirichlet != 0) {
    cout << "Dirichlet boundary marker(s): ";
    for (iMarker_Dirichlet = 0; iMarker_Dirichlet < nMarker_Dirichlet; iMarker_Dirichlet++) {
      cout << Marker_Dirichlet[iMarker_Dirichlet];
      if (iMarker_Dirichlet < nMarker_Dirichlet-1) cout << ", ";
      else cout <<"."<< endl;
    }
  }

  if (nMarker_FlowLoad != 0) {
    cout << "Flow Load boundary marker(s): ";
    for (iMarker_FlowLoad = 0; iMarker_FlowLoad < nMarker_FlowLoad; iMarker_FlowLoad++) {
      cout << Marker_FlowLoad[iMarker_FlowLoad];
      if (iMarker_FlowLoad < nMarker_FlowLoad-1) cout << ", ";
      else cout <<"."<< endl;
    }
  }
  
  if (nMarker_Internal != 0) {
    cout << "Internal boundary marker(s): ";
    for (iMarker_Internal = 0; iMarker_Internal < nMarker_Internal; iMarker_Internal++) {
      cout << Marker_Internal[iMarker_Internal];
      if (iMarker_Internal < nMarker_Internal-1) cout << ", ";
      else cout <<"."<< endl;
    }
  }

  if (nMarker_Inlet != 0) {
    cout << "Inlet boundary marker(s): ";
    for (iMarker_Inlet = 0; iMarker_Inlet < nMarker_Inlet; iMarker_Inlet++) {
      cout << Marker_Inlet[iMarker_Inlet];
      if (iMarker_Inlet < nMarker_Inlet-1) cout << ", ";
      else cout <<"."<< endl;
    }
  }

  if (nMarker_Riemann != 0) {
      cout << "Riemann boundary marker(s): ";
      for (iMarker_Riemann = 0; iMarker_Riemann < nMarker_Riemann; iMarker_Riemann++) {
        cout << Marker_Riemann[iMarker_Riemann];
        if (iMarker_Riemann < nMarker_Riemann-1) cout << ", ";
        else cout <<"."<< endl;
    }
  }
  
  if (nMarker_NRBC != 0) {
      cout << "NRBC boundary marker(s): ";
      for (iMarker_NRBC = 0; iMarker_NRBC < nMarker_NRBC; iMarker_NRBC++) {
        cout << Marker_NRBC[iMarker_NRBC];
        if (iMarker_NRBC < nMarker_NRBC-1) cout << ", ";
        else cout <<"."<< endl;
    }
  }

  if (nMarker_MixBound != 0) {
      cout << "MixingPlane boundary marker(s): ";
      for (iMarker_MixBound = 0; iMarker_MixBound < nMarker_MixBound; iMarker_MixBound++) {
        cout << Marker_MixBound[iMarker_MixBound];
        if (iMarker_MixBound < nMarker_MixBound-1) cout << ", ";
        else cout <<"."<< endl;
    }
  }

  if (nMarker_EngineInflow != 0) {
    cout << "Engine inflow boundary marker(s): ";
    for (iMarker_EngineInflow = 0; iMarker_EngineInflow < nMarker_EngineInflow; iMarker_EngineInflow++) {
      cout << Marker_EngineInflow[iMarker_EngineInflow];
      if (iMarker_EngineInflow < nMarker_EngineInflow-1) cout << ", ";
      else cout <<"."<< endl;
    }
  }

  if (nMarker_EngineExhaust != 0) {
    cout << "Engine exhaust boundary marker(s): ";
    for (iMarker_EngineExhaust = 0; iMarker_EngineExhaust < nMarker_EngineExhaust; iMarker_EngineExhaust++) {
      cout << Marker_EngineExhaust[iMarker_EngineExhaust];
      if (iMarker_EngineExhaust < nMarker_EngineExhaust-1) cout << ", ";
      else cout <<"."<< endl;
    }
  }

  if (nMarker_Supersonic_Inlet != 0) {
    cout << "Supersonic inlet boundary marker(s): ";
    for (iMarker_Supersonic_Inlet = 0; iMarker_Supersonic_Inlet < nMarker_Supersonic_Inlet; iMarker_Supersonic_Inlet++) {
      cout << Marker_Supersonic_Inlet[iMarker_Supersonic_Inlet];
      if (iMarker_Supersonic_Inlet < nMarker_Supersonic_Inlet-1) cout << ", ";
      else cout <<"."<< endl;
    }
  }
  
  if (nMarker_Supersonic_Outlet != 0) {
    cout << "Supersonic outlet boundary marker(s): ";
    for (iMarker_Supersonic_Outlet = 0; iMarker_Supersonic_Outlet < nMarker_Supersonic_Outlet; iMarker_Supersonic_Outlet++) {
      cout << Marker_Supersonic_Outlet[iMarker_Supersonic_Outlet];
      if (iMarker_Supersonic_Outlet < nMarker_Supersonic_Outlet-1) cout << ", ";
      else cout <<"."<< endl;
    }
  }

  if (nMarker_Outlet != 0) {
    cout << "Outlet boundary marker(s): ";
    for (iMarker_Outlet = 0; iMarker_Outlet < nMarker_Outlet; iMarker_Outlet++) {
      cout << Marker_Outlet[iMarker_Outlet];
      if (iMarker_Outlet < nMarker_Outlet-1) cout << ", ";
      else cout <<"."<< endl;
    }
  }

  if (nMarker_Isothermal != 0) {
    cout << "Isothermal wall boundary marker(s): ";
    for (iMarker_Isothermal = 0; iMarker_Isothermal < nMarker_Isothermal; iMarker_Isothermal++) {
      cout << Marker_Isothermal[iMarker_Isothermal];
      if (iMarker_Isothermal < nMarker_Isothermal-1) cout << ", ";
      else cout <<"."<< endl;
    }
  }

  if (nMarker_HeatFlux != 0) {
    cout << "Constant heat flux wall boundary marker(s): ";
    for (iMarker_HeatFlux = 0; iMarker_HeatFlux < nMarker_HeatFlux; iMarker_HeatFlux++) {
      cout << Marker_HeatFlux[iMarker_HeatFlux];
      if (iMarker_HeatFlux < nMarker_HeatFlux-1) cout << ", ";
      else cout <<"."<< endl;
    }
  }

  if (nMarker_Clamped != 0) {
    cout << "Clamped boundary marker(s): ";
    for (iMarker_Clamped = 0; iMarker_Clamped < nMarker_Clamped; iMarker_Clamped++) {
      cout << Marker_Clamped[iMarker_Clamped];
      if (iMarker_Clamped < nMarker_Clamped-1) cout << ", ";
      else cout <<"."<<endl;
    }
  }

  if (nMarker_Displacement != 0) {
    cout << "Displacement boundary marker(s): ";
    for (iMarker_Displacement = 0; iMarker_Displacement < nMarker_Displacement; iMarker_Displacement++) {
      cout << Marker_Displacement[iMarker_Displacement];
      if (iMarker_Displacement < nMarker_Displacement-1) cout << ", ";
      else cout <<"."<< endl;
    }
  }

  if (nMarker_Load != 0) {
    cout << "Normal load boundary marker(s): ";
    for (iMarker_Load = 0; iMarker_Load < nMarker_Load; iMarker_Load++) {
      cout << Marker_Load[iMarker_Load];
      if (iMarker_Load < nMarker_Load-1) cout << ", ";
      else cout <<"."<< endl;
    }
  }

  if (nMarker_Load_Dir != 0) {
    cout << "Load boundary marker(s) in cartesian coordinates: ";
    for (iMarker_Load_Dir = 0; iMarker_Load_Dir < nMarker_Load_Dir; iMarker_Load_Dir++) {
      cout << Marker_Load_Dir[iMarker_Load_Dir];
      if (iMarker_Load_Dir < nMarker_Load_Dir-1) cout << ", ";
      else cout <<"."<<endl;
    }
  }

  if (nMarker_Load_Sine != 0) {
    cout << "Sine-Wave Load boundary marker(s): ";
    for (iMarker_Load_Sine = 0; iMarker_Load_Sine < nMarker_Load_Sine; iMarker_Load_Sine++) {
      cout << Marker_Load_Sine[iMarker_Load_Sine];
      if (iMarker_Load_Sine < nMarker_Load_Sine-1) cout << ", ";
      else cout <<"."<<endl;
    }
  }

  if (nMarker_Neumann != 0) {
    cout << "Neumann boundary marker(s): ";
    for (iMarker_Neumann = 0; iMarker_Neumann < nMarker_Neumann; iMarker_Neumann++) {
      cout << Marker_Neumann[iMarker_Neumann];
      if (iMarker_Neumann < nMarker_Neumann-1) cout << ", ";
      else cout <<"."<< endl;
    }
  }

  if (nMarker_Custom != 0) {
    cout << "Custom boundary marker(s): ";
    for (iMarker_Custom = 0; iMarker_Custom < nMarker_Custom; iMarker_Custom++) {
      cout << Marker_Custom[iMarker_Custom];
      if (iMarker_Custom < nMarker_Custom-1) cout << ", ";
      else cout <<"."<< endl;
    }
  }

  if (nMarker_ActDiskInlet != 0) {
		cout << "Actuator disk (inlet) boundary marker(s): ";
		for (iMarker_ActDiskInlet = 0; iMarker_ActDiskInlet < nMarker_ActDiskInlet; iMarker_ActDiskInlet++) {
			cout << Marker_ActDiskInlet[iMarker_ActDiskInlet];
			if (iMarker_ActDiskInlet < nMarker_ActDiskInlet-1) cout << ", ";
			else cout <<"."<< endl;
		}
	}

  if (nMarker_ActDiskOutlet != 0) {
		cout << "Actuator disk (outlet) boundary marker(s): ";
		for (iMarker_ActDiskOutlet = 0; iMarker_ActDiskOutlet < nMarker_ActDiskOutlet; iMarker_ActDiskOutlet++) {
			cout << Marker_ActDiskOutlet[iMarker_ActDiskOutlet];
			if (iMarker_ActDiskOutlet < nMarker_ActDiskOutlet-1) cout << ", ";
			else cout <<"."<< endl;
		}
	}

}

bool CConfig::TokenizeString(string & str, string & option_name,
                             vector<string> & option_value) {
  const string delimiters(" ()[]{}:,\t\n\v\f\r");
  // check for comments or empty string
  string::size_type pos, last_pos;
  pos = str.find_first_of("%");
  if ( (str.length() == 0) || (pos == 0) ) {
    // str is empty or a comment line, so no option here
    return false;
  }
  if (pos != string::npos) {
    // remove comment at end if necessary
    str.erase(pos);
  }

  // look for line composed on only delimiters (usually whitespace)
  pos = str.find_first_not_of(delimiters);
  if (pos == string::npos) {
    return false;
  }

  // find the equals sign and split string
  string name_part, value_part;
  pos = str.find("=");
  if (pos == string::npos) {
    cerr << "Error in TokenizeString(): "
    << "line in the configuration file with no \"=\" sign."
    << endl;
    cout << "Look for: " << str << endl;
    cout << "str.length() = " << str.length() << endl;
    throw(-1);
  }
  name_part = str.substr(0, pos);
  value_part = str.substr(pos+1, string::npos);
  //cout << "name_part  = |" << name_part  << "|" << endl;
  //cout << "value_part = |" << value_part << "|" << endl;

  // the first_part should consist of one string with no interior delimiters
  last_pos = name_part.find_first_not_of(delimiters, 0);
  pos = name_part.find_first_of(delimiters, last_pos);
  if ( (name_part.length() == 0) || (last_pos == string::npos) ) {
    cerr << "Error in CConfig::TokenizeString(): "
    << "line in the configuration file with no name before the \"=\" sign."
    << endl;
    throw(-1);
  }
  if (pos == string::npos) pos = name_part.length();
  option_name = name_part.substr(last_pos, pos - last_pos);
  last_pos = name_part.find_first_not_of(delimiters, pos);
  if (last_pos != string::npos) {
    cerr << "Error in TokenizeString(): "
    << "two or more options before an \"=\" sign in the configuration file."
    << endl;
    throw(-1);
  }
  StringToUpperCase(option_name);

  //cout << "option_name = |" << option_name << "|" << endl;
  //cout << "pos = " << pos << ": last_pos = " << last_pos << endl;

  // now fill the option value vector
  option_value.clear();
  last_pos = value_part.find_first_not_of(delimiters, 0);
  pos = value_part.find_first_of(delimiters, last_pos);
  while (string::npos != pos || string::npos != last_pos) {
    // add token to the vector<string>
    option_value.push_back(value_part.substr(last_pos, pos - last_pos));
    // skip delimiters
    last_pos = value_part.find_first_not_of(delimiters, pos);
    // find next "non-delimiter"
    pos = value_part.find_first_of(delimiters, last_pos);
  }
  if (option_value.size() == 0) {
    cerr << "Error in TokenizeString(): "
    << "option " << option_name << " in configuration file with no value assigned."
    << endl;
    throw(-1);
  }

#if 0
  cout << "option value(s) = ";
  for (unsigned int i = 0; i < option_value.size(); i++)
    cout << option_value[i] << " ";
  cout << endl;
#endif

  // look for ';' DV delimiters attached to values
  vector<string>::iterator it;
  it = option_value.begin();
  while (it != option_value.end()) {
    if (it->compare(";") == 0) {
      it++;
      continue;
    }

    pos = it->find(';');
    if (pos != string::npos) {
      string before_semi = it->substr(0, pos);
      string after_semi= it->substr(pos+1, string::npos);
      if (before_semi.empty()) {
        *it = ";";
        it++;
        option_value.insert(it, after_semi);
      } else {
        *it = before_semi;
        it++;
        vector<string> to_insert;
        to_insert.push_back(";");
        if (!after_semi.empty())
          to_insert.push_back(after_semi);
        option_value.insert(it, to_insert.begin(), to_insert.end());
      }
      it = option_value.begin(); // go back to beginning; not efficient
      continue;
    } else {
      it++;
    }
  }
#if 0
  cout << "option value(s) = ";
  for (unsigned int i = 0; i < option_value.size(); i++)
    cout << option_value[i] << " ";
  cout << endl;
#endif
  // remove any consecutive ";"
  it = option_value.begin();
  bool semi_at_prev = false;
  while (it != option_value.end()) {
    if (semi_at_prev) {
      if (it->compare(";") == 0) {
        option_value.erase(it);
        it = option_value.begin();
        semi_at_prev = false;
        continue;
      }
    }
    if (it->compare(";") == 0) {
      semi_at_prev = true;
    } else {
      semi_at_prev = false;
    }
    it++;
  }

#if 0
  cout << "option value(s) = ";
  for (unsigned int i = 0; i < option_value.size(); i++)
    cout << option_value[i] << " ";
  cout << endl;
#endif
  return true;
}

unsigned short CConfig::GetMarker_CfgFile_TagBound(string val_marker) {

  unsigned short iMarker_CfgFile;

  for (iMarker_CfgFile = 0; iMarker_CfgFile < nMarker_CfgFile; iMarker_CfgFile++)
    if (Marker_CfgFile_TagBound[iMarker_CfgFile] == val_marker)
      return iMarker_CfgFile;

  cout <<"The configuration file doesn't have any definition for marker "<< val_marker <<"!!" << endl;
  exit(EXIT_FAILURE);
  
}

string CConfig::GetMarker_CfgFile_TagBound(unsigned short val_marker) {
  return Marker_CfgFile_TagBound[val_marker];
}

unsigned short CConfig::GetMarker_CfgFile_KindBC(string val_marker) {
  unsigned short iMarker_CfgFile;
  for (iMarker_CfgFile = 0; iMarker_CfgFile < nMarker_CfgFile; iMarker_CfgFile++)
    if (Marker_CfgFile_TagBound[iMarker_CfgFile] == val_marker) break;
  return Marker_CfgFile_KindBC[iMarker_CfgFile];
}

unsigned short CConfig::GetMarker_CfgFile_Monitoring(string val_marker) {
  unsigned short iMarker_CfgFile;
  for (iMarker_CfgFile = 0; iMarker_CfgFile < nMarker_CfgFile; iMarker_CfgFile++)
    if (Marker_CfgFile_TagBound[iMarker_CfgFile] == val_marker) break;
  return Marker_CfgFile_Monitoring[iMarker_CfgFile];
}

unsigned short CConfig::GetMarker_CfgFile_GeoEval(string val_marker) {
  unsigned short iMarker_CfgFile;
  for (iMarker_CfgFile = 0; iMarker_CfgFile < nMarker_CfgFile; iMarker_CfgFile++)
    if (Marker_CfgFile_TagBound[iMarker_CfgFile] == val_marker) break;
  return Marker_CfgFile_GeoEval[iMarker_CfgFile];
}

unsigned short CConfig::GetMarker_CfgFile_Designing(string val_marker) {
  unsigned short iMarker_CfgFile;
  for (iMarker_CfgFile = 0; iMarker_CfgFile < nMarker_CfgFile; iMarker_CfgFile++)
    if (Marker_CfgFile_TagBound[iMarker_CfgFile] == val_marker) break;
  return Marker_CfgFile_Designing[iMarker_CfgFile];
}

unsigned short CConfig::GetMarker_CfgFile_Plotting(string val_marker) {
  unsigned short iMarker_CfgFile;
  for (iMarker_CfgFile = 0; iMarker_CfgFile < nMarker_CfgFile; iMarker_CfgFile++)
    if (Marker_CfgFile_TagBound[iMarker_CfgFile] == val_marker) break;
  return Marker_CfgFile_Plotting[iMarker_CfgFile];
}

unsigned short CConfig::GetMarker_CfgFile_Analyze(string val_marker) {
  unsigned short iMarker_CfgFile;
  for (iMarker_CfgFile = 0; iMarker_CfgFile < nMarker_CfgFile; iMarker_CfgFile++)
    if (Marker_CfgFile_TagBound[iMarker_CfgFile] == val_marker) break;
  return Marker_CfgFile_Analyze[iMarker_CfgFile];
}


unsigned short CConfig::GetMarker_CfgFile_FSIinterface(string val_marker) {
  unsigned short iMarker_CfgFile;
  for (iMarker_CfgFile = 0; iMarker_CfgFile < nMarker_CfgFile; iMarker_CfgFile++)
    if (Marker_CfgFile_TagBound[iMarker_CfgFile] == val_marker) break;
  return Marker_CfgFile_FSIinterface[iMarker_CfgFile];
}

unsigned short CConfig::GetMarker_CfgFile_Out_1D(string val_marker) {
  unsigned short iMarker_CfgFile;
  for (iMarker_CfgFile = 0; iMarker_CfgFile < nMarker_CfgFile; iMarker_CfgFile++)
    if (Marker_CfgFile_TagBound[iMarker_CfgFile] == val_marker) break;
  return Marker_CfgFile_Out_1D[iMarker_CfgFile];
}

unsigned short CConfig::GetMarker_CfgFile_DV(string val_marker) {
  unsigned short iMarker_CfgFile;
  for (iMarker_CfgFile = 0; iMarker_CfgFile < nMarker_CfgFile; iMarker_CfgFile++)
    if (Marker_CfgFile_TagBound[iMarker_CfgFile] == val_marker) break;
  return Marker_CfgFile_DV[iMarker_CfgFile];
}

unsigned short CConfig::GetMarker_CfgFile_Moving(string val_marker) {
  unsigned short iMarker_CfgFile;
  for (iMarker_CfgFile = 0; iMarker_CfgFile < nMarker_CfgFile; iMarker_CfgFile++)
    if (Marker_CfgFile_TagBound[iMarker_CfgFile] == val_marker) break;
  return Marker_CfgFile_Moving[iMarker_CfgFile];
}

unsigned short CConfig::GetMarker_CfgFile_PerBound(string val_marker) {
  unsigned short iMarker_CfgFile;
  for (iMarker_CfgFile = 0; iMarker_CfgFile < nMarker_CfgFile; iMarker_CfgFile++)
    if (Marker_CfgFile_TagBound[iMarker_CfgFile] == val_marker) break;
  return Marker_CfgFile_PerBound[iMarker_CfgFile];
}

int CConfig::GetMarker_FSIinterface(string val_marker) {	
	  unsigned short iMarker_CfgFile;
	  for (iMarker_CfgFile = 0; iMarker_CfgFile < nMarker_CfgFile; iMarker_CfgFile++)
    
		  if (Marker_CfgFile_TagBound[iMarker_CfgFile] == val_marker)
				return  Marker_CfgFile_FSIinterface[iMarker_CfgFile];
    return 0;
}


CConfig::~CConfig(void) {
	
  unsigned long iDV, iMarker, iPeriodic, iFFD;

  /*--- Delete all of the option objects in the global option map ---*/
    
  for(map<string, COptionBase*>::iterator itr = option_map.begin(); itr != option_map.end(); itr++) {
    delete itr->second;
  }
 
  if (RK_Alpha_Step != NULL) delete [] RK_Alpha_Step;
  if (MG_PreSmooth  != NULL) delete [] MG_PreSmooth;
  if (MG_PostSmooth != NULL) delete [] MG_PostSmooth;
  
  /*--- Free memory for Aeroelastic problems. ---*/

  if (Grid_Movement && Aeroelastic_Simulation) {
    if (Aeroelastic_pitch  != NULL) delete[] Aeroelastic_pitch;
    if (Aeroelastic_plunge != NULL) delete[] Aeroelastic_plunge;
  }

  /*--- Free memory for unspecified grid motion parameters ---*/

 if (Kind_GridMovement != NULL) delete [] Kind_GridMovement;

 /*--- Free memory for airfoil sections ---*/

 if (LocationStations   != NULL) delete [] LocationStations;

  /*--- motion origin: ---*/
  
  if (Motion_Origin_X   != NULL) delete [] Motion_Origin_X;
  if (Motion_Origin_Y   != NULL) delete [] Motion_Origin_Y;
  if (Motion_Origin_Z   != NULL) delete [] Motion_Origin_Z;
  if (MoveMotion_Origin != NULL) delete [] MoveMotion_Origin;

  /*--- translation: ---*/
  
  if (Translation_Rate_X != NULL) delete [] Translation_Rate_X;
  if (Translation_Rate_Y != NULL) delete [] Translation_Rate_Y;
  if (Translation_Rate_Z != NULL) delete [] Translation_Rate_Z;

  /*--- rotation: ---*/
  
  if (Rotation_Rate_X != NULL) delete [] Rotation_Rate_X;
  if (Rotation_Rate_Y != NULL) delete [] Rotation_Rate_Y;
  if (Rotation_Rate_Z != NULL) delete [] Rotation_Rate_Z;

  /*--- pitching: ---*/
  
  if (Pitching_Omega_X != NULL) delete [] Pitching_Omega_X;
  if (Pitching_Omega_Y != NULL) delete [] Pitching_Omega_Y;
  if (Pitching_Omega_Z != NULL) delete [] Pitching_Omega_Z;

  /*--- pitching amplitude: ---*/
  
  if (Pitching_Ampl_X != NULL) delete [] Pitching_Ampl_X;
  if (Pitching_Ampl_Y != NULL) delete [] Pitching_Ampl_Y;
  if (Pitching_Ampl_Z != NULL) delete [] Pitching_Ampl_Z;

  /*--- pitching phase: ---*/
  
  if (Pitching_Phase_X != NULL) delete [] Pitching_Phase_X;
  if (Pitching_Phase_Y != NULL) delete [] Pitching_Phase_Y;
  if (Pitching_Phase_Z != NULL) delete [] Pitching_Phase_Z;

  /*--- plunging: ---*/
  
  if (Plunging_Omega_X != NULL) delete [] Plunging_Omega_X;
  if (Plunging_Omega_Y != NULL) delete [] Plunging_Omega_Y;
  if (Plunging_Omega_Z != NULL) delete [] Plunging_Omega_Z;

  /*--- plunging amplitude: ---*/
  
  if (Plunging_Ampl_X != NULL) delete [] Plunging_Ampl_X;
  if (Plunging_Ampl_Y != NULL) delete [] Plunging_Ampl_Y;
  if (Plunging_Ampl_Z != NULL) delete [] Plunging_Ampl_Z;

  /*--- reference origin for moments ---*/
  
  if (RefOriginMoment   != NULL) delete [] RefOriginMoment;
  if (RefOriginMoment_X != NULL) delete [] RefOriginMoment_X;
  if (RefOriginMoment_Y != NULL) delete [] RefOriginMoment_Y;
  if (RefOriginMoment_Z != NULL) delete [] RefOriginMoment_Z;

  /*--- Free memory for Harmonic Blance Frequency  pointer ---*/
    
  if (Omega_HB != NULL) delete [] Omega_HB;
    
  /*--- Marker pointers ---*/
  
  if (Marker_CfgFile_Out_1D != NULL) delete[] Marker_CfgFile_Out_1D;
  if (Marker_All_Out_1D     != NULL) delete[] Marker_All_Out_1D;
  
  if (Marker_CfgFile_GeoEval != NULL) delete[] Marker_CfgFile_GeoEval;
  if (Marker_All_GeoEval     != NULL) delete[] Marker_All_GeoEval;
  
  if (Marker_CfgFile_TagBound != NULL) delete[] Marker_CfgFile_TagBound;
  if (Marker_All_TagBound     != NULL) delete[] Marker_All_TagBound;
  
  if (Marker_CfgFile_KindBC != NULL) delete[] Marker_CfgFile_KindBC;
  if (Marker_All_KindBC     != NULL) delete[] Marker_All_KindBC;
  
  if (Marker_CfgFile_Monitoring != NULL) delete[] Marker_CfgFile_Monitoring;
  if (Marker_All_Monitoring     != NULL) delete[] Marker_All_Monitoring;
  
  if (Marker_CfgFile_Designing != NULL) delete[] Marker_CfgFile_Designing;
  if (Marker_All_Designing     != NULL) delete[] Marker_All_Designing;
  
  if (Marker_CfgFile_Plotting != NULL) delete[] Marker_CfgFile_Plotting;
  if (Marker_All_Plotting     != NULL) delete[] Marker_All_Plotting;
  
  if (Marker_CfgFile_Analyze != NULL) delete[] Marker_CfgFile_Analyze;
  if (Marker_All_Analyze  != NULL) delete[] Marker_All_Analyze;

  if (Marker_CfgFile_FSIinterface != NULL) delete[] Marker_CfgFile_FSIinterface;
  if (Marker_All_FSIinterface     != NULL) delete[] Marker_All_FSIinterface;
  
  if (Marker_CfgFile_DV != NULL) delete[] Marker_CfgFile_DV;
  if (Marker_All_DV     != NULL) delete[] Marker_All_DV;
  
  if (Marker_CfgFile_Moving != NULL) delete[] Marker_CfgFile_Moving;
  if (Marker_All_Moving     != NULL) delete[] Marker_All_Moving;
  
  if (Marker_CfgFile_PerBound != NULL) delete[] Marker_CfgFile_PerBound;
  if (Marker_All_PerBound     != NULL) delete[] Marker_All_PerBound;

  if (Marker_DV!= NULL)               delete[] Marker_DV;
  if (Marker_Moving != NULL)           delete[] Marker_Moving;
  if (Marker_Monitoring != NULL)      delete[] Marker_Monitoring;
  if (Marker_Designing != NULL)       delete[] Marker_Designing;
  if (Marker_GeoEval != NULL)         delete[] Marker_GeoEval;
  if (Marker_Plotting != NULL)        delete[] Marker_Plotting;
  if (Marker_Analyze != NULL)        delete[] Marker_Analyze;
  if (Marker_FSIinterface != NULL)        delete[] Marker_FSIinterface;
  if (Marker_All_SendRecv != NULL)    delete[] Marker_All_SendRecv;

  if (Kind_ObjFunc != NULL)      delete[] Kind_ObjFunc;
  if (Weight_ObjFunc != NULL)      delete[] Weight_ObjFunc;

  if (DV_Value != NULL) {
    for (iDV = 0; iDV < nDV; iDV++) delete[] DV_Value[iDV];
    delete [] DV_Value;
  }
  
  if (ParamDV != NULL) {
    for (iDV = 0; iDV < nDV; iDV++) delete[] ParamDV[iDV];
    delete [] ParamDV;
  }
  
  if (CoordFFDBox != NULL) {
    for (iFFD = 0; iFFD < nFFDBox; iFFD++) delete[] CoordFFDBox[iFFD];
    delete [] CoordFFDBox;
  }
  
  if (DegreeFFDBox != NULL) {
    for (iFFD = 0; iFFD < nFFDBox; iFFD++) delete[] DegreeFFDBox[iFFD];
    delete [] DegreeFFDBox;
  }
  
  if (Design_Variable != NULL)    delete[] Design_Variable;
  if (Dirichlet_Value != NULL)    delete[] Dirichlet_Value;
  
  if (Exhaust_Temperature_Target != NULL)    delete[]  Exhaust_Temperature_Target;
  if (Exhaust_Pressure_Target != NULL)    delete[]  Exhaust_Pressure_Target;
  if (Exhaust_Pressure != NULL)    delete[] Exhaust_Pressure;
  if (Exhaust_Temperature != NULL)    delete[] Exhaust_Temperature;
  if (Exhaust_MassFlow != NULL)    delete[] Exhaust_MassFlow;
  if (Exhaust_TotalPressure != NULL)    delete[] Exhaust_TotalPressure;
  if (Exhaust_TotalTemperature != NULL)    delete[] Exhaust_TotalTemperature;
  if (Exhaust_GrossThrust != NULL)    delete[] Exhaust_GrossThrust;
  if (Exhaust_Force != NULL)    delete[] Exhaust_Force;
  if (Exhaust_Power != NULL)    delete[] Exhaust_Power;

  if (Inflow_Mach != NULL)    delete[]  Inflow_Mach;
  if (Inflow_Pressure != NULL)    delete[] Inflow_Pressure;
  if (Inflow_MassFlow != NULL)    delete[] Inflow_MassFlow;
  if (Inflow_ReverseMassFlow != NULL)    delete[] Inflow_ReverseMassFlow;
  if (Inflow_TotalPressure != NULL)    delete[] Inflow_TotalPressure;
  if (Inflow_Temperature != NULL)    delete[] Inflow_Temperature;
  if (Inflow_TotalTemperature != NULL)    delete[] Inflow_TotalTemperature;
  if (Inflow_RamDrag != NULL)    delete[] Inflow_RamDrag;
  if (Inflow_Force != NULL)    delete[]  Inflow_Force;
  if (Inflow_Power != NULL)    delete[] Inflow_Power;

  if (Engine_Power != NULL)    delete[]  Engine_Power;
  if (Engine_Mach != NULL)    delete[]  Engine_Mach;
  if (Engine_Force != NULL)    delete[]  Engine_Force;
  if (Engine_NetThrust != NULL)    delete[]  Engine_NetThrust;
  if (Engine_GrossThrust != NULL)    delete[]  Engine_GrossThrust;
  if (Engine_Area != NULL)    delete[]  Engine_Area;
  if (EngineInflow_Target != NULL)    delete[] EngineInflow_Target;

  if (ActDiskInlet_MassFlow != NULL)    delete[]  ActDiskInlet_MassFlow;
  if (ActDiskInlet_Temperature != NULL)    delete[]  ActDiskInlet_Temperature;
  if (ActDiskInlet_TotalTemperature != NULL)    delete[]  ActDiskInlet_TotalTemperature;
  if (ActDiskInlet_Pressure != NULL)    delete[]  ActDiskInlet_Pressure;
  if (ActDiskInlet_TotalPressure != NULL)    delete[]  ActDiskInlet_TotalPressure;
  if (ActDiskInlet_RamDrag != NULL)    delete[]  ActDiskInlet_RamDrag;
  if (ActDiskInlet_Force != NULL)    delete[]  ActDiskInlet_Force;
  if (ActDiskInlet_Power != NULL)    delete[]  ActDiskInlet_Power;

  if (ActDiskOutlet_MassFlow != NULL)    delete[]  ActDiskOutlet_MassFlow;
  if (ActDiskOutlet_Temperature != NULL)    delete[]  ActDiskOutlet_Temperature;
  if (ActDiskOutlet_TotalTemperature != NULL)    delete[]  ActDiskOutlet_TotalTemperature;
  if (ActDiskOutlet_Pressure != NULL)    delete[]  ActDiskOutlet_Pressure;
  if (ActDiskOutlet_TotalPressure != NULL)    delete[]  ActDiskOutlet_TotalPressure;
  if (ActDiskOutlet_GrossThrust != NULL)    delete[]  ActDiskOutlet_GrossThrust;
  if (ActDiskOutlet_Force != NULL)    delete[]  ActDiskOutlet_Force;
  if (ActDiskOutlet_Power != NULL)    delete[]  ActDiskOutlet_Power;

  if (ActDisk_DeltaPress != NULL)    delete[]  ActDisk_DeltaPress;
  if (ActDisk_DeltaTemp != NULL)    delete[]  ActDisk_DeltaTemp;
  if (ActDisk_TotalPressRatio != NULL)    delete[]  ActDisk_TotalPressRatio;
  if (ActDisk_TotalTempRatio != NULL)    delete[]  ActDisk_TotalTempRatio;
  if (ActDisk_StaticPressRatio != NULL)    delete[]  ActDisk_StaticPressRatio;
  if (ActDisk_StaticTempRatio != NULL)    delete[]  ActDisk_StaticTempRatio;
  if (ActDisk_Power != NULL)    delete[]  ActDisk_Power;
  if (ActDisk_MassFlow != NULL)    delete[]  ActDisk_MassFlow;
  if (ActDisk_Mach != NULL)    delete[]  ActDisk_Mach;
  if (ActDisk_Force != NULL)    delete[]  ActDisk_Force;
  if (ActDisk_NetThrust != NULL)    delete[]  ActDisk_NetThrust;
  if (ActDisk_BCThrust != NULL)    delete[]  ActDisk_BCThrust;
  if (ActDisk_BCThrust_Old != NULL)    delete[]  ActDisk_BCThrust_Old;
  if (ActDisk_GrossThrust != NULL)    delete[]  ActDisk_GrossThrust;
  if (ActDisk_Area != NULL)    delete[]  ActDisk_Area;
  if (ActDisk_ReverseMassFlow != NULL)    delete[]  ActDisk_ReverseMassFlow;
  
  if (Surface_MassFlow != NULL)    delete[]  Surface_MassFlow;
  if (Surface_DC60 != NULL)    delete[]  Surface_DC60;
  if (Surface_IDC != NULL)    delete[]  Surface_IDC;
  if (Surface_IDC_Mach != NULL)    delete[]  Surface_IDC_Mach;
  if (Surface_IDR != NULL)    delete[]  Surface_IDR;

  if (Inlet_Ttotal != NULL) delete[]  Inlet_Ttotal;
  if (Inlet_Ptotal != NULL) delete[]  Inlet_Ptotal;
  if (Inlet_FlowDir != NULL) {
    for (iMarker = 0; iMarker < nMarker_Inlet; iMarker++)
      delete [] Inlet_FlowDir[iMarker];
    delete [] Inlet_FlowDir;
  }
  
  if (Inlet_Velocity != NULL) {
    for (iMarker = 0; iMarker < nMarker_Supersonic_Inlet; iMarker++)
      delete [] Inlet_Velocity[iMarker];
    delete [] Inlet_Velocity;
  }
  
  if (Riemann_FlowDir != NULL) {
    for (iMarker = 0; iMarker < nMarker_Riemann; iMarker++)
      delete [] Riemann_FlowDir[iMarker];
    delete [] Riemann_FlowDir;
  }
  
  if (NRBC_FlowDir != NULL) {
    for (iMarker = 0; iMarker < nMarker_NRBC; iMarker++)
      delete [] NRBC_FlowDir[iMarker];
    delete [] NRBC_FlowDir;
  }
  
  if (Load_Sine_Dir != NULL) {
    for (iMarker = 0; iMarker < nMarker_Load_Sine; iMarker++)
      delete [] Load_Sine_Dir[iMarker];
    delete [] Load_Sine_Dir;
  }
  
  if (Load_Dir != NULL) {
    for (iMarker = 0; iMarker < nMarker_Load_Dir; iMarker++)
      delete [] Load_Dir[iMarker];
    delete [] Load_Dir;
  }
  
  if (Inlet_Temperature != NULL)    delete[] Inlet_Temperature;
  if (Inlet_Pressure != NULL)    delete[] Inlet_Pressure;
  if (Outlet_Pressure != NULL)    delete[] Outlet_Pressure;
  if (Isothermal_Temperature != NULL)    delete[] Isothermal_Temperature;
  if (Heat_Flux != NULL)    delete[] Heat_Flux;
  if (Displ_Value != NULL)    delete[] Displ_Value;
  if (Load_Value != NULL)    delete[] Load_Value;
  if (Load_Dir_Multiplier != NULL)    delete[] Load_Dir_Multiplier;
  if (Load_Dir_Value != NULL)    delete[] Load_Dir_Value;
  if (Load_Sine_Amplitude != NULL)    delete[] Load_Sine_Amplitude;
  if (Load_Sine_Frequency != NULL)    delete[] Load_Sine_Frequency;
  if (FlowLoad_Value != NULL)    delete[] FlowLoad_Value;

  /*--- related to periodic boundary conditions ---*/
  
  for (iMarker = 0; iMarker < nMarker_PerBound; iMarker++) {
    if (Periodic_RotCenter   != NULL) delete [] Periodic_RotCenter[iMarker];
    if (Periodic_RotAngles   != NULL) delete [] Periodic_RotAngles[iMarker];
    if (Periodic_Translation != NULL) delete [] Periodic_Translation[iMarker];
  }
  if (Periodic_RotCenter   != NULL) delete[] Periodic_RotCenter;
  if (Periodic_RotAngles   != NULL) delete[] Periodic_RotAngles;
  if (Periodic_Translation != NULL) delete[] Periodic_Translation;

  for (iPeriodic = 0; iPeriodic < nPeriodic_Index; iPeriodic++) {
    if (Periodic_Center    != NULL) delete [] Periodic_Center[iPeriodic];
    if (Periodic_Rotation  != NULL) delete [] Periodic_Rotation[iPeriodic];
    if (Periodic_Translate != NULL) delete [] Periodic_Translate[iPeriodic];
  }
  if (Periodic_Center      != NULL) delete[] Periodic_Center;
  if (Periodic_Rotation    != NULL) delete[] Periodic_Rotation;
  if (Periodic_Translate   != NULL) delete[] Periodic_Translate;
  
  if (MG_CorrecSmooth != NULL) delete[] MG_CorrecSmooth;
  if (PlaneTag != NULL)        delete[] PlaneTag;
  if (CFL != NULL)             delete[] CFL;

  /*--- String markers ---*/
  
  if (Marker_Euler != NULL )              delete[] Marker_Euler;
  if (Marker_FarField != NULL )           delete[] Marker_FarField;
  if (Marker_Custom != NULL )             delete[] Marker_Custom;
  if (Marker_SymWall != NULL )            delete[] Marker_SymWall;
  if (Marker_Pressure != NULL )           delete[] Marker_Pressure;
  if (Marker_PerBound != NULL )           delete[] Marker_PerBound;
  if (Marker_PerDonor != NULL )           delete[] Marker_PerDonor;
  if (Marker_NearFieldBound != NULL )     delete[] Marker_NearFieldBound;
  if (Marker_InterfaceBound != NULL )     delete[] Marker_InterfaceBound;
  if (Marker_Fluid_InterfaceBound != NULL )     delete[] Marker_Fluid_InterfaceBound;
  if (Marker_Dirichlet != NULL )          delete[] Marker_Dirichlet;
  if (Marker_Inlet != NULL )              delete[] Marker_Inlet;
  if (Marker_Supersonic_Inlet != NULL )   delete[] Marker_Supersonic_Inlet;
  if (Marker_Supersonic_Outlet != NULL )   delete[] Marker_Supersonic_Outlet;
  if (Marker_Outlet != NULL )             delete[] Marker_Outlet;
  if (Marker_Out_1D != NULL )             delete[] Marker_Out_1D;
  if (Marker_Isothermal != NULL )         delete[] Marker_Isothermal;
  if (Marker_EngineInflow != NULL )      delete[] Marker_EngineInflow;
  if (Marker_EngineExhaust != NULL )     delete[] Marker_EngineExhaust;
  if (Marker_Displacement != NULL )       delete[] Marker_Displacement;
  if (Marker_Load != NULL )               delete[] Marker_Load;
  if (Marker_Load_Dir != NULL )               delete[] Marker_Load_Dir;
  if (Marker_Load_Sine != NULL )               delete[] Marker_Load_Sine;
  if (Marker_FlowLoad != NULL )           delete[] Marker_FlowLoad;
  if (Marker_Neumann != NULL )            delete[] Marker_Neumann;
  if (Marker_Internal != NULL )            delete[] Marker_Internal;
  if (Marker_HeatFlux != NULL )               delete[] Marker_HeatFlux;

  if (Int_Coeffs != NULL) delete [] Int_Coeffs;
  
  /*--- Delete some arrays needed just for initializing options. ---*/
  
  if (default_vel_inf       != NULL) delete [] default_vel_inf;
  if (default_ffd_axis      != NULL) delete [] default_ffd_axis;
  if (default_eng_cyl       != NULL) delete [] default_eng_cyl;
  if (default_eng_val       != NULL) delete [] default_eng_val;
  if (default_cfl_adapt     != NULL) delete [] default_cfl_adapt;
  if (default_ad_coeff_flow != NULL) delete [] default_ad_coeff_flow;
  if (default_ad_coeff_adj  != NULL) delete [] default_ad_coeff_adj;
  if (default_obj_coeff     != NULL) delete [] default_obj_coeff;
  if (default_geo_loc       != NULL) delete [] default_geo_loc;
  if (default_distortion    != NULL) delete [] default_distortion;
  if (default_ea_lim        != NULL) delete [] default_ea_lim;
  if (default_grid_fix      != NULL) delete [] default_grid_fix;
  if (default_inc_crit      != NULL) delete [] default_inc_crit;
  if (default_htp_axis      != NULL) delete [] default_htp_axis;
  if (default_body_force    != NULL) delete [] default_body_force;

  if (FFDTag != NULL) delete [] FFDTag;
  if (nDV_Value != NULL) delete [] nDV_Value;
  if (TagFFDBox != NULL) delete [] TagFFDBox;
  
  if (Kind_Data_Riemann != NULL) delete [] Kind_Data_Riemann;
  if (Riemann_Var1 != NULL) delete [] Riemann_Var1;
  if (Riemann_Var2 != NULL) delete [] Riemann_Var2;
  if (Kind_Data_NRBC != NULL) delete [] Kind_Data_NRBC;
  if (NRBC_Var1 != NULL) delete [] NRBC_Var1;
  if (NRBC_Var2 != NULL) delete [] NRBC_Var2;
  if (Marker_TurboBoundIn != NULL) delete [] Marker_TurboBoundIn;
  if (Marker_TurboBoundOut != NULL) delete [] Marker_TurboBoundOut;
  if (Kind_TurboPerformance != NULL) delete [] Kind_TurboPerformance;
  if (Marker_Riemann != NULL) delete [] Marker_Riemann;
  if (Marker_NRBC != NULL) delete [] Marker_NRBC;
 
}

string CConfig::GetUnsteady_FileName(string val_filename, int val_iter) {

  string UnstExt, UnstFilename = val_filename;
  char buffer[50];

  /*--- Check that a positive value iteration is requested (for now). ---*/
  
  if (val_iter < 0) {
    cout << "Requesting a negative iteration number for the restart file!!" << endl;
    exit(EXIT_FAILURE);
  }

  /*--- Append iteration number for unsteady cases ---*/

  if ((Wrt_Unsteady) || (Wrt_Dynamic)) {
    unsigned short lastindex = UnstFilename.find_last_of(".");
    UnstFilename = UnstFilename.substr(0, lastindex);
    if ((val_iter >= 0)    && (val_iter < 10))    SPRINTF (buffer, "_0000%d.dat", val_iter);
    if ((val_iter >= 10)   && (val_iter < 100))   SPRINTF (buffer, "_000%d.dat",  val_iter);
    if ((val_iter >= 100)  && (val_iter < 1000))  SPRINTF (buffer, "_00%d.dat",   val_iter);
    if ((val_iter >= 1000) && (val_iter < 10000)) SPRINTF (buffer, "_0%d.dat",    val_iter);
    if (val_iter >= 10000) SPRINTF (buffer, "_%d.dat", val_iter);
    string UnstExt = string(buffer);
    UnstFilename.append(UnstExt);
  }

  return UnstFilename;
}

string CConfig::GetMultizone_FileName(string val_filename, int val_iZone) {

    string multizone_filename = val_filename;
    char buffer[50];
    
    if (GetnZone() > 1 ) {
        unsigned short lastindex = multizone_filename.find_last_of(".");
        multizone_filename = multizone_filename.substr(0, lastindex);
        SPRINTF (buffer, "_%d.dat", SU2_TYPE::Int(val_iZone));
        multizone_filename.append(string(buffer));
    }
    
    return multizone_filename;
}

string CConfig::GetObjFunc_Extension(string val_filename) {

  string AdjExt, Filename = val_filename;

  if (ContinuousAdjoint || DiscreteAdjoint) {

    /*--- Remove filename extension (.dat) ---*/
    unsigned short lastindex = Filename.find_last_of(".");
    Filename = Filename.substr(0, lastindex);
    if (nObj==1) {
      switch (Kind_ObjFunc[0]) {
      case DRAG_COEFFICIENT:        AdjExt = "_cd";       break;
      case LIFT_COEFFICIENT:        AdjExt = "_cl";       break;
      case SIDEFORCE_COEFFICIENT:   AdjExt = "_csf";      break;
      case INVERSE_DESIGN_PRESSURE: AdjExt = "_invpress"; break;
      case INVERSE_DESIGN_HEATFLUX: AdjExt = "_invheat";  break;
      case MOMENT_X_COEFFICIENT:    AdjExt = "_cmx";      break;
      case MOMENT_Y_COEFFICIENT:    AdjExt = "_cmy";      break;
      case MOMENT_Z_COEFFICIENT:    AdjExt = "_cmz";      break;
      case EFFICIENCY:              AdjExt = "_eff";      break;
      case EQUIVALENT_AREA:         AdjExt = "_ea";       break;
      case NEARFIELD_PRESSURE:      AdjExt = "_nfp";      break;
      case FORCE_X_COEFFICIENT:     AdjExt = "_cfx";      break;
      case FORCE_Y_COEFFICIENT:     AdjExt = "_cfy";      break;
      case FORCE_Z_COEFFICIENT:     AdjExt = "_cfz";      break;
      case THRUST_COEFFICIENT:      AdjExt = "_ct";       break;
      case TORQUE_COEFFICIENT:      AdjExt = "_cq";       break;
      case TOTAL_HEATFLUX:          AdjExt = "_totheat";  break;
      case MAXIMUM_HEATFLUX:        AdjExt = "_maxheat";  break;
      case FIGURE_OF_MERIT:         AdjExt = "_merit";    break;
      case AVG_TOTAL_PRESSURE:      AdjExt = "_pt";       break;
      case AVG_OUTLET_PRESSURE:     AdjExt = "_pe";       break;
      case MASS_FLOW_RATE:          AdjExt = "_mfr";      break;
      case AERO_DRAG_COEFFICIENT:   AdjExt = "_acd";       break;
      case RADIAL_DISTORTION:           AdjExt = "_rdis";      break;
      case CIRCUMFERENTIAL_DISTORTION:  AdjExt = "_cdis";      break;
      }
    }
    else{
      AdjExt = "_combo";
    }
    Filename.append(AdjExt);

    /*--- Lastly, add the .dat extension ---*/
    Filename.append(".dat");

  }

  return Filename;
}

unsigned short CConfig::GetContainerPosition(unsigned short val_eqsystem) {

  switch (val_eqsystem) {
    case RUNTIME_FLOW_SYS:      return FLOW_SOL;
    case RUNTIME_TURB_SYS:      return TURB_SOL;
    case RUNTIME_TRANS_SYS:     return TRANS_SOL;
    case RUNTIME_POISSON_SYS:   return POISSON_SOL;
    case RUNTIME_WAVE_SYS:      return WAVE_SOL;
    case RUNTIME_HEAT_SYS:      return HEAT_SOL;
    case RUNTIME_FEA_SYS:       return FEA_SOL;
    case RUNTIME_ADJPOT_SYS:    return ADJFLOW_SOL;
    case RUNTIME_ADJFLOW_SYS:   return ADJFLOW_SOL;
    case RUNTIME_ADJTURB_SYS:   return ADJTURB_SOL;
    case RUNTIME_MULTIGRID_SYS: return 0;
  }
  return 0;
}

void CConfig::SetKind_ConvNumScheme(unsigned short val_kind_convnumscheme,
                                    unsigned short val_kind_centered, unsigned short val_kind_upwind,
                                    unsigned short val_kind_slopelimit, unsigned short val_order_spatial_int) {

  Kind_ConvNumScheme = val_kind_convnumscheme;
  Kind_Centered = val_kind_centered;
  Kind_Upwind = val_kind_upwind;
  Kind_SlopeLimit = val_kind_slopelimit;
  SpatialOrder = val_order_spatial_int;

}

void CConfig::SetGlobalParam(unsigned short val_solver,
                             unsigned short val_system,
                             unsigned long val_extiter) {

  /*--- Set the simulation global time ---*/
  Current_UnstTime = static_cast<su2double>(val_extiter)*Delta_UnstTime;
  Current_UnstTimeND = static_cast<su2double>(val_extiter)*Delta_UnstTimeND;

  /*--- Set the solver methods ---*/
  switch (val_solver) {
    case EULER:
      if (val_system == RUNTIME_FLOW_SYS) {
        SetKind_ConvNumScheme(Kind_ConvNumScheme_Flow, Kind_Centered_Flow,
                              Kind_Upwind_Flow, Kind_SlopeLimit_Flow,
                              SpatialOrder_Flow);
        SetKind_TimeIntScheme(Kind_TimeIntScheme_Flow);
      }
      break;
    case NAVIER_STOKES:
      if (val_system == RUNTIME_FLOW_SYS) {
        SetKind_ConvNumScheme(Kind_ConvNumScheme_Flow, Kind_Centered_Flow,
                              Kind_Upwind_Flow, Kind_SlopeLimit_Flow,
                              SpatialOrder_Flow);
        SetKind_TimeIntScheme(Kind_TimeIntScheme_Flow);
      }
      break;
    case RANS:
      if (val_system == RUNTIME_FLOW_SYS) {
        SetKind_ConvNumScheme(Kind_ConvNumScheme_Flow, Kind_Centered_Flow,
                              Kind_Upwind_Flow, Kind_SlopeLimit_Flow,
                              SpatialOrder_Flow);
        SetKind_TimeIntScheme(Kind_TimeIntScheme_Flow);
      }
      if (val_system == RUNTIME_TURB_SYS) {
        SetKind_ConvNumScheme(Kind_ConvNumScheme_Turb, Kind_Centered_Turb,
                              Kind_Upwind_Turb, Kind_SlopeLimit_Turb,
                              SpatialOrder_Turb);
        SetKind_TimeIntScheme(Kind_TimeIntScheme_Turb);
      }
      if (val_system == RUNTIME_TRANS_SYS) {
        SetKind_ConvNumScheme(Kind_ConvNumScheme_Turb, Kind_Centered_Turb,
                              Kind_Upwind_Turb, Kind_SlopeLimit_Turb,
                              SpatialOrder_Turb);
        SetKind_TimeIntScheme(Kind_TimeIntScheme_Turb);
      }
      break;
    case ADJ_EULER:
      if (val_system == RUNTIME_FLOW_SYS) {
        SetKind_ConvNumScheme(Kind_ConvNumScheme_Flow, Kind_Centered_Flow,
                              Kind_Upwind_Flow, Kind_SlopeLimit_Flow,
                              SpatialOrder_Flow);
        SetKind_TimeIntScheme(Kind_TimeIntScheme_Flow);
      }
      if (val_system == RUNTIME_ADJFLOW_SYS) {
        SetKind_ConvNumScheme(Kind_ConvNumScheme_AdjFlow, Kind_Centered_AdjFlow,
                              Kind_Upwind_AdjFlow, Kind_SlopeLimit_AdjFlow,
                              SpatialOrder_AdjFlow);
        SetKind_TimeIntScheme(Kind_TimeIntScheme_AdjFlow);
      }
      break;
    case ADJ_NAVIER_STOKES:
      if (val_system == RUNTIME_FLOW_SYS) {
        SetKind_ConvNumScheme(Kind_ConvNumScheme_Flow, Kind_Centered_Flow,
                              Kind_Upwind_Flow, Kind_SlopeLimit_Flow,
                              SpatialOrder_Flow);
        SetKind_TimeIntScheme(Kind_TimeIntScheme_Flow);
      }
      if (val_system == RUNTIME_ADJFLOW_SYS) {
        SetKind_ConvNumScheme(Kind_ConvNumScheme_AdjFlow, Kind_Centered_AdjFlow,
                              Kind_Upwind_AdjFlow, Kind_SlopeLimit_AdjFlow,
                              SpatialOrder_AdjFlow);
        SetKind_TimeIntScheme(Kind_TimeIntScheme_AdjFlow);
      }
      break;
    case ADJ_RANS:
      if (val_system == RUNTIME_FLOW_SYS) {
        SetKind_ConvNumScheme(Kind_ConvNumScheme_Flow, Kind_Centered_Flow,
                              Kind_Upwind_Flow, Kind_SlopeLimit_Flow,
                              SpatialOrder_Flow);
        SetKind_TimeIntScheme(Kind_TimeIntScheme_Flow);
      }
      if (val_system == RUNTIME_ADJFLOW_SYS) {
        SetKind_ConvNumScheme(Kind_ConvNumScheme_AdjFlow, Kind_Centered_AdjFlow,
                              Kind_Upwind_AdjFlow, Kind_SlopeLimit_AdjFlow,
                              SpatialOrder_AdjFlow);
        SetKind_TimeIntScheme(Kind_TimeIntScheme_AdjFlow);
      }
      if (val_system == RUNTIME_TURB_SYS) {
        SetKind_ConvNumScheme(Kind_ConvNumScheme_Turb, Kind_Centered_Turb,
                              Kind_Upwind_Turb, Kind_SlopeLimit_Turb,
                              SpatialOrder_Turb);
        SetKind_TimeIntScheme(Kind_TimeIntScheme_Turb);
      }
      if (val_system == RUNTIME_ADJTURB_SYS) {
        SetKind_ConvNumScheme(Kind_ConvNumScheme_AdjTurb, Kind_Centered_AdjTurb,
                              Kind_Upwind_AdjTurb, Kind_SlopeLimit_AdjTurb,
                              SpatialOrder_AdjTurb);
        SetKind_TimeIntScheme(Kind_TimeIntScheme_AdjTurb);
      }
      break;
    case POISSON_EQUATION:
      if (val_system == RUNTIME_POISSON_SYS) {
        SetKind_ConvNumScheme(NONE, NONE, NONE, NONE, NONE);
        SetKind_TimeIntScheme(Kind_TimeIntScheme_Poisson);
      }
      break;
    case WAVE_EQUATION:
      if (val_system == RUNTIME_WAVE_SYS) {
        SetKind_ConvNumScheme(NONE, NONE, NONE, NONE, NONE);
        SetKind_TimeIntScheme(Kind_TimeIntScheme_Wave);
      }
      break;
    case HEAT_EQUATION:
      if (val_system == RUNTIME_HEAT_SYS) {
        SetKind_ConvNumScheme(NONE, NONE, NONE, NONE, NONE);
        SetKind_TimeIntScheme(Kind_TimeIntScheme_Heat);
      }
      break;
    case FEM_ELASTICITY:

      Current_DynTime = static_cast<su2double>(val_extiter)*Delta_DynTime;

      if (val_system == RUNTIME_FEA_SYS) {
        SetKind_ConvNumScheme(NONE, NONE, NONE, NONE, NONE);
        SetKind_TimeIntScheme(Kind_TimeIntScheme_FEA);
      }
      break;
  }
}

su2double* CConfig::GetPeriodicRotCenter(string val_marker) {
  unsigned short iMarker_PerBound;
  for (iMarker_PerBound = 0; iMarker_PerBound < nMarker_PerBound; iMarker_PerBound++)
    if (Marker_PerBound[iMarker_PerBound] == val_marker) break;
  return Periodic_RotCenter[iMarker_PerBound];
}

su2double* CConfig::GetPeriodicRotAngles(string val_marker) {
  unsigned short iMarker_PerBound;
  for (iMarker_PerBound = 0; iMarker_PerBound < nMarker_PerBound; iMarker_PerBound++)
    if (Marker_PerBound[iMarker_PerBound] == val_marker) break;
  return Periodic_RotAngles[iMarker_PerBound];
}

su2double* CConfig::GetPeriodicTranslation(string val_marker) {
  unsigned short iMarker_PerBound;
  for (iMarker_PerBound = 0; iMarker_PerBound < nMarker_PerBound; iMarker_PerBound++)
    if (Marker_PerBound[iMarker_PerBound] == val_marker) break;
  return Periodic_Translation[iMarker_PerBound];
}

unsigned short CConfig::GetMarker_Periodic_Donor(string val_marker) {
  unsigned short iMarker_PerBound, jMarker_PerBound, kMarker_All;

  /*--- Find the marker for this periodic boundary. ---*/
  for (iMarker_PerBound = 0; iMarker_PerBound < nMarker_PerBound; iMarker_PerBound++)
    if (Marker_PerBound[iMarker_PerBound] == val_marker) break;

  /*--- Find corresponding donor. ---*/
  for (jMarker_PerBound = 0; jMarker_PerBound < nMarker_PerBound; jMarker_PerBound++)
    if (Marker_PerBound[jMarker_PerBound] == Marker_PerDonor[iMarker_PerBound]) break;

  /*--- Find and return global marker index for donor boundary. ---*/
  for (kMarker_All = 0; kMarker_All < nMarker_CfgFile; kMarker_All++)
    if (Marker_PerBound[jMarker_PerBound] == Marker_All_TagBound[kMarker_All]) break;

  return kMarker_All;
}

su2double CConfig::GetActDisk_NetThrust(string val_marker) {
  unsigned short iMarker_ActDisk;
  for (iMarker_ActDisk = 0; iMarker_ActDisk < nMarker_ActDiskInlet; iMarker_ActDisk++)
    if ((Marker_ActDiskInlet[iMarker_ActDisk] == val_marker) ||
        (Marker_ActDiskOutlet[iMarker_ActDisk] == val_marker)) break;
  return ActDisk_NetThrust[iMarker_ActDisk];
}

su2double CConfig::GetActDisk_Power(string val_marker) {
  unsigned short iMarker_ActDisk;
  for (iMarker_ActDisk = 0; iMarker_ActDisk < nMarker_ActDiskInlet; iMarker_ActDisk++)
    if ((Marker_ActDiskInlet[iMarker_ActDisk] == val_marker) ||
        (Marker_ActDiskOutlet[iMarker_ActDisk] == val_marker)) break;
  return ActDisk_Power[iMarker_ActDisk];
}

su2double CConfig::GetActDisk_MassFlow(string val_marker) {
  unsigned short iMarker_ActDisk;
  for (iMarker_ActDisk = 0; iMarker_ActDisk < nMarker_ActDiskInlet; iMarker_ActDisk++)
    if ((Marker_ActDiskInlet[iMarker_ActDisk] == val_marker) ||
        (Marker_ActDiskOutlet[iMarker_ActDisk] == val_marker)) break;
  return ActDisk_MassFlow[iMarker_ActDisk];
}

su2double CConfig::GetActDisk_Mach(string val_marker) {
  unsigned short iMarker_ActDisk;
  for (iMarker_ActDisk = 0; iMarker_ActDisk < nMarker_ActDiskInlet; iMarker_ActDisk++)
    if ((Marker_ActDiskInlet[iMarker_ActDisk] == val_marker) ||
        (Marker_ActDiskOutlet[iMarker_ActDisk] == val_marker)) break;
  return ActDisk_Mach[iMarker_ActDisk];
}

su2double CConfig::GetActDisk_Force(string val_marker) {
  unsigned short iMarker_ActDisk;
  for (iMarker_ActDisk = 0; iMarker_ActDisk < nMarker_ActDiskInlet; iMarker_ActDisk++)
    if ((Marker_ActDiskInlet[iMarker_ActDisk] == val_marker) ||
        (Marker_ActDiskOutlet[iMarker_ActDisk] == val_marker)) break;
  return ActDisk_Force[iMarker_ActDisk];
}

su2double CConfig::GetActDisk_BCThrust(string val_marker) {
  unsigned short iMarker_ActDisk;
  for (iMarker_ActDisk = 0; iMarker_ActDisk < nMarker_ActDiskInlet; iMarker_ActDisk++)
    if ((Marker_ActDiskInlet[iMarker_ActDisk] == val_marker) ||
        (Marker_ActDiskOutlet[iMarker_ActDisk] == val_marker)) break;
  return ActDisk_BCThrust[iMarker_ActDisk];
}

su2double CConfig::GetActDisk_BCThrust_Old(string val_marker) {
  unsigned short iMarker_ActDisk;
  for (iMarker_ActDisk = 0; iMarker_ActDisk < nMarker_ActDiskInlet; iMarker_ActDisk++)
    if ((Marker_ActDiskInlet[iMarker_ActDisk] == val_marker) ||
        (Marker_ActDiskOutlet[iMarker_ActDisk] == val_marker)) break;
  return ActDisk_BCThrust_Old[iMarker_ActDisk];
}

void CConfig::SetActDisk_BCThrust(string val_marker, su2double val_actdisk_bcthrust) {
  unsigned short iMarker_ActDisk;
  for (iMarker_ActDisk = 0; iMarker_ActDisk < nMarker_ActDiskInlet; iMarker_ActDisk++)
    if ((Marker_ActDiskInlet[iMarker_ActDisk] == val_marker) ||
        (Marker_ActDiskOutlet[iMarker_ActDisk] == val_marker)) break;
  ActDisk_BCThrust[iMarker_ActDisk] = val_actdisk_bcthrust;
}

void CConfig::SetActDisk_BCThrust_Old(string val_marker, su2double val_actdisk_bcthrust_old) {
  unsigned short iMarker_ActDisk;
  for (iMarker_ActDisk = 0; iMarker_ActDisk < nMarker_ActDiskInlet; iMarker_ActDisk++)
    if ((Marker_ActDiskInlet[iMarker_ActDisk] == val_marker) ||
        (Marker_ActDiskOutlet[iMarker_ActDisk] == val_marker)) break;
  ActDisk_BCThrust_Old[iMarker_ActDisk] = val_actdisk_bcthrust_old;
}

su2double CConfig::GetActDisk_Area(string val_marker) {
  unsigned short iMarker_ActDisk;
  for (iMarker_ActDisk = 0; iMarker_ActDisk < nMarker_ActDiskInlet; iMarker_ActDisk++)
    if ((Marker_ActDiskInlet[iMarker_ActDisk] == val_marker) ||
        (Marker_ActDiskOutlet[iMarker_ActDisk] == val_marker)) break;
  return ActDisk_Area[iMarker_ActDisk];
}

su2double CConfig::GetActDisk_ReverseMassFlow(string val_marker) {
  unsigned short iMarker_ActDisk;
  for (iMarker_ActDisk = 0; iMarker_ActDisk < nMarker_ActDiskInlet; iMarker_ActDisk++)
    if ((Marker_ActDiskInlet[iMarker_ActDisk] == val_marker) ||
        (Marker_ActDiskOutlet[iMarker_ActDisk] == val_marker)) break;
  return ActDisk_ReverseMassFlow[iMarker_ActDisk];
}

su2double CConfig::GetActDisk_PressJump(string val_marker, unsigned short val_value) {
  unsigned short iMarker_ActDisk;
  for (iMarker_ActDisk = 0; iMarker_ActDisk < nMarker_ActDiskInlet; iMarker_ActDisk++)
    if ((Marker_ActDiskInlet[iMarker_ActDisk] == val_marker) ||
        (Marker_ActDiskOutlet[iMarker_ActDisk] == val_marker)) break;
  return ActDisk_PressJump[iMarker_ActDisk][val_value];
}

su2double CConfig::GetActDisk_TempJump(string val_marker, unsigned short val_value) {
  unsigned short iMarker_ActDisk;
  for (iMarker_ActDisk = 0; iMarker_ActDisk < nMarker_ActDiskInlet; iMarker_ActDisk++)
    if ((Marker_ActDiskInlet[iMarker_ActDisk] == val_marker) ||
        (Marker_ActDiskOutlet[iMarker_ActDisk] == val_marker)) break;
  return ActDisk_TempJump[iMarker_ActDisk][val_value];;
}

su2double CConfig::GetActDisk_Omega(string val_marker, unsigned short val_value) {
  unsigned short iMarker_ActDisk;
  for (iMarker_ActDisk = 0; iMarker_ActDisk < nMarker_ActDiskInlet; iMarker_ActDisk++)
    if ((Marker_ActDiskInlet[iMarker_ActDisk] == val_marker) ||
        (Marker_ActDiskOutlet[iMarker_ActDisk] == val_marker)) break;
  return ActDisk_Omega[iMarker_ActDisk][val_value];;
}

unsigned short CConfig::GetMarker_CfgFile_ActDiskOutlet(string val_marker) {
  unsigned short iMarker_ActDisk, kMarker_All;
  
  /*--- Find the marker for this actuator disk inlet. ---*/
  
  for (iMarker_ActDisk = 0; iMarker_ActDisk < nMarker_ActDiskInlet; iMarker_ActDisk++)
    if (Marker_ActDiskInlet[iMarker_ActDisk] == val_marker) break;
  
  /*--- Find and return global marker index for the actuator disk outlet. ---*/
  
  for (kMarker_All = 0; kMarker_All < nMarker_CfgFile; kMarker_All++)
    if (Marker_ActDiskOutlet[iMarker_ActDisk] == Marker_CfgFile_TagBound[kMarker_All]) break;
  
  return kMarker_All;
}

unsigned short CConfig::GetMarker_CfgFile_EngineExhaust(string val_marker) {
  unsigned short iMarker_Engine, kMarker_All;
  
  /*--- Find the marker for this engine inflow. ---*/
  
  for (iMarker_Engine = 0; iMarker_Engine < nMarker_EngineInflow; iMarker_Engine++)
    if (Marker_EngineInflow[iMarker_Engine] == val_marker) break;
  
  /*--- Find and return global marker index for the engine exhaust. ---*/
  
  for (kMarker_All = 0; kMarker_All < nMarker_CfgFile; kMarker_All++)
    if (Marker_EngineExhaust[iMarker_Engine] == Marker_CfgFile_TagBound[kMarker_All]) break;
  
  return kMarker_All;
}

void CConfig::SetnPeriodicIndex(unsigned short val_index) {

  /*--- Store total number of transformations. ---*/
  nPeriodic_Index = val_index;

  /*--- Allocate memory for centers, angles, translations. ---*/
  Periodic_Center    = new su2double*[nPeriodic_Index];
  Periodic_Rotation  = new su2double*[nPeriodic_Index];
  Periodic_Translate = new su2double*[nPeriodic_Index];
  
  for (unsigned long i = 0; i < nPeriodic_Index; i++) {
    Periodic_Center[i]    = new su2double[3];
    Periodic_Rotation[i]  = new su2double[3];
    Periodic_Translate[i] = new su2double[3];
  }
  
}

unsigned short CConfig::GetMarker_Moving(string val_marker) {
  unsigned short iMarker_Moving;

  /*--- Find the marker for this moving boundary. ---*/
  for (iMarker_Moving = 0; iMarker_Moving < nMarker_Moving; iMarker_Moving++)
    if (Marker_Moving[iMarker_Moving] == val_marker) break;

  return iMarker_Moving;
}

su2double CConfig::GetDirichlet_Value(string val_marker) {
  unsigned short iMarker_Dirichlet;
  for (iMarker_Dirichlet = 0; iMarker_Dirichlet < nMarker_Dirichlet; iMarker_Dirichlet++)
    if (Marker_Dirichlet[iMarker_Dirichlet] == val_marker) break;
  return Dirichlet_Value[iMarker_Dirichlet];
}

bool CConfig::GetDirichlet_Boundary(string val_marker) {
  unsigned short iMarker_Dirichlet;
  bool Dirichlet = false;
  for (iMarker_Dirichlet = 0; iMarker_Dirichlet < nMarker_Dirichlet; iMarker_Dirichlet++)
    if (Marker_Dirichlet[iMarker_Dirichlet] == val_marker) {
      Dirichlet = true;
      break;
    }
  return Dirichlet;
}

su2double CConfig::GetExhaust_Temperature_Target(string val_marker) {
  unsigned short iMarker_EngineExhaust;
  for (iMarker_EngineExhaust = 0; iMarker_EngineExhaust < nMarker_EngineExhaust; iMarker_EngineExhaust++)
    if (Marker_EngineExhaust[iMarker_EngineExhaust] == val_marker) break;
  return Exhaust_Temperature_Target[iMarker_EngineExhaust];
}

su2double CConfig::GetExhaust_Pressure_Target(string val_marker) {
  unsigned short iMarker_EngineExhaust;
  for (iMarker_EngineExhaust = 0; iMarker_EngineExhaust < nMarker_EngineExhaust; iMarker_EngineExhaust++)
    if (Marker_EngineExhaust[iMarker_EngineExhaust] == val_marker) break;
  return Exhaust_Pressure_Target[iMarker_EngineExhaust];
}

su2double CConfig::GetInlet_Ttotal(string val_marker) {
  unsigned short iMarker_Inlet;
  for (iMarker_Inlet = 0; iMarker_Inlet < nMarker_Inlet; iMarker_Inlet++)
    if (Marker_Inlet[iMarker_Inlet] == val_marker) break;
  return Inlet_Ttotal[iMarker_Inlet];
}

su2double CConfig::GetInlet_Ptotal(string val_marker) {
  unsigned short iMarker_Inlet;
  for (iMarker_Inlet = 0; iMarker_Inlet < nMarker_Inlet; iMarker_Inlet++)
    if (Marker_Inlet[iMarker_Inlet] == val_marker) break;
  return Inlet_Ptotal[iMarker_Inlet];
}

su2double* CConfig::GetInlet_FlowDir(string val_marker) {
  unsigned short iMarker_Inlet;
  for (iMarker_Inlet = 0; iMarker_Inlet < nMarker_Inlet; iMarker_Inlet++)
    if (Marker_Inlet[iMarker_Inlet] == val_marker) break;
  return Inlet_FlowDir[iMarker_Inlet];
}

su2double CConfig::GetInlet_Temperature(string val_marker) {
  unsigned short iMarker_Supersonic_Inlet;
  for (iMarker_Supersonic_Inlet = 0; iMarker_Supersonic_Inlet < nMarker_Supersonic_Inlet; iMarker_Supersonic_Inlet++)
    if (Marker_Supersonic_Inlet[iMarker_Supersonic_Inlet] == val_marker) break;
  return Inlet_Temperature[iMarker_Supersonic_Inlet];
}

su2double CConfig::GetInlet_Pressure(string val_marker) {
  unsigned short iMarker_Supersonic_Inlet;
  for (iMarker_Supersonic_Inlet = 0; iMarker_Supersonic_Inlet < nMarker_Supersonic_Inlet; iMarker_Supersonic_Inlet++)
    if (Marker_Supersonic_Inlet[iMarker_Supersonic_Inlet] == val_marker) break;
  return Inlet_Pressure[iMarker_Supersonic_Inlet];
}

su2double* CConfig::GetInlet_Velocity(string val_marker) {
  unsigned short iMarker_Supersonic_Inlet;
  for (iMarker_Supersonic_Inlet = 0; iMarker_Supersonic_Inlet < nMarker_Supersonic_Inlet; iMarker_Supersonic_Inlet++)
    if (Marker_Supersonic_Inlet[iMarker_Supersonic_Inlet] == val_marker) break;
  return Inlet_Velocity[iMarker_Supersonic_Inlet];
}

su2double CConfig::GetOutlet_Pressure(string val_marker) {
  unsigned short iMarker_Outlet;
  for (iMarker_Outlet = 0; iMarker_Outlet < nMarker_Outlet; iMarker_Outlet++)
    if (Marker_Outlet[iMarker_Outlet] == val_marker) break;
  return Outlet_Pressure[iMarker_Outlet];
}

su2double CConfig::GetRiemann_Var1(string val_marker) {
  unsigned short iMarker_Riemann;
  for (iMarker_Riemann = 0; iMarker_Riemann < nMarker_Riemann; iMarker_Riemann++)
    if (Marker_Riemann[iMarker_Riemann] == val_marker) break;
  return Riemann_Var1[iMarker_Riemann];
}

su2double CConfig::GetRiemann_Var2(string val_marker) {
  unsigned short iMarker_Riemann;
  for (iMarker_Riemann = 0; iMarker_Riemann < nMarker_Riemann; iMarker_Riemann++)
    if (Marker_Riemann[iMarker_Riemann] == val_marker) break;
  return Riemann_Var2[iMarker_Riemann];
}

su2double* CConfig::GetRiemann_FlowDir(string val_marker) {
  unsigned short iMarker_Riemann;
  for (iMarker_Riemann = 0; iMarker_Riemann < nMarker_Riemann; iMarker_Riemann++)
    if (Marker_Riemann[iMarker_Riemann] == val_marker) break;
  return Riemann_FlowDir[iMarker_Riemann];
}

unsigned short CConfig::GetKind_Data_Riemann(string val_marker) {
  unsigned short iMarker_Riemann;
  for (iMarker_Riemann = 0; iMarker_Riemann < nMarker_Riemann; iMarker_Riemann++)
    if (Marker_Riemann[iMarker_Riemann] == val_marker) break;
  return Kind_Data_Riemann[iMarker_Riemann];
}


su2double CConfig::GetNRBC_Var1(string val_marker) {
  unsigned short iMarker_NRBC;
  for (iMarker_NRBC = 0; iMarker_NRBC < nMarker_NRBC; iMarker_NRBC++)
    if (Marker_NRBC[iMarker_NRBC] == val_marker) break;
  return NRBC_Var1[iMarker_NRBC];
}

su2double CConfig::GetNRBC_Var2(string val_marker) {
  unsigned short iMarker_NRBC;
  for (iMarker_NRBC = 0; iMarker_NRBC < nMarker_NRBC; iMarker_NRBC++)
    if (Marker_NRBC[iMarker_NRBC] == val_marker) break;
  return NRBC_Var2[iMarker_NRBC];
}

su2double* CConfig::GetNRBC_FlowDir(string val_marker) {
  unsigned short iMarker_NRBC;
  for (iMarker_NRBC = 0; iMarker_NRBC < nMarker_NRBC; iMarker_NRBC++)
    if (Marker_NRBC[iMarker_NRBC] == val_marker) break;
  return NRBC_FlowDir[iMarker_NRBC];
}

unsigned short CConfig::GetKind_Data_NRBC(string val_marker) {
  unsigned short iMarker_NRBC;
  for (iMarker_NRBC = 0; iMarker_NRBC < nMarker_NRBC; iMarker_NRBC++)
    if (Marker_NRBC[iMarker_NRBC] == val_marker) break;
  return Kind_Data_NRBC[iMarker_NRBC];
}


su2double CConfig::GetIsothermal_Temperature(string val_marker) {

  unsigned short iMarker_Isothermal = 0;

  if (nMarker_Isothermal > 0) {
    for (iMarker_Isothermal = 0; iMarker_Isothermal < nMarker_Isothermal; iMarker_Isothermal++)
      if (Marker_Isothermal[iMarker_Isothermal] == val_marker) break;
  }

  return Isothermal_Temperature[iMarker_Isothermal];
}

su2double CConfig::GetWall_HeatFlux(string val_marker) {
  unsigned short iMarker_HeatFlux = 0;

  if (nMarker_HeatFlux > 0) {
  for (iMarker_HeatFlux = 0; iMarker_HeatFlux < nMarker_HeatFlux; iMarker_HeatFlux++)
    if (Marker_HeatFlux[iMarker_HeatFlux] == val_marker) break;
  }

  return Heat_Flux[iMarker_HeatFlux];
}

su2double CConfig::GetEngineInflow_Target(string val_marker) {
  unsigned short iMarker_EngineInflow;
  for (iMarker_EngineInflow = 0; iMarker_EngineInflow < nMarker_EngineInflow; iMarker_EngineInflow++)
    if (Marker_EngineInflow[iMarker_EngineInflow] == val_marker) break;
  return EngineInflow_Target[iMarker_EngineInflow];
}

su2double CConfig::GetInflow_Pressure(string val_marker) {
  unsigned short iMarker_EngineInflow;
  for (iMarker_EngineInflow = 0; iMarker_EngineInflow < nMarker_EngineInflow; iMarker_EngineInflow++)
    if (Marker_EngineInflow[iMarker_EngineInflow] == val_marker) break;
  return Inflow_Pressure[iMarker_EngineInflow];
}

su2double CConfig::GetInflow_MassFlow(string val_marker) {
  unsigned short iMarker_EngineInflow;
  for (iMarker_EngineInflow = 0; iMarker_EngineInflow < nMarker_EngineInflow; iMarker_EngineInflow++)
    if (Marker_EngineInflow[iMarker_EngineInflow] == val_marker) break;
  return Inflow_MassFlow[iMarker_EngineInflow];
}

su2double CConfig::GetInflow_ReverseMassFlow(string val_marker) {
  unsigned short iMarker_EngineInflow;
  for (iMarker_EngineInflow = 0; iMarker_EngineInflow < nMarker_EngineInflow; iMarker_EngineInflow++)
    if (Marker_EngineInflow[iMarker_EngineInflow] == val_marker) break;
  return Inflow_ReverseMassFlow[iMarker_EngineInflow];
}

su2double CConfig::GetInflow_TotalPressure(string val_marker) {
  unsigned short iMarker_EngineInflow;
  for (iMarker_EngineInflow = 0; iMarker_EngineInflow < nMarker_EngineInflow; iMarker_EngineInflow++)
    if (Marker_EngineInflow[iMarker_EngineInflow] == val_marker) break;
  return Inflow_TotalPressure[iMarker_EngineInflow];
}

su2double CConfig::GetInflow_Temperature(string val_marker) {
  unsigned short iMarker_EngineInflow;
  for (iMarker_EngineInflow = 0; iMarker_EngineInflow < nMarker_EngineInflow; iMarker_EngineInflow++)
    if (Marker_EngineInflow[iMarker_EngineInflow] == val_marker) break;
  return Inflow_Temperature[iMarker_EngineInflow];
}

su2double CConfig::GetInflow_TotalTemperature(string val_marker) {
  unsigned short iMarker_EngineInflow;
  for (iMarker_EngineInflow = 0; iMarker_EngineInflow < nMarker_EngineInflow; iMarker_EngineInflow++)
    if (Marker_EngineInflow[iMarker_EngineInflow] == val_marker) break;
  return Inflow_TotalTemperature[iMarker_EngineInflow];
}

su2double CConfig::GetInflow_RamDrag(string val_marker) {
  unsigned short iMarker_EngineInflow;
  for (iMarker_EngineInflow = 0; iMarker_EngineInflow < nMarker_EngineInflow; iMarker_EngineInflow++)
    if (Marker_EngineInflow[iMarker_EngineInflow] == val_marker) break;
  return Inflow_RamDrag[iMarker_EngineInflow];
}

su2double CConfig::GetInflow_Force(string val_marker) {
  unsigned short iMarker_EngineInflow;
  for (iMarker_EngineInflow = 0; iMarker_EngineInflow < nMarker_EngineInflow; iMarker_EngineInflow++)
    if (Marker_EngineInflow[iMarker_EngineInflow] == val_marker) break;
  return Inflow_Force[iMarker_EngineInflow];
}

su2double CConfig::GetInflow_Power(string val_marker) {
  unsigned short iMarker_EngineInflow;
  for (iMarker_EngineInflow = 0; iMarker_EngineInflow < nMarker_EngineInflow; iMarker_EngineInflow++)
    if (Marker_EngineInflow[iMarker_EngineInflow] == val_marker) break;
  return Inflow_Power[iMarker_EngineInflow];
}

su2double CConfig::GetInflow_Mach(string val_marker) {
  unsigned short iMarker_EngineInflow;
  for (iMarker_EngineInflow = 0; iMarker_EngineInflow < nMarker_EngineInflow; iMarker_EngineInflow++)
    if (Marker_EngineInflow[iMarker_EngineInflow] == val_marker) break;
  return Inflow_Mach[iMarker_EngineInflow];
}

su2double CConfig::GetExhaust_Pressure(string val_marker) {
  unsigned short iMarker_EngineExhaust;
  for (iMarker_EngineExhaust = 0; iMarker_EngineExhaust < nMarker_EngineExhaust; iMarker_EngineExhaust++)
    if (Marker_EngineExhaust[iMarker_EngineExhaust] == val_marker) break;
  return Exhaust_Pressure[iMarker_EngineExhaust];
}

su2double CConfig::GetExhaust_Temperature(string val_marker) {
  unsigned short iMarker_EngineExhaust;
  for (iMarker_EngineExhaust = 0; iMarker_EngineExhaust < nMarker_EngineExhaust; iMarker_EngineExhaust++)
    if (Marker_EngineExhaust[iMarker_EngineExhaust] == val_marker) break;
  return Exhaust_Temperature[iMarker_EngineExhaust];
}

su2double CConfig::GetExhaust_MassFlow(string val_marker) {
  unsigned short iMarker_EngineExhaust;
  for (iMarker_EngineExhaust = 0; iMarker_EngineExhaust < nMarker_EngineExhaust; iMarker_EngineExhaust++)
    if (Marker_EngineExhaust[iMarker_EngineExhaust] == val_marker) break;
  return Exhaust_MassFlow[iMarker_EngineExhaust];
}

su2double CConfig::GetExhaust_TotalPressure(string val_marker) {
  unsigned short iMarker_EngineExhaust;
  for (iMarker_EngineExhaust = 0; iMarker_EngineExhaust < nMarker_EngineExhaust; iMarker_EngineExhaust++)
    if (Marker_EngineExhaust[iMarker_EngineExhaust] == val_marker) break;
  return Exhaust_TotalPressure[iMarker_EngineExhaust];
}

su2double CConfig::GetExhaust_TotalTemperature(string val_marker) {
  unsigned short iMarker_EngineExhaust;
  for (iMarker_EngineExhaust = 0; iMarker_EngineExhaust < nMarker_EngineExhaust; iMarker_EngineExhaust++)
    if (Marker_EngineExhaust[iMarker_EngineExhaust] == val_marker) break;
  return Exhaust_TotalTemperature[iMarker_EngineExhaust];
}

su2double CConfig::GetExhaust_GrossThrust(string val_marker) {
  unsigned short iMarker_EngineExhaust;
  for (iMarker_EngineExhaust = 0; iMarker_EngineExhaust < nMarker_EngineExhaust; iMarker_EngineExhaust++)
    if (Marker_EngineExhaust[iMarker_EngineExhaust] == val_marker) break;
  return Exhaust_GrossThrust[iMarker_EngineExhaust];
}

su2double CConfig::GetExhaust_Force(string val_marker) {
  unsigned short iMarker_EngineExhaust;
  for (iMarker_EngineExhaust = 0; iMarker_EngineExhaust < nMarker_EngineExhaust; iMarker_EngineExhaust++)
    if (Marker_EngineExhaust[iMarker_EngineExhaust] == val_marker) break;
  return Exhaust_Force[iMarker_EngineExhaust];
}

su2double CConfig::GetExhaust_Power(string val_marker) {
  unsigned short iMarker_EngineExhaust;
  for (iMarker_EngineExhaust = 0; iMarker_EngineExhaust < nMarker_EngineExhaust; iMarker_EngineExhaust++)
    if (Marker_EngineExhaust[iMarker_EngineExhaust] == val_marker) break;
  return Exhaust_Power[iMarker_EngineExhaust];
}

su2double CConfig::GetActDiskInlet_Pressure(string val_marker) {
  unsigned short iMarker_ActDiskInlet;
  for (iMarker_ActDiskInlet = 0; iMarker_ActDiskInlet < nMarker_ActDiskInlet; iMarker_ActDiskInlet++)
    if (Marker_ActDiskInlet[iMarker_ActDiskInlet] == val_marker) break;
  return ActDiskInlet_Pressure[iMarker_ActDiskInlet];
}

su2double CConfig::GetActDiskInlet_TotalPressure(string val_marker) {
  unsigned short iMarker_ActDiskInlet;
  for (iMarker_ActDiskInlet = 0; iMarker_ActDiskInlet < nMarker_ActDiskInlet; iMarker_ActDiskInlet++)
    if (Marker_ActDiskInlet[iMarker_ActDiskInlet] == val_marker) break;
  return ActDiskInlet_TotalPressure[iMarker_ActDiskInlet];
}

su2double CConfig::GetActDiskInlet_RamDrag(string val_marker) {
  unsigned short iMarker_ActDiskInlet;
  for (iMarker_ActDiskInlet = 0; iMarker_ActDiskInlet < nMarker_ActDiskInlet; iMarker_ActDiskInlet++)
    if (Marker_ActDiskInlet[iMarker_ActDiskInlet] == val_marker) break;
  return ActDiskInlet_RamDrag[iMarker_ActDiskInlet];
}

su2double CConfig::GetActDiskInlet_Force(string val_marker) {
  unsigned short iMarker_ActDiskInlet;
  for (iMarker_ActDiskInlet = 0; iMarker_ActDiskInlet < nMarker_ActDiskInlet; iMarker_ActDiskInlet++)
    if (Marker_ActDiskInlet[iMarker_ActDiskInlet] == val_marker) break;
  return ActDiskInlet_Force[iMarker_ActDiskInlet];
}

su2double CConfig::GetActDiskInlet_Power(string val_marker) {
  unsigned short iMarker_ActDiskInlet;
  for (iMarker_ActDiskInlet = 0; iMarker_ActDiskInlet < nMarker_ActDiskInlet; iMarker_ActDiskInlet++)
    if (Marker_ActDiskInlet[iMarker_ActDiskInlet] == val_marker) break;
  return ActDiskInlet_Power[iMarker_ActDiskInlet];
}

su2double CConfig::GetActDiskOutlet_Pressure(string val_marker) {
  unsigned short iMarker_ActDiskOutlet;
  for (iMarker_ActDiskOutlet = 0; iMarker_ActDiskOutlet < nMarker_ActDiskOutlet; iMarker_ActDiskOutlet++)
    if (Marker_ActDiskOutlet[iMarker_ActDiskOutlet] == val_marker) break;
  return ActDiskOutlet_Pressure[iMarker_ActDiskOutlet];
}

su2double CConfig::GetActDiskOutlet_TotalPressure(string val_marker) {
  unsigned short iMarker_ActDiskOutlet;
  for (iMarker_ActDiskOutlet = 0; iMarker_ActDiskOutlet < nMarker_ActDiskOutlet; iMarker_ActDiskOutlet++)
    if (Marker_ActDiskOutlet[iMarker_ActDiskOutlet] == val_marker) break;
  return ActDiskOutlet_TotalPressure[iMarker_ActDiskOutlet];
}

su2double CConfig::GetActDiskOutlet_GrossThrust(string val_marker) {
  unsigned short iMarker_ActDiskOutlet;
  for (iMarker_ActDiskOutlet = 0; iMarker_ActDiskOutlet < nMarker_ActDiskOutlet; iMarker_ActDiskOutlet++)
    if (Marker_ActDiskOutlet[iMarker_ActDiskOutlet] == val_marker) break;
  return ActDiskOutlet_GrossThrust[iMarker_ActDiskOutlet];
}

su2double CConfig::GetActDiskOutlet_Force(string val_marker) {
  unsigned short iMarker_ActDiskOutlet;
  for (iMarker_ActDiskOutlet = 0; iMarker_ActDiskOutlet < nMarker_ActDiskOutlet; iMarker_ActDiskOutlet++)
    if (Marker_ActDiskOutlet[iMarker_ActDiskOutlet] == val_marker) break;
  return ActDiskOutlet_Force[iMarker_ActDiskOutlet];
}

su2double CConfig::GetActDiskOutlet_Power(string val_marker) {
  unsigned short iMarker_ActDiskOutlet;
  for (iMarker_ActDiskOutlet = 0; iMarker_ActDiskOutlet < nMarker_ActDiskOutlet; iMarker_ActDiskOutlet++)
    if (Marker_ActDiskOutlet[iMarker_ActDiskOutlet] == val_marker) break;
  return ActDiskOutlet_Power[iMarker_ActDiskOutlet];
}

su2double CConfig::GetActDiskInlet_Temperature(string val_marker) {
  unsigned short iMarker_ActDiskInlet;
  for (iMarker_ActDiskInlet = 0; iMarker_ActDiskInlet < nMarker_ActDiskInlet; iMarker_ActDiskInlet++)
    if (Marker_ActDiskInlet[iMarker_ActDiskInlet] == val_marker) break;
  return ActDiskInlet_Temperature[iMarker_ActDiskInlet];
}

su2double CConfig::GetActDiskInlet_TotalTemperature(string val_marker) {
  unsigned short iMarker_ActDiskInlet;
  for (iMarker_ActDiskInlet = 0; iMarker_ActDiskInlet < nMarker_ActDiskInlet; iMarker_ActDiskInlet++)
    if (Marker_ActDiskInlet[iMarker_ActDiskInlet] == val_marker) break;
  return ActDiskInlet_TotalTemperature[iMarker_ActDiskInlet];
}

su2double CConfig::GetActDiskOutlet_Temperature(string val_marker) {
  unsigned short iMarker_ActDiskOutlet;
  for (iMarker_ActDiskOutlet = 0; iMarker_ActDiskOutlet < nMarker_ActDiskOutlet; iMarker_ActDiskOutlet++)
    if (Marker_ActDiskOutlet[iMarker_ActDiskOutlet] == val_marker) break;
  return ActDiskOutlet_Temperature[iMarker_ActDiskOutlet];
}

su2double CConfig::GetActDiskOutlet_TotalTemperature(string val_marker) {
  unsigned short iMarker_ActDiskOutlet;
  for (iMarker_ActDiskOutlet = 0; iMarker_ActDiskOutlet < nMarker_ActDiskOutlet; iMarker_ActDiskOutlet++)
    if (Marker_ActDiskOutlet[iMarker_ActDiskOutlet] == val_marker) break;
  return ActDiskOutlet_TotalTemperature[iMarker_ActDiskOutlet];
}

su2double CConfig::GetActDiskInlet_MassFlow(string val_marker) {
  unsigned short iMarker_ActDiskInlet;
  for (iMarker_ActDiskInlet = 0; iMarker_ActDiskInlet < nMarker_ActDiskInlet; iMarker_ActDiskInlet++)
    if (Marker_ActDiskInlet[iMarker_ActDiskInlet] == val_marker) break;
  return ActDiskInlet_MassFlow[iMarker_ActDiskInlet];
}

su2double CConfig::GetActDiskOutlet_MassFlow(string val_marker) {
  unsigned short iMarker_ActDiskOutlet;
  for (iMarker_ActDiskOutlet = 0; iMarker_ActDiskOutlet < nMarker_ActDiskOutlet; iMarker_ActDiskOutlet++)
    if (Marker_ActDiskOutlet[iMarker_ActDiskOutlet] == val_marker) break;
  return ActDiskOutlet_MassFlow[iMarker_ActDiskOutlet];
}

su2double CConfig::GetDispl_Value(string val_marker) {
  unsigned short iMarker_Displacement;
  for (iMarker_Displacement = 0; iMarker_Displacement < nMarker_Displacement; iMarker_Displacement++)
    if (Marker_Displacement[iMarker_Displacement] == val_marker) break;
  return Displ_Value[iMarker_Displacement];
}

su2double CConfig::GetLoad_Value(string val_marker) {
  unsigned short iMarker_Load;
  for (iMarker_Load = 0; iMarker_Load < nMarker_Load; iMarker_Load++)
    if (Marker_Load[iMarker_Load] == val_marker) break;
  return Load_Value[iMarker_Load];
}

su2double CConfig::GetLoad_Dir_Value(string val_marker) {
  unsigned short iMarker_Load_Dir;
  for (iMarker_Load_Dir = 0; iMarker_Load_Dir < nMarker_Load_Dir; iMarker_Load_Dir++)
    if (Marker_Load_Dir[iMarker_Load_Dir] == val_marker) break;
  return Load_Dir_Value[iMarker_Load_Dir];
}

su2double CConfig::GetLoad_Dir_Multiplier(string val_marker) {
  unsigned short iMarker_Load_Dir;
  for (iMarker_Load_Dir = 0; iMarker_Load_Dir < nMarker_Load_Dir; iMarker_Load_Dir++)
    if (Marker_Load_Dir[iMarker_Load_Dir] == val_marker) break;
  return Load_Dir_Multiplier[iMarker_Load_Dir];
}

su2double* CConfig::GetLoad_Dir(string val_marker) {
  unsigned short iMarker_Load_Dir;
  for (iMarker_Load_Dir = 0; iMarker_Load_Dir < nMarker_Load_Dir; iMarker_Load_Dir++)
    if (Marker_Load_Dir[iMarker_Load_Dir] == val_marker) break;
  return Load_Dir[iMarker_Load_Dir];
}


su2double CConfig::GetLoad_Sine_Amplitude(string val_marker) {
  unsigned short iMarker_Load_Sine;
  for (iMarker_Load_Sine = 0; iMarker_Load_Sine < nMarker_Load_Sine; iMarker_Load_Sine++)
    if (Marker_Load_Sine[iMarker_Load_Sine] == val_marker) break;
  return Load_Sine_Amplitude[iMarker_Load_Sine];
}

su2double CConfig::GetLoad_Sine_Frequency(string val_marker) {
  unsigned short iMarker_Load_Sine;
  for (iMarker_Load_Sine = 0; iMarker_Load_Sine < nMarker_Load_Sine; iMarker_Load_Sine++)
    if (Marker_Load_Sine[iMarker_Load_Sine] == val_marker) break;
  return Load_Sine_Frequency[iMarker_Load_Sine];
}

su2double* CConfig::GetLoad_Sine_Dir(string val_marker) {
  unsigned short iMarker_Load_Sine;
  for (iMarker_Load_Sine = 0; iMarker_Load_Sine < nMarker_Load_Sine; iMarker_Load_Sine++)
    if (Marker_Load_Sine[iMarker_Load_Sine] == val_marker) break;
  return Load_Sine_Dir[iMarker_Load_Sine];
}

su2double CConfig::GetFlowLoad_Value(string val_marker) {
  unsigned short iMarker_FlowLoad;
  for (iMarker_FlowLoad = 0; iMarker_FlowLoad < nMarker_FlowLoad; iMarker_FlowLoad++)
    if (Marker_FlowLoad[iMarker_FlowLoad] == val_marker) break;
  return FlowLoad_Value[iMarker_FlowLoad];
}

void CConfig::SetSpline(vector<su2double> &x, vector<su2double> &y, unsigned long n, su2double yp1, su2double ypn, vector<su2double> &y2) {
  unsigned long i, k;
  su2double p, qn, sig, un, *u;

  u = new su2double [n];

  if (yp1 > 0.99e30)			// The lower boundary condition is set either to be "nat
    y2[0]=u[0]=0.0;			  // -ural"
  else {									// or else to have a specified first derivative.
    y2[0] = -0.5;
    u[0]=(3.0/(x[1]-x[0]))*((y[1]-y[0])/(x[1]-x[0])-yp1);
  }

  for (i=2; i<=n-1; i++) {									//  This is the decomposition loop of the tridiagonal al-
    sig=(x[i-1]-x[i-2])/(x[i]-x[i-2]);		//	gorithm. y2 and u are used for tem-
    p=sig*y2[i-2]+2.0;										//	porary storage of the decomposed
    y2[i-1]=(sig-1.0)/p;										//	factors.
    u[i-1]=(y[i]-y[i-1])/(x[i]-x[i-1]) - (y[i-1]-y[i-2])/(x[i-1]-x[i-2]);
    u[i-1]=(6.0*u[i-1]/(x[i]-x[i-2])-sig*u[i-2])/p;
  }

  if (ypn > 0.99e30)						// The upper boundary condition is set either to be
    qn=un=0.0;									// "natural"
  else {												// or else to have a specified first derivative.
    qn=0.5;
    un=(3.0/(x[n-1]-x[n-2]))*(ypn-(y[n-1]-y[n-2])/(x[n-1]-x[n-2]));
  }
  y2[n-1]=(un-qn*u[n-2])/(qn*y2[n-2]+1.0);
  for (k=n-1; k>=1; k--)					// This is the backsubstitution loop of the tridiagonal
    y2[k-1]=y2[k-1]*y2[k]+u[k-1];	  // algorithm.

  delete[] u;

}

su2double CConfig::GetSpline(vector<su2double>&xa, vector<su2double>&ya, vector<su2double>&y2a, unsigned long n, su2double x) {
  unsigned long klo, khi, k;
  su2double h, b, a, y;

  klo=1;										// We will find the right place in the table by means of
  khi=n;										// bisection. This is optimal if sequential calls to this
  while (khi-klo > 1) {			// routine are at random values of x. If sequential calls
    k=(khi+klo) >> 1;				// are in order, and closely spaced, one would do better
    if (xa[k-1] > x) khi=k;		// to store previous values of klo and khi and test if
    else klo=k;							// they remain appropriate on the next call.
  }								// klo and khi now bracket the input value of x
  h=xa[khi-1]-xa[klo-1];
  if (h == 0.0) cout << "Bad xa input to routine splint" << endl;	// The xa’s must be dis-
  a=(xa[khi-1]-x)/h;																					      // tinct.
  b=(x-xa[klo-1])/h;				// Cubic spline polynomial is now evaluated.
  y=a*ya[klo-1]+b*ya[khi-1]+((a*a*a-a)*y2a[klo-1]+(b*b*b-b)*y2a[khi-1])*(h*h)/6.0;

  return y;
}<|MERGE_RESOLUTION|>--- conflicted
+++ resolved
@@ -541,14 +541,9 @@
   addMathProblemOption("MATH_PROBLEM", ContinuousAdjoint, false, DiscreteAdjoint, false, Restart_Flow, false);
   /*!\brief KIND_TURB_MODEL \n DESCRIPTION: Specify turbulence model \n Options: see \link Turb_Model_Map \endlink \n DEFAULT: NO_TURB_MODEL \ingroup Config*/
   addEnumOption("KIND_TURB_MODEL", Kind_Turb_Model, Turb_Model_Map, NO_TURB_MODEL);
-<<<<<<< HEAD
   /* DESCRIPTION: Use wall functions with the turbulence model */
   addBoolOption("WALL_FUNCTIONS", Wall_Functions, false);
-  /*!\brief KIND_TRANS_MODEL \n DESCRIPTION: Specify transition model OPTIONS: see \link Trans_Model_Map \endlink \n Default: NO_TRANS_MODEL \ingroup Config*/
-=======
-
   /*!\brief KIND_TRANS_MODEL \n DESCRIPTION: Specify transition model OPTIONS: see \link Trans_Model_Map \endlink \n DEFAULT: NO_TRANS_MODEL \ingroup Config*/
->>>>>>> 72293c7c
   addEnumOption("KIND_TRANS_MODEL", Kind_Trans_Model, Trans_Model_Map, NO_TRANS_MODEL);
 
   /*\brief AXISYMMETRIC \n DESCRIPTION: Axisymmetric simulation \n DEFAULT: false \ingroup Config */
