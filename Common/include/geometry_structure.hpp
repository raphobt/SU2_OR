/*!
 * \file geometry_structure.hpp
 * \brief Headers of the main subroutines for creating the geometrical structure.
 *        The subroutines and functions are in the <i>geometry_structure.cpp</i> file.
 * \author F. Palacios, T. Economon
 * \version 6.2.0 "Falcon"
 *
 * The current SU2 release has been coordinated by the
 * SU2 International Developers Society <www.su2devsociety.org>
 * with selected contributions from the open-source community.
 *
 * The main research teams contributing to the current release are:
 *  - Prof. Juan J. Alonso's group at Stanford University.
 *  - Prof. Piero Colonna's group at Delft University of Technology.
 *  - Prof. Nicolas R. Gauger's group at Kaiserslautern University of Technology.
 *  - Prof. Alberto Guardone's group at Polytechnic University of Milan.
 *  - Prof. Rafael Palacios' group at Imperial College London.
 *  - Prof. Vincent Terrapon's group at the University of Liege.
 *  - Prof. Edwin van der Weide's group at the University of Twente.
 *  - Lab. of New Concepts in Aeronautics at Tech. Institute of Aeronautics.
 *
 * Copyright 2012-2019, Francisco D. Palacios, Thomas D. Economon,
 *                      Tim Albring, and the SU2 contributors.
 *
 * SU2 is free software; you can redistribute it and/or
 * modify it under the terms of the GNU Lesser General Public
 * License as published by the Free Software Foundation; either
 * version 2.1 of the License, or (at your option) any later version.
 *
 * SU2 is distributed in the hope that it will be useful,
 * but WITHOUT ANY WARRANTY; without even the implied warranty of
 * MERCHANTABILITY or FITNESS FOR A PARTICULAR PURPOSE. See the GNU
 * Lesser General Public License for more details.
 *
 * You should have received a copy of the GNU Lesser General Public
 * License along with SU2. If not, see <http://www.gnu.org/licenses/>.
 */

#pragma once

#include "./mpi_structure.hpp"

#ifdef HAVE_METIS
  #include "metis.h"
#endif
#ifdef HAVE_PARMETIS
extern "C" {
#include "parmetis.h"
}
#endif
#ifdef HAVE_CGNS
  #include "fem_cgns_elements.hpp"
#endif
#include <string>
#include <fstream>
#include <sstream>
#include <cmath>
#include <algorithm>
#include <string.h>
#include <stdio.h>
#include <stdlib.h>
#include <climits>

#include "primal_grid_structure.hpp"
#include "dual_grid_structure.hpp"
#include "config_structure.hpp"
#include "fem_standard_element.hpp"
#include "CMeshReaderFVM.hpp"

using namespace std;

/*!
 * \class CUnsignedLong2T
 * \brief Help class used to store two unsigned longs as one entity.
 */
class CUnsignedLong2T {
public:
  unsigned long long0;  /*!< \brief First long to store in this class. */
  unsigned long long1;  /*!< \brief Second long to store in this class. */

  /* Constructors and destructors. */
  CUnsignedLong2T();
  ~CUnsignedLong2T();

  CUnsignedLong2T(const unsigned long a, const unsigned long b);

  CUnsignedLong2T(const CUnsignedLong2T &other);

  /* Operators. */
  CUnsignedLong2T& operator=(const CUnsignedLong2T &other);

  bool operator<(const CUnsignedLong2T &other) const;

  bool operator==(const CUnsignedLong2T &other) const;

private:
  /* Copy function. */
  void Copy(const CUnsignedLong2T &other);
};

/*!
 * \class CUnsignedShort2T
 * \brief Help class used to store two unsigned shorts as one entity.
 */
class CUnsignedShort2T {
public:
  unsigned short short0;  /*!< \brief First short to store in this class. */
  unsigned short short1;  /*!< \brief Second short to store in this class. */

  /* Constructors and destructors. */
  CUnsignedShort2T();
  ~CUnsignedShort2T();

  CUnsignedShort2T(const unsigned short a, const unsigned short b);

  CUnsignedShort2T(const CUnsignedShort2T &other);

  /* Operators. */
  CUnsignedShort2T& operator=(const CUnsignedShort2T &other);

  bool operator<(const CUnsignedShort2T &other) const;

  bool operator==(const CUnsignedShort2T &other) const;

private:
  /* Copy function. */
  void Copy(const CUnsignedShort2T &other);
};

/*!
 * \class CFaceOfElement
 * \brief Class used in the partitioning of the FEM grid as well as the building of
          the faces of DG. It stores a face of an element.
 */
class CFaceOfElement {
public:
  unsigned short nCornerPoints;          /*!< \brief Number of corner points of the face. */
  unsigned long  cornerPoints[4];        /*!< \brief Global ID's of ther corner points. */
  unsigned long  elemID0, elemID1;       /*!< \brief Element ID's to the left and right. */
  unsigned short nPolyGrid0, nPolyGrid1; /*!< \brief Polynomial degrees of the grid of the elements
                                                     to the left and right. */
  unsigned short nPolySol0,  nPolySol1;  /*!< \brief Polynomial degrees of the solution of the elements
                                                     to the left and right. */
  unsigned short nDOFsElem0, nDOFsElem1; /*!< \brief Number of DOFs of the elements to the left and right. */
  unsigned short elemType0,  elemType1;  /*!< \brief Type of the elements to the left and right. */
  unsigned short faceID0, faceID1;       /*!< \brief The local face ID in the corresponding elements
                                                     to the left and right of the face. */
  unsigned short periodicIndex;          /*!< \brief Periodic indicator of the face. A value of 0 means no
                                                     periodic face. A value larger than 0 gives the index of
                                                     the periodic boundary + 1. */
  unsigned short periodicIndexDonor;     /*!< \brief Periodic indicator of the donor face. A value of 0 means no
                                                     periodic donor face. A value larger than 0 gives the index of
                                                     the periodic donor boundary + 1. */
  short faceIndicator;                   /*!< \brief The corresponding boundary marker if this face is on a
                                                     boundary. For an internal face the value is -1,
                                                     while an invalidated face has the value -2. */
  bool JacFaceIsConsideredConstant;      /*!< \brief Whether or not the Jacobian of the transformation
                                                     to the standard element is considered constant. */
  bool elem0IsOwner;                     /*!< \brief Whether or not the neighboring element 0 is the owner
                                                     of the face. If false, element 1 is the owner. */

  /* Standard constructor and destructor. */
  CFaceOfElement();
  ~CFaceOfElement(){}

  /* Alternative constructor to set the corner points. */
  CFaceOfElement(const unsigned short VTK_Type,
                 const unsigned short nPoly,
                 const unsigned long  *Nodes);

  /* Copy constructor and assignment operator. */
  CFaceOfElement(const CFaceOfElement &other);

  CFaceOfElement& operator=(const CFaceOfElement &other);

  /* Less than operator. Needed for the sorting and searching. */
  bool operator<(const CFaceOfElement &other) const;

  /* Equal operator. Needed for removing double entities. */
  bool operator ==(const CFaceOfElement &other) const;

  /*--- Member function, which creates a unique numbering for the corner points.
        A sort in increasing order is OK for this purpose.                       ---*/
  void CreateUniqueNumbering(void);

  /*--- Member function, which creates a unique numbering for the corner points
        while the orientation is taken into account. ---*/
  void CreateUniqueNumberingWithOrientation(void);

private:
  /*--- Copy function, which copies the data of the given object into the current object. ---*/
  void Copy(const CFaceOfElement &other);
};

/*!
 * \class CBoundaryFace
 * \brief Help class used in the partitioning of the FEM grid.
          It stores a boundary element.
 */
class CBoundaryFace {
 public:
  unsigned short VTK_Type, nPolyGrid, nDOFsGrid;
  unsigned long  globalBoundElemID, domainElementID;
  vector<unsigned long>  Nodes;

  /* Standard constructor and destructor. Nothing to be done. */
  CBoundaryFace(){}
  ~CBoundaryFace(){}

  /* Copy constructor and assignment operator. */
  CBoundaryFace(const CBoundaryFace &other);

  CBoundaryFace& operator=(const CBoundaryFace &other);

  /* Less than operator. Needed for the sorting. */
  bool operator<(const CBoundaryFace &other) const;

private:
  /*--- Copy function, which copies the data of the given object into the current object. ---*/
  void Copy(const CBoundaryFace &other);
};

/*!
 * \class CMatchingFace
 * \brief Help class used to determine whether or not (periodic) faces match.
 */
class CMatchingFace {
public:
  unsigned short nCornerPoints;          /*!< \brief Number of corner points of the face. */
  unsigned short nDim;                   /*!< \brief Number of spatial dimensions. */
  unsigned short nPoly;                  /*!< \brief Polynomial degree of the face. */
  unsigned short nDOFsElem;              /*!< \brief Number of DOFs of the relevant adjacent element. */
  unsigned short elemType;               /*!< \brief Type of the adjacent element. */
  unsigned long  elemID;                 /*!< \brief The relevant adjacent element ID. */
  su2double cornerCoor[4][3];            /*!< \brief Coordinates of the corner points of the face. */
  su2double tolForMatching;              /*!< \brief Tolerance for this face for matching points. */

  /* Standard constructor. */
  CMatchingFace();

  /* Destructor, nothing to be done. */
  ~CMatchingFace(){}

  /* Copy constructor and assignment operator. */
  CMatchingFace(const CMatchingFace &other);

  CMatchingFace& operator=(const CMatchingFace &other);

  /* Less than operator. Needed for the sorting and searching. */
  bool operator<(const CMatchingFace &other) const;

  /*--- Member function, which sorts the coordinates of the face. ---*/
  void SortFaceCoordinates(void);

private:
  /*--- Copy function, which copies the data of the given object into the current object. ---*/
  void Copy(const CMatchingFace &other);
};

/*!
 * \class CGeometry
 * \brief Parent class for defining the geometry of the problem (complete geometry, 
 *        multigrid agglomerated geometry, only boundary geometry, etc..)
 * \author F. Palacios
 */
class CGeometry {
protected:
  int rank, 	/*!< \brief MPI Rank. */
  size;       	/*!< \brief MPI Size. */
	unsigned long nPoint,	/*!< \brief Number of points of the mesh. */
	nPointDomain,						/*!< \brief Number of real points of the mesh. */
	nPointGhost,					/*!< \brief Number of ghost points of the mesh. */
	nPointNode,					/*!< \brief Size of the node array allocated to hold CPoint objects. */
  Global_nPoint,	/*!< \brief Total number of nodes in a simulation across all processors (including halos). */
	Global_nPointDomain,	/*!< \brief Total number of nodes in a simulation across all processors (excluding halos). */
	nElem,					/*!< \brief Number of elements of the mesh. */
  Global_nElem,	/*!< \brief Total number of elements in a simulation across all processors (all types). */
  Global_nElemDomain,  /*!< \brief Total number of elements in a simulation across all processors (excluding halos). */
	nEdge,					/*!< \brief Number of edges of the mesh. */
	nFace,					/*!< \brief Number of faces of the mesh. */
  nelem_edge,             /*!< \brief Number of edges in the mesh. */
  Global_nelem_edge,      /*!< \brief Total number of edges in the mesh across all processors. */
  nelem_triangle,       /*!< \brief Number of triangles in the mesh. */
  Global_nelem_triangle,       /*!< \brief Total number of triangles in the mesh across all processors. */
  nelem_quad,           /*!< \brief Number of quadrangles in the mesh. */
  Global_nelem_quad,           /*!< \brief Total number of quadrangles in the mesh across all processors. */
  nelem_tetra,          /*!< \brief Number of tetrahedra in the mesh. */
  Global_nelem_tetra,          /*!< \brief Total number of tetrahedra in the mesh across all processors. */
  nelem_hexa,           /*!< \brief Number of hexahedra in the mesh. */
  Global_nelem_hexa,           /*!< \brief Total number of hexahedra in the mesh across all processors. */
  nelem_prism,          /*!< \brief Number of prisms in the mesh. */
  Global_nelem_prism,          /*!< \brief Total number of prisms in the mesh across all processors. */
  nelem_pyramid,        /*!< \brief Number of pyramids in the mesh. */
  Global_nelem_pyramid,        /*!< \brief Total number of pyramids in the mesh across all processors. */
  nelem_edge_bound,           /*!< \brief Number of edges on the mesh boundaries. */
  Global_nelem_edge_bound,           /*!< \brief Total number of edges on the mesh boundaries across all processors. */
  nelem_triangle_bound,          /*!< \brief Number of triangles on the mesh boundaries. */
  Global_nelem_triangle_bound,          /*!< \brief Total number of triangles on the mesh boundaries across all processors. */
  nelem_quad_bound,        /*!< \brief Number of quads on the mesh boundaries. */
  Global_nelem_quad_bound;        /*!< \brief Total number of quads on the mesh boundaries across all processors. */
	unsigned short nDim,	/*!< \brief Number of dimension of the problem. */
	nZone,								/*!< \brief Number of zones in the problem. */
	nMarker;				/*!< \brief Number of different markers of the mesh. */
  unsigned short MGLevel;         /*!< \brief The mesh level index for the current geometry container. */
  unsigned long Max_GlobalPoint;  /*!< \brief Greater global point in the domain local structure. */

  /* --- Custom boundary variables --- */
  su2double **CustomBoundaryTemperature;
  su2double **CustomBoundaryHeatFlux;

public:
	unsigned long *nElem_Bound;			/*!< \brief Number of elements of the boundary. */
	string *Tag_to_Marker;	/*!< \brief If you know the index of the boundary (depend of the 
							 grid definition), it gives you the maker (where the boundary 
							 is stored from 0 to boundaries). */	
	CPrimalGrid** elem;	/*!< \brief Element vector (primal grid information). */
	CPrimalGrid** face;			/*!< \brief Face vector (primal grid information). */
	CPrimalGrid*** bound;	/*!< \brief Boundary vector (primal grid information). */
	CPoint** node;			/*!< \brief Node vector (dual grid information). */
	CEdge** edge;			/*!< \brief Edge vector (dual grid information). */
	CVertex*** vertex;		/*!< \brief Boundary Vertex vector (dual grid information). */
  CTurboVertex**** turbovertex; /*!< \brief Boundary Vertex vector ordered for turbomachinery calculation(dual grid information). */
  unsigned long *nVertex;	/*!< \brief Number of vertex for each marker. */
  unsigned short *nSpanWiseSections; /*!< \brief Number of Span wise section for each turbo marker, indexed by inflow/outflow */
  unsigned short *nSpanSectionsByMarker; /*! <\brief Number of Span wise section for each turbo marker, indexed by marker.  Needed for deallocation.*/
  unsigned short nTurboPerf; /*!< \brief Number of Span wise section for each turbo marker. */
  su2double **SpanWiseValue; /*!< \brief Span wise values for each turbo marker. */
  long **nVertexSpan; /*! <\brief number of vertexes for span wise section for each marker.  */
  unsigned long **nTotVertexSpan; /*! <\brief number of vertexes at each span wise section for each marker.  */
  unsigned long nVertexSpanMax[3]; /*! <\brief max number of vertexes for each span section for each marker flag.  */
  su2double ***AverageTurboNormal; /*! <\brief Average boundary normal at each span wise section for each marker in the turbomachinery frame of reference.*/
  su2double ***AverageNormal; /*! <\brief Average boundary normal at each span wise section for each marker.*/
  su2double ***AverageGridVel; /*! <\brief Average boundary grid velocity at each span wise section for each marker.*/
  su2double **AverageTangGridVel; /*! <\brief Average tangential rotational speed at each span wise section for each marker.*/
  su2double **SpanArea; /*! <\brief Area at each span wise section for each marker.*/
  su2double **MaxAngularCoord; /*! <\brief Max angular pitch at each span wise section for each marker.*/
  su2double **MinAngularCoord; /*! <\brief Max angular pitch at each span wise section for each marker.*/
  su2double **MinRelAngularCoord; /*! <\brief Min relative angular coord at each span wise section for each marker.*/
  su2double **TurboRadius; /*! <\brief Radius at each span wise section for each marker.*/
  su2double **TangGridVelIn, **TangGridVelOut; /*! <\brief Average tangential rotational speed at each span wise section for each turbomachinery marker.*/
  su2double **SpanAreaIn, **SpanAreaOut; /*! <\brief Area at each span wise section for each turbomachinery marker.*/
  su2double **TurboRadiusIn, **TurboRadiusOut; /*! <\brief Radius at each span wise section for each turbomachinery marker*/

  unsigned short nCommLevel;		/*!< \brief Number of non-blocking communication levels. */
	vector<unsigned long> PeriodicPoint[MAX_NUMBER_PERIODIC][2];			/*!< \brief PeriodicPoint[Periodic bc] and return the point that
																			 must be sent [0], and the image point in the periodic bc[1]. */
	vector<unsigned long> PeriodicElem[MAX_NUMBER_PERIODIC];				/*!< \brief PeriodicElem[Periodic bc] and return the elements that 
																			 must be sent. */
  
  short *Marker_All_SendRecv;
  
	/*--- Create vectors and distribute the values among the different planes queues ---*/
	vector<vector<su2double> > Xcoord_plane; /*!< \brief Vector containing x coordinates of new points appearing on a single plane */
	vector<vector<su2double> > Ycoord_plane; /*!< \brief Vector containing y coordinates of  new points appearing on a single plane */
	vector<vector<su2double> > Zcoord_plane; 	/*!< \brief Vector containing z coordinates of  new points appearing on a single plane */
	vector<vector<su2double> > FaceArea_plane; /*!< \brief Vector containing area/volume associated with  new points appearing on a single plane */
	vector<vector<unsigned long> > Plane_points; /*!< \brief Vector containing points appearing on a single plane */

	vector<su2double> XCoordList;	/*!< \brief Vector containing points appearing on a single plane */
	CPrimalGrid*** newBound;            /*!< \brief Boundary vector for new periodic elements (primal grid information). */
	unsigned long *nNewElem_Bound;			/*!< \brief Number of new periodic elements of the boundary. */
  
  /*--- Partitioning-specific variables ---*/
  
  map<unsigned long,unsigned long> Global_to_Local_Elem; /*!< \brief Mapping of global to local index for elements. */
  unsigned long *beg_node; /*!< \brief Array containing the first node on each rank due to a linear partitioning by global index. */
  unsigned long *end_node; /*!< \brief Array containing the last node on each rank due to a linear partitioning by global index. */
  unsigned long *nPointLinear;     /*!< \brief Array containing the total number of nodes on each rank due to a linear partioning by global index. */
  unsigned long *nPointCumulative; /*!< \brief Cumulative storage array containing the total number of points on all prior ranks in the linear partitioning. */
  
#ifdef HAVE_MPI
#ifdef HAVE_PARMETIS
  vector< vector<unsigned long> > adj_nodes; /*!< \brief Vector of vectors holding each node's adjacency during preparation for ParMETIS. */
  idx_t *adjacency; /*!< \brief Local adjacency array to be input into ParMETIS for partitioning (idx_t is a ParMETIS type defined in their headers). */
  idx_t *xadj;      /*!< \brief Index array that points to the start of each node's adjacency in CSR format (needed to interpret the adjacency array).  */
#endif
#endif
  
  /*--- Data structures for point-to-point MPI communications. ---*/

  int countPerPoint;                  /*!< \brief Maximum number of pieces of data sent per vertex in point-to-point comms. */
  int nP2PSend;                       /*!< \brief Number of sends during point-to-point comms. */
  int nP2PRecv;                       /*!< \brief Number of receives during point-to-point comms. */
  int *nPoint_P2PSend;                /*!< \brief Data structure holding number of vertices for each send in point-to-point comms. */
  int *nPoint_P2PRecv;                /*!< \brief Data structure holding number of vertices for each recv in point-to-point comms. */
  int *Neighbors_P2PSend;             /*!< \brief Data structure holding the ranks of the neighbors for point-to-point send comms. */
  int *Neighbors_P2PRecv;             /*!< \brief Data structure holding the ranks of the neighbors for point-to-point recv comms. */
  map<int, int> P2PSend2Neighbor;     /*!< \brief Data structure holding the reverse mapping of the ranks of the neighbors for point-to-point send comms. */
  map<int, int> P2PRecv2Neighbor;     /*!< \brief Data structure holding the reverse mapping of the ranks of the neighbors for point-to-point recv comms. */
  unsigned long *Local_Point_P2PSend; /*!< \brief Data structure holding the local index of all vertices to be sent in point-to-point comms. */
  unsigned long *Local_Point_P2PRecv; /*!< \brief Data structure holding the local index of all vertices to be received in point-to-point comms. */
  su2double *bufD_P2PRecv;            /*!< \brief Data structure for su2double point-to-point receive. */
  su2double *bufD_P2PSend;            /*!< \brief Data structure for su2double point-to-point send. */
  unsigned short *bufS_P2PRecv;       /*!< \brief Data structure for unsigned long point-to-point receive. */
  unsigned short *bufS_P2PSend;       /*!< \brief Data structure for unsigned long point-to-point send. */
  SU2_MPI::Request *req_P2PSend;      /*!< \brief Data structure for point-to-point send requests. */
  SU2_MPI::Request *req_P2PRecv;      /*!< \brief Data structure for point-to-point recv requests. */

  /*--- Data structures for periodic communications. ---*/

  int countPerPeriodicPoint;                /*!< \brief Maximum number of pieces of data sent per vertex in periodic comms. */
  int nPeriodicSend;                        /*!< \brief Number of sends during periodic comms. */
  int nPeriodicRecv;                        /*!< \brief Number of receives during periodic comms. */
  int *nPoint_PeriodicSend;                 /*!< \brief Data structure holding number of vertices for each send in periodic comms. */
  int *nPoint_PeriodicRecv;                 /*!< \brief Data structure holding number of vertices for each recv in periodic comms. */
  int *Neighbors_PeriodicSend;              /*!< \brief Data structure holding the ranks of the neighbors for periodic send comms. */
  int *Neighbors_PeriodicRecv;              /*!< \brief Data structure holding the ranks of the neighbors for periodic recv comms. */
  map<int, int> PeriodicSend2Neighbor;      /*!< \brief Data structure holding the reverse mapping of the ranks of the neighbors for periodic send comms. */
  map<int, int> PeriodicRecv2Neighbor;      /*!< \brief Data structure holding the reverse mapping of the ranks of the neighbors for periodic recv comms. */
  unsigned long *Local_Point_PeriodicSend;  /*!< \brief Data structure holding the local index of all vertices to be sent in periodic comms. */
  unsigned long *Local_Point_PeriodicRecv;  /*!< \brief Data structure holding the local index of all vertices to be received in periodic comms. */
  unsigned long *Local_Marker_PeriodicSend; /*!< \brief Data structure holding the local index of the periodic marker for a particular vertex to be sent in periodic comms. */
  unsigned long *Local_Marker_PeriodicRecv; /*!< \brief Data structure holding the local index of the periodic marker for a particular vertex to be received in periodic comms. */
  su2double *bufD_PeriodicRecv;             /*!< \brief Data structure for su2double periodic receive. */
  su2double *bufD_PeriodicSend;             /*!< \brief Data structure for su2double periodic send. */
  unsigned short *bufS_PeriodicRecv;        /*!< \brief Data structure for unsigned long periodic receive. */
  unsigned short *bufS_PeriodicSend;        /*!< \brief Data structure for unsigned long periodic send. */
  SU2_MPI::Request *req_PeriodicSend;       /*!< \brief Data structure for periodic send requests. */
  SU2_MPI::Request *req_PeriodicRecv;       /*!< \brief Data structure for periodic recv requests. */
  
	/*!
	 * \brief Constructor of the class.
	 */
	CGeometry(void);

  /*!
	 * \brief Constructor of the class.
	 */
	CGeometry(CConfig *config, unsigned short nDim);

	/*! 
	 * \brief Destructor of the class.
	 */
	virtual ~CGeometry(void);
  
  /*!
   * \brief Routine to launch non-blocking recvs only for all periodic communications. Note that this routine is called by any class that has loaded data into the generic communication buffers.
   * \brief Routine to set up persistent data structures for point-to-point MPI communications.
   * \param[in] geometry - Geometrical definition of the problem.
   * \param[in] config - Definition of the particular problem.
   */
  void PreprocessP2PComms(CGeometry *geometry, CConfig *config);
  
  /*!
   * \brief Routine to allocate buffers for point-to-point MPI communications. Also called to dynamically reallocate if not enough memory is found for comms during runtime.
   * \param[in] val_countPerPoint - Maximum count of the data type per vertex in point-to-point comms, e.g., nPrimvarGrad*nDim.
   */
  void AllocateP2PComms(unsigned short val_countPerPoint);
  
  /*!
   * \brief Routine to launch non-blocking recvs only for all point-to-point communication with neighboring partitions. Note that this routine is called by any class that has loaded data into the generic communication buffers.
   * \param[in] geometry - Geometrical definition of the problem.
   * \param[in] config   - Definition of the particular problem.
   * \param[in] commType - Enumerated type for the quantity to be communicated.
   * \param[in] val_reverse  - Boolean controlling forward or reverse communication between neighbors.
   */
  void PostP2PRecvs(CGeometry *geometry, CConfig *config, unsigned short commType, bool val_reverse);
  
  /*!
   * \brief Routine to launch a single non-blocking send once the buffer is loaded for a point-to-point commucation. Note that this routine is called by any class that has loaded data into the generic communication buffers.
   * \param[in] geometry     - Geometrical definition of the problem.
   * \param[in] config       - Definition of the particular problem.
   * \param[in] commType     - Enumerated type for the quantity to be communicated.
   * \param[in] val_iMessage - Index of the message in the order they are stored.
   * \param[in] val_reverse  - Boolean controlling forward or reverse communication between neighbors.
   */
  void PostP2PSends(CGeometry *geometry, CConfig *config, unsigned short commType, int val_iMessage, bool val_reverse);
  
  /*!
   * \brief Routine to set up persistent data structures for periodic communications.
   * \param[in] geometry - Geometrical definition of the problem.
   * \param[in] config - Definition of the particular problem.
   */
  void PreprocessPeriodicComms(CGeometry *geometry, CConfig *config);
  
  /*!
   * \brief Routine to allocate buffers for periodic communications. Also called to dynamically reallocate if not enough memory is found for comms during runtime.
   * \param[in] val_countPerPeriodicPoint - Maximum count of the data type per vertex in periodic comms, e.g., nPrimvarGrad*nDim.
   */
  void AllocatePeriodicComms(unsigned short val_countPerPeriodicPoint);

  /*!
   * \brief Routine to launch non-blocking recvs only for all periodic communication with neighboring partitions. Note that this routine is called by any class that has loaded data into the generic communication buffers.
   * \param[in] geometry - Geometrical definition of the problem.
   * \param[in] config   - Definition of the particular problem.
   * \param[in] commType - Enumerated type for the quantity to be communicated.
   */
  void PostPeriodicRecvs(CGeometry *geometry, CConfig *config, unsigned short commType);
  
  /*!
   * \brief Routine to launch a single non-blocking send once the buffer is loaded for a periodic commucation. Note that this routine is called by any class that has loaded data into the generic communication buffers.
   * \param[in] geometry     - Geometrical definition of the problem.
   * \param[in] config       - Definition of the particular problem.
   * \param[in] commType     - Enumerated type for the quantity to be communicated.
   * \param[in] val_iMessage - Index of the message in the order they are stored.
   */
  void PostPeriodicSends(CGeometry *geometry, CConfig *config, unsigned short commType, int val_iMessage);

  /*!
   * \brief Routine to load a geometric quantity into the data structures for MPI point-to-point communication and to launch non-blocking sends and recvs for all point-to-point communication with neighboring partitions.
   * \param[in] geometry - Geometrical definition of the problem.
   * \param[in] config   - Definition of the particular problem.
   * \param[in] commType - Enumerated type for the quantity to be communicated.
   */
  void InitiateComms(CGeometry *geometry, CConfig *config, unsigned short commType);
  
  /*!
   * \brief Routine to complete the set of non-blocking communications launched by InitiateComms() and unpacking of the data into the geometry class.
   * \param[in] geometry - Geometrical definition of the problem.
   * \param[in] config   - Definition of the particular problem.
   * \param[in] commType - Enumerated type for the quantity to be unpacked.
   */
  void CompleteComms(CGeometry *geometry, CConfig *config, unsigned short commType);
  
	/*! 
	 * \brief Get number of coordinates.
	 * \return Number of coordinates.
	 */
	unsigned short GetnDim(void);

	/*! 
	 * \brief Get number of zones.
	 * \return Number of zones.
	 */
	unsigned short GetnZone(void);

	/*! 
	 * \brief Get number of points.
	 * \return Number of points.
	 */
	unsigned long GetnPoint(void);

	/*! 
	 * \brief Get number of real points (that belong to the domain).
	 * \return Number of real points.
	 */
	unsigned long GetnPointDomain(void);

  /*!
	 * \brief Get number of elements.
	 * \return Number of elements.
	 */
	unsigned long GetnLine(void);
  
	/*! 
	 * \brief Get number of elements.
	 * \return Number of elements.
	 */
	unsigned long GetnElem(void);
  
	/*! 
	 * \brief Get number of edges.
	 * \return Number of edges.
	 */
	unsigned long GetnEdge(void);

	/*! 
	 * \brief Get number of markers.
	 * \return Number of markers.
	 */
	unsigned short GetnMarker(void);

	/*!
	 * \brief Get number of vertices.
	 * \param[in] val_marker - Marker of the boundary.
	 * \return Number of vertices.
	 */
	su2double* GetSpanWiseValue(unsigned short val_marker);

	/*! 
	 * \brief Get number of vertices.
	 * \param[in] val_marker - Marker of the boundary.
	 * \return Number of vertices.
	 */
	unsigned long GetnVertex(unsigned short val_marker);

	/*!
	 * \brief Get number of span wise section.
	 * \param[in] marker_flag - flag of the turbomachinery boundary.
	 * \return Number of span wise section.
	 */
	unsigned short GetnSpanWiseSections(unsigned short marker_flag);

	/*!
	 * \brief Get number of vertices.
	 * \param[in] val_marker - Marker of the boundary.
	 * \return Number of vertices.
	 */
	unsigned long GetnVertexSpan(unsigned short val_marker, unsigned short val_span);

	/*!
	 * \brief Get number of frequencies per span for NRBC.
	 * \param[in] val_marker - Marker of the boundary.
	 * \return Number of frequencies for NRBC.
	 */
	unsigned long GetnFreqSpan(unsigned short val_marker, unsigned short val_span);

	/*!
	 * \brief Get number of vertices.
	 * \param[in] val_marker - Marker of the boundary.
	 * \return Number of vertices.
	 */
	unsigned long GetnVertexSpanMax(unsigned short marker_flag);

	/*!
	 * \brief Get number of max frequencies for initializing the Fourier Coefficient for NR BC.
	 * \param[in] marker_flag - Marker of the boundary.
	 * \return Number of frequencies.
	 */
	unsigned long GetnFreqSpanMax(unsigned short marker_flag);

	/*!
	 * \brief Get number of vertices.
	 * \param[in] val_marker - Marker of the boundary.
	 * \return Number of vertices.
	 */
	void SetnVertexSpanMax(unsigned short marker_flag, unsigned long nVertMax);

	/*! 
	 * \brief Get the edge index from using the nodes of the edge.
	 * \param[in] first_point - First point of the edge.
	 * \param[in] second_point - Second point of the edge.
	 * \return Index of the edge.
	 */		
	long FindEdge(unsigned long first_point, unsigned long second_point);

    /*!
	 * \brief Get the edge index from using the nodes of the edge.
	 * \param[in] first_point - First point of the edge.
	 * \param[in] second_point - Second point of the edge.
	 * \return Index of the edge.
	 */
	bool CheckEdge(unsigned long first_point, unsigned long second_point);
    
	/*! 
	 * \brief Get the distance between a plane (defined by three point) and a point.
	 * \param[in] Coord - Coordinates of the point.
	 * \param[in] iCoord - Coordinates of the first point that defines the plane.
	 * \param[in] jCoord - Coordinates of the second point that defines the plane.
	 * \param[in] kCoord - Coordinates of the third point that defines the plane.
	 * \return Signed distance.
	 */		
	su2double Point2Plane_Distance(su2double *Coord, su2double *iCoord, su2double *jCoord, su2double *kCoord);

	/*! 
	 * \brief Create a file for testing the geometry.
	 */		
	void TestGeometry(void);

	/*! 
	 * \brief A virtual member.
	 * \param[in] val_nmarker - Number of markers.
	 */
	void SetnMarker(unsigned short val_nmarker);

	/*! 
	 * \brief Set the number of dimensions of the problem.
	 * \param[in] val_nDim - Number of dimensions.
	 */
	void SetnDim(unsigned short val_nDim);

	/*! 
	 * \brief Get the index of a marker.
	 * \param[in] val_marker - Marker of the boundary.
	 * \return Index of the marker in the grid defintion.
	 */	
	string GetMarker_Tag(unsigned short val_marker);

	/*! 
	 * \brief Set index of a marker.
	 * \param[in] val_marker - Marker of the boundary.
	 * \param[in] val_index - Index of the marker.
	 */		
	void SetMarker_Tag(unsigned short val_marker, string val_index);

	/*! 
	 * \brief Set the number of boundary elements.
	 * \param[in] val_marker - Marker of the boundary.
	 * \param[in] val_nelem_bound - Number of boundary elements.
	 */	
	void SetnElem_Bound(unsigned short val_marker, unsigned long val_nelem_bound);

	/*! 
	 * \brief Set the number of grid points.
	 * \param[in] val_npoint - Number of grid points.
	 */	
	void SetnPoint(unsigned long val_npoint);

	/*! 
	 * \brief Set the number of grid points in the domain.
	 * \param[in] val_npoint - Number of grid points in the domain.
	 */	
	void SetnPointDomain(unsigned long val_npoint);

	/*! 
	 * \brief Set the number of grid elements.
	 * \param[in] val_nelem - Number of grid elements.
	 */
	void SetnElem(unsigned long val_nelem);

	/*! 
	 * \brief Get the number of boundary elements.
	 * \param[in] val_marker - Marker of the boundary.
	 */
	unsigned long GetnElem_Bound(unsigned short val_marker);

  /*!
	 * \brief Get the number of elements in vtk fortmat.
	 */
	unsigned long GetMax_GlobalPoint(void);

	/*! 
	 * \brief A virtual function.
	 * \param[in] first_elem - Identification of the first element.
	 * \param[in] second_elem - Identification of the second element.
	 * \param[in] face_first_elem - Index of the common face for the first element.
	 * \param[in] face_second_elem - Index of the common face for the second element.
	 */
	virtual bool FindFace(unsigned long first_elem, unsigned long second_elem, unsigned short &face_first_elem, 
			unsigned short &face_second_elem);

	/*! 
	 * \brief A virtual member.
	 * \param[in] config - Definition of the particular problem.		 
	 */
	virtual void ComputeWall_Distance(CConfig *config);

	/*! 
	 * \brief A virtual member.
	 * \param[in] config - Definition of the particular problem.		 
	 */
	virtual void SetPositive_ZArea(CConfig *config);
  
	/*! 
	 * \brief A virtual member.
	 */	
	virtual void SetPoint_Connectivity(void);
  
  /*!
	 * \brief A virtual member.
   * \param[in] config - Definition of the particular problem.
	 */
	virtual void SetRCM_Ordering(CConfig *config);
  
	/*!
	 * \brief A virtual member.
	 */		
	virtual void SetElement_Connectivity(void);

	/*! 
	 * \brief A virtual member.
	 */
	void SetEdges(void);

	/*! 
	 * \brief A virtual member.
	 */
	virtual void SetFaces(void);

	/*!
	 * \brief A virtual member.
	 */
	virtual void SetBoundVolume(void);

	/*! 
	 * \brief A virtual member.
	 * \param[in] config - Definition of the particular problem.
	 */
	virtual void SetVertex(CConfig *config);

  /*!
   * \brief A virtual member.
   * \param[in] config - Definition of the particular problem.
   */
  virtual void ComputeNSpan(CConfig *config, unsigned short val_iZone, unsigned short marker_flag, bool allocate);

  /*!
   * \brief A virtual member.
   * \param[in] config - Definition of the particular problem.
   */
  virtual void SetTurboVertex(CConfig *config, unsigned short val_iZone, unsigned short marker_flag, bool allocate);

  /*!
   * \brief A virtual member.
   * \param[in] config - Definition of the particular problem.
   */
  virtual void UpdateTurboVertex(CConfig *config, unsigned short val_iZone, unsigned short marker_flag);

  /*!
   * \brief A virtual member.
   * \param[in] config - Definition of the particular problem.
   */
  virtual void SetAvgTurboValue(CConfig *config, unsigned short val_iZone, unsigned short marker_flag, bool allocate);

  /*!
   * \brief A virtual member.
   * \param[in] config - Definition of the particular problem.
   */
  virtual void GatherInOutAverageValues(CConfig *config, bool allocate);

  /*!
   * \brief A virtual member.
   */
  virtual void SetVertex(void);

  /*!
   * \brief A virtual member.
   */
  virtual void SetCoord_CG(void);

  /*!
   * \brief A virtual member.
   * \param[in] config - Definition of the particular problem.
   */
  virtual void SetMaxLength(CConfig* config);

  /*!
   * \brief A virtual member.
   * \param[in] config - Definition of the particular problem.
   * \param[in] action - Allocate or not the new elements.
   */
  virtual void SetControlVolume(CConfig *config, unsigned short action);

  /*!
   * \brief A virtual member.
   * \param[in] config - Definition of the particular problem.
   * \param[in] action - Allocate or not the new elements.
   */
  virtual void VisualizeControlVolume(CConfig *config, unsigned short action);
  
	/*! 
	 * \brief A virtual member.
	 * \param[in] config - Definition of the particular problem.
	 */
	virtual void MatchNearField(CConfig *config);
  
  /*!
	 * \brief A virtual member.
	 * \param[in] config - Definition of the particular problem.
	 */
	virtual void MatchActuator_Disk(CConfig *config);

	/*! 
	 * \brief A virtual member.
	 * \param[in] config - Definition of the particular problem.
	 */
	virtual void MatchInterface(CConfig *config);

  /*!
   * \brief A virtual member.
   * \param[in] config - Definition of the particular problem.
   */
  virtual void MatchPeriodic(CConfig *config, unsigned short val_periodic);
  
	/*! 
	 * \brief A virtual member.
	 * \param[in] config - Definition of the particular problem.
	 * \param[in] action - Allocate or not the new elements.		 
	 */
	virtual void SetBoundControlVolume(CConfig *config, unsigned short action);
  
  /*!
	 * \brief A virtual member.
	 * \param[in] config_filename - Name of the file where the tecplot information is going to be stored.
	 */
	virtual void SetTecPlot(char config_filename[MAX_STRING_SIZE], bool new_file);

	/*! 
	 * \brief A virtual member.
   * \param[in] mesh_filename - Name of the file where the tecplot information is going to be stored.
   * \param[in] new_file - Boolean to decide if aopen a new file or add to a old one
	 * \param[in] config - Definition of the particular problem.
	 */
	virtual void SetBoundTecPlot(char mesh_filename[MAX_STRING_SIZE], bool new_file, CConfig *config);
  
	/*! 
	 * \brief A virtual member.
	 * \param[in] config - Definition of the particular problem.		 
	 */
	virtual void Check_IntElem_Orientation(CConfig *config);
  
  /*!
	 * \brief A virtual member.
	 * \param[in] config - Definition of the particular problem.
	 */
	virtual void Check_BoundElem_Orientation(CConfig *config);

	/*! 
	 * \brief A virtual member.
	 * \param[in] config - Definition of the particular problem.		 
	 */
	virtual void SetColorGrid(CConfig *config);
  
  /*!
   * \brief A virtual member.
   * \param[in] config - Definition of the particular problem.
   */
  virtual void SetColorGrid_Parallel(CConfig *config);

  /*!
   * \brief A virtual member.
   * \param[in] config - Definition of the particular problem.
   */
  virtual void SetColorFEMGrid_Parallel(CConfig *config);

  /*!
	 * \brief A virtual member.
	 * \param[in] config - Definition of the particular problem.
	 */
  virtual void DivideConnectivity(CConfig *config, unsigned short Elem_Type);

	/*! 
	 * \brief A virtual member.
	 * \param[in] geometry - Geometrical definition of the problem.
	 * \param[in] config - Definition of the particular problem.
	 * \param[in] val_domain - Number of domains for parallelization purposes.		 
	 */
	virtual void SetSendReceive(CConfig *config);
  
  /*!
	 * \brief A virtual member.
	 * \param[in] geometry - Geometrical definition of the problem.
	 * \param[in] config - Definition of the particular problem.
	 * \param[in] val_domain - Number of domains for parallelization purposes.
	 */
	virtual void SetBoundaries(CConfig *config);
  
	/*! 
	 * \brief A virtual member.
	 * \param[in] geometry - Geometrical definition of the problem.
	 */	
	virtual void SetCoord(CGeometry *geometry);

        /*! 
	 * \brief A virtual member.
	 * \param[in] geometry - Geometrical definition of the problem.
         * \param[in] val_marker - Index of the boundary marker.
	 */
        virtual void SetMultiGridWallHeatFlux(CGeometry *geometry, unsigned short val_marker);

        /*! 
	 * \brief A virtual member.
	 * \param[in] geometry - Geometrical definition of the problem.
         * \param[in] val_marker - Index of the boundary marker.
	 */
        virtual void SetMultiGridWallTemperature(CGeometry *geometry, unsigned short val_marker);

	/*! 
	 * \brief A virtual member.
	 * \param[in] val_nSmooth - Number of smoothing iterations.
	 * \param[in] val_smooth_coeff - Relaxation factor.
	 * \param[in] config - Definition of the particular problem.
	 */	
	virtual void SetCoord_Smoothing(unsigned short val_nSmooth, su2double val_smooth_coeff, CConfig *config);

	/*! 
	 * \brief A virtual member.
	 * \param[in] geometry - Geometrical definition of the problem.
	 */	
	virtual void SetPoint_Connectivity(CGeometry *geometry);

	/*! 
	 * \brief A virtual member.
	 * \param[in] geometry - Geometrical definition of the problem.
	 * \param[in] config - Definition of the particular problem.
	 */	
	virtual void SetVertex(CGeometry *geometry, CConfig *config);

	/*! 
	 * \brief A virtual member.
	 * \param[in] config - Definition of the particular problem.
	 * \param[in] geometry - Geometrical definition of the problem.
	 * \param[in] action - Allocate or not the new elements.		 
	 */	
	virtual void SetControlVolume(CConfig *config, CGeometry *geometry, unsigned short action);

	/*! 
	 * \brief A virtual member.
	 * \param[in] config - Definition of the particular problem.
	 * \param[in] geometry - Geometrical definition of the problem.
	 * \param[in] action - Allocate or not the new elements.		 
	 */	
	virtual void SetBoundControlVolume(CConfig *config, CGeometry *geometry, unsigned short action);

	/*! 
	 * \brief A virtual member.
	 * \param[in] config - Definition of the particular problem.
	 * \param[in] val_mesh_out_filename - Name of the output file.
	 */	
	virtual void SetMeshFile(CConfig *config, string val_mesh_out_filename);
  
    /*!
	 * \brief A virtual member.
	 * \param[in] config - Definition of the particular problem.
	 * \param[in] val_mesh_out_filename - Name of the output file.
	 */
	virtual void SetMeshFile(CGeometry *geometry, CConfig *config, string val_mesh_out_filename);

	/*! 
	 * \brief A virtual member.
	 * \param[in] config - Definition of the particular problem.
	 */
	virtual void SetBoundSensitivity(CConfig *config);

  /*!
   * \brief Set the data containers for customized boundary conditions.
   * \param[in] config - Definition of the particular problem.
   */
  virtual void SetCustomBoundary(CConfig *config);


  /*!
   * \brief A virtual member.
   * \param[in] config - Definition of the particular problem.
   * \param[in] val_iZone - Index of the current zone.
   */
  virtual void SetRotationalVelocity(CConfig *config, unsigned short val_iZone, bool print);

  /*!
   * \brief A virtual member.
   * \param[in] config - Definition of the particular problem.
   */
  virtual void SetShroudVelocity(CConfig *config);

   /*!
    * \brief A virtual member.
    * \param[in] config - Definition of the particular problem.
    */
   virtual void SetTranslationalVelocity(CConfig *config, unsigned short val_iZone, bool print);

   /*!
    * \brief A virtual member.
    * \param[in] config - Definition of the particular problem.
    * \param[in] iter - Current physical time step.
    */
   virtual void SetGridVelocity(CConfig *config, unsigned long iter);

	/*!
	 * \brief A virtual member.
   * \param[in] geometry - Geometry of the fine mesh.
	 * \param[in] config - Definition of the particular problem.
	 */
	virtual void SetRestricted_GridVelocity(CGeometry *fine_mesh, CConfig *config);

	/*!
	 * \brief Find and store all vertices on a sharp corner in the geometry.
	 * \param[in] config - Definition of the particular problem.
	 */
  void ComputeSurf_Curvature(CConfig *config);
  
  /*!
	 * \brief A virtual member.
	 * \param[in] config - Definition of the particular problem.
	 */
  void ComputeAirfoil_Section(su2double *Plane_P0, su2double *Plane_Normal,
                              su2double MinXCoord, su2double MaxXCoord,
                              su2double MinYCoord, su2double MaxYCoord,
                              su2double MinZCoord, su2double MaxZCoord,
                              su2double *FlowVariable,
                              vector<su2double> &Xcoord_Airfoil, vector<su2double> &Ycoord_Airfoil,
                              vector<su2double> &Zcoord_Airfoil, vector<su2double> &Variable_Airfoil,
                              bool original_surface, CConfig *config);

  /*!
	 * \brief A virtual member.
	 */
  virtual su2double Compute_MaxThickness(su2double *Plane_P0, su2double *Plane_Normal, CConfig *config, vector<su2double> &Xcoord_Airfoil, vector<su2double> &Ycoord_Airfoil, vector<su2double> &Zcoord_Airfoil);
 
  /*!
	 * \brief A virtual member.
	 */
  virtual su2double Compute_Twist(su2double *Plane_P0, su2double *Plane_Normal, vector<su2double> &Xcoord_Airfoil, vector<su2double> &Ycoord_Airfoil, vector<su2double> &Zcoord_Airfoil);

  /*!
	 * \brief A virtual member.
	 */
  virtual su2double Compute_Chord(su2double *Plane_P0, su2double *Plane_Normal, vector<su2double> &Xcoord_Airfoil, vector<su2double> &Ycoord_Airfoil, vector<su2double> &Zcoord_Airfoil);

  /*!
	 * \brief A virtual member.
	 */
  virtual su2double Compute_Width(su2double *Plane_P0, su2double *Plane_Normal, vector<su2double> &Xcoord_Airfoil, vector<su2double> &Ycoord_Airfoil, vector<su2double> &Zcoord_Airfoil);

  /*!
	 * \brief A virtual member.
	 */
  virtual su2double Compute_WaterLineWidth(su2double *Plane_P0, su2double *Plane_Normal, CConfig *config, vector<su2double> &Xcoord_Airfoil, vector<su2double> &Ycoord_Airfoil, vector<su2double> &Zcoord_Airfoil);

  /*!
	 * \brief A virtual member.
	 */
  virtual su2double Compute_Height(su2double *Plane_P0, su2double *Plane_Normal, vector<su2double> &Xcoord_Airfoil, vector<su2double> &Ycoord_Airfoil, vector<su2double> &Zcoord_Airfoil);

  /*!
   * \brief A virtual member.
   */
  virtual su2double Compute_LERadius(su2double *Plane_P0, su2double *Plane_Normal, vector<su2double> &Xcoord_Airfoil, vector<su2double> &Ycoord_Airfoil, vector<su2double> &Zcoord_Airfoil);

  /*!
	 * \brief A virtual member.
	 */
	virtual su2double Compute_Thickness(su2double *Plane_P0, su2double *Plane_Normal, su2double Location, CConfig *config, vector<su2double> &Xcoord_Airfoil, vector<su2double> &Ycoord_Airfoil, vector<su2double> &Zcoord_Airfoil, su2double &ZLoc);
	
	/*!
	 * \brief A virtual member.
	 */
	virtual su2double Compute_Area(su2double *Plane_P0, su2double *Plane_Normal, CConfig *config, vector<su2double> &Xcoord_Airfoil, vector<su2double> &Ycoord_Airfoil, vector<su2double> &Zcoord_Airfoil);
  
	/*!
	 * \brief A virtual member.
	 */
	virtual su2double Compute_Length(su2double *Plane_P0, su2double *Plane_Normal, CConfig *config, vector<su2double> &Xcoord_Airfoil, vector<su2double> &Ycoord_Airfoil, vector<su2double> &Zcoord_Airfoil);

  /*!
   * \brief A virtual member.
   */
  virtual void Compute_Wing_LeadingTrailing(su2double *LeadingEdge, su2double *TrailingEdge, su2double *Plane_P0, su2double *Plane_Normal, vector<su2double>
	                                       &Xcoord_Airfoil, vector<su2double> &Ycoord_Airfoil, vector<su2double> &Zcoord_Airfoil);

  /*!
   * \brief A virtual member.
   */
  virtual void Compute_Fuselage_LeadingTrailing(su2double *LeadingEdge, su2double *TrailingEdge, su2double *Plane_P0, su2double *Plane_Normal, vector<su2double>
	                                       &Xcoord_Airfoil, vector<su2double> &Ycoord_Airfoil, vector<su2double> &Zcoord_Airfoil);

  /*!
   * \brief A virtual member.
   */
  virtual su2double Compute_Dihedral(su2double *LeadingEdge_im1, su2double *TrailingEdge_im1,
                                     su2double *LeadingEdge_i, su2double *TrailingEdge_i);

  /*!
   * \brief A virtual member.
   */
  virtual su2double Compute_Curvature(su2double *LeadingEdge_im1, su2double *TrailingEdge_im1,
                                      su2double *LeadingEdge_i, su2double *TrailingEdge_i,
                                      su2double *LeadingEdge_ip1, su2double *TrailingEdge_ip1);

  /*!
   * \brief A virtual member.
   */
  virtual void Compute_Wing(CConfig *config, bool original_surface,
                            su2double &Wing_Volume, su2double &Wing_MinMaxThickness, su2double &Wing_MaxMaxThickness, su2double &Wing_MinChord, su2double &Wing_MaxChord,
                            su2double &Wing_MinLERadius, su2double &Wing_MaxLERadius,
                            su2double &Wing_MinToC, su2double &Wing_MaxToC, su2double &Wing_ObjFun_MinToC, su2double &Wing_MaxTwist, su2double &Wing_MaxCurvature,
                            su2double &Wing_MaxDihedral);

  /*!
   * \brief A virtual member.
   */
  virtual void Compute_Fuselage(CConfig *config, bool original_surface,
  		su2double &Fuselage_Volume, su2double &Fuselage_WettedArea,
  		su2double &Fuselage_MinWidth, su2double &Fuselage_MaxWidth,
  		su2double &Fuselage_MinWaterLineWidth, su2double &Fuselage_MaxWaterLineWidth,
  		su2double &Fuselage_MinHeight, su2double &Fuselage_MaxHeight,
  		su2double &Fuselage_MaxCurvature);

  /*!
   * \brief A virtual member.
   */
  virtual void Compute_Nacelle(CConfig *config, bool original_surface,
                               su2double &Nacelle_Volume, su2double &Nacelle_MinMaxThickness, su2double &Nacelle_MaxMaxThickness,
                               su2double &Nacelle_MinChord, su2double &Nacelle_MaxChord,
                               su2double &Nacelle_MinLERadius, su2double &Nacelle_MaxLERadius,
                               su2double &Nacelle_MinToC, su2double &Nacelle_MaxToC,
                               su2double &Nacelle_ObjFun_MinToC, su2double &Nacelle_MaxTwist);

	/*!
	 * \brief A virtual member.
	 * \param[in] config - Definition of the particular problem.
	 */
	virtual void FindNormal_Neighbor(CConfig *config);

  /*!
   * \brief A virtual member.
   */
  virtual void SetGlobal_to_Local_Point();

	/*!
	 * \brief A virtual member.
	 * \param[in] val_ipoint - Global point.
	 * \returns Local index that correspond with the global index.
	 */
	virtual long GetGlobal_to_Local_Point(unsigned long val_ipoint);

	/*!
	 * \brief A virtual member.
	 * \param[in] val_ipoint - Global marker.
	 * \returns Local marker that correspond with the global index.
	 */
	virtual unsigned short GetGlobal_to_Local_Marker(unsigned short val_imarker);

  /*!
	 * \brief A virtual member.
	 * \returns Total number of nodes in a simulation across all processors (including halos).
	 */
	virtual unsigned long GetGlobal_nPoint();
  
	/*!
	 * \brief A virtual member.
	 * \returns Total number of nodes in a simulation across all processors (excluding halos).
	 */
	virtual unsigned long GetGlobal_nPointDomain();

  /*!
   * \brief A virtual member.
	 * \param[in] val_global_npoint - Global number of points in the mesh (excluding halos).
   */
  virtual void SetGlobal_nPointDomain(unsigned long val_global_npoint);

  /*!
	 * \brief A virtual member.
	 * \returns Total number of elements in a simulation across all processors.
	 */
	virtual unsigned long GetGlobal_nElem();

  /*!
   * \brief A virtual member.
   * \returns Total number of elements in a simulation across all processors (excluding halos).
   */
  virtual unsigned long GetGlobal_nElemDomain();
  
  /*!
	 * \brief A virtual member.
	 * \returns Total number of line elements in a simulation across all processors.
	 */
	virtual unsigned long GetGlobal_nElemLine();
  
  /*!
	 * \brief A virtual member.
	 * \returns Total number of triangular elements in a simulation across all processors.
	 */
	virtual unsigned long GetGlobal_nElemTria();
  
  /*!
	 * \brief A virtual member.
	 * \returns Total number of quadrilateral elements in a simulation across all processors.
	 */
	virtual unsigned long GetGlobal_nElemQuad();
  
  /*!
	 * \brief A virtual member.
	 * \returns Total number of tetrahedral elements in a simulation across all processors.
	 */
	virtual unsigned long GetGlobal_nElemTetr();
  
  /*!
	 * \brief A virtual member.
	 * \returns Total number of hexahedral elements in a simulation across all processors.
	 */
	virtual unsigned long GetGlobal_nElemHexa();
  
  /*!
	 * \brief A virtual member.
	 * \returns Total number of prism elements in a simulation across all processors.
	 */
	virtual unsigned long GetGlobal_nElemPris();
  
  /*!
	 * \brief A virtual member.
	 * \returns Total number of pyramid elements in a simulation across all processors.
	 */
	virtual unsigned long GetGlobal_nElemPyra();
  
  /*!
	 * \brief A virtual member.
	 * \return Number of line elements.
	 */
	virtual unsigned long GetnElemLine();
  
  /*!
	 * \brief A virtual member.
	 * \return Number of triangular elements.
	 */
	virtual unsigned long GetnElemTria();
  
  /*!
	 * \brief A virtual member.
	 * \return Number of quadrilateral elements.
	 */
	virtual unsigned long GetnElemQuad();
  
  /*!
	 * \brief A virtual member.
	 * \return Number of tetrahedral elements.
	 */
	virtual unsigned long GetnElemTetr();
  
  /*!
	 * \brief A virtual member.
	 * \return Number of hexahedral elements.
	 */
	virtual unsigned long GetnElemHexa();
  
  /*!
	 * \brief A virtual member.
	 * \return Number of prism elements.
	 */
	virtual unsigned long GetnElemPris();
  
  /*!
	 * \brief A virtual member.
	 * \return Number of pyramid elements.
	 */
	virtual unsigned long GetnElemPyra();

	/*!
	 * \brief Indentify geometrical planes in the mesh
	 */
	virtual void SetGeometryPlanes(CConfig *config);
  
	/*!
	 * \brief Get geometrical planes in the mesh
	 */
	virtual vector<su2double> GetGeometryPlanes();

	/*!
	 * \brief Get x coords of geometrical planes in the mesh
	 */
	virtual vector<vector<su2double> > GetXCoord();

	/*!
	 * \brief Get y coords of geometrical planes in the mesh
	 */
	virtual vector<vector<su2double> > GetYCoord();

	/*!
	 * \brief Get z coords of geometrical planes in the mesh
	 */
	virtual vector<vector<su2double> > GetZCoord();

	/*!
	 * \brief Get all points on a geometrical plane in the mesh
	 */
	virtual vector<vector<unsigned long> > GetPlanarPoints();

	/*!
	 * \brief Given arrays x[1..n] and y[1..n] containing a tabulated function, i.e., yi = f(xi), with 
	          x1 < x2 < . . . < xN , and given values yp1 and ypn for the first derivative of the interpolating
	          function at points 1 and n, respectively, this routine returns an array y2[1..n] that contains
	          the second derivatives of the interpolating function at the tabulated points xi. If yp1 and/or
	          ypn are equal to 1 × 1030 or larger, the routine is signaled to set the corresponding boundary
	          condition for a natural spline, with zero second derivative on that boundary.
						Numerical Recipes: The Art of Scientific Computing, Third Edition in C++.
	 */
	void SetSpline(vector<su2double> &x, vector<su2double> &y, unsigned long n, su2double yp1, su2double ypn, vector<su2double> &y2);
	
	/*!
	 * \brief Given the arrays xa[1..n] and ya[1..n], which tabulate a function (with the xai’s in order), 
	          and given the array y2a[1..n], which is the output from spline above, and given a value of 
	          x, this routine returns a cubic-spline interpolated value y.
         	  Numerical Recipes: The Art of Scientific Computing, Third Edition in C++.
	 * \returns The interpolated value of for x.
	 */
	su2double GetSpline(vector<su2double> &xa, vector<su2double> &ya, vector<su2double> &y2a, unsigned long n, su2double x);
	  
  /*!
	 * \brief Compute the intersection between a segment and a plane.
   * \param[in] Segment_P0 - Definition of the particular problem.
	 * \param[in] Segment_P1 - Definition of the particular problem.
	 * \param[in] Plane_P0 - Definition of the particular problem.
	 * \param[in] Plane_Normal - Definition of the particular problem.
   * \param[in] Intersection - Definition of the particular problem.
   * \returns If the intersection has has been successful.
   */
  bool SegmentIntersectsPlane(su2double *Segment_P0, su2double *Segment_P1, su2double Variable_P0, su2double Variable_P1,
                              su2double *Plane_P0, su2double *Plane_Normal, su2double *Intersection, su2double &Variable_Interp);
  
  /*!
   * \brief Ray Intersects Triangle (Moller and Trumbore algorithm)
   */
  bool RayIntersectsTriangle(su2double orig[3], su2double dir[3],
                             su2double vert0[3], su2double vert1[3], su2double vert2[3],
                             su2double *intersect);
  
  /*!
   * \brief Segment Intersects Triangle
   */
  bool SegmentIntersectsTriangle(su2double point0[3], su2double point1[3],
                                 su2double vert0[3], su2double vert1[3], su2double vert2[3]);

  /*!
   * \brief Segment Intersects Line (for 2D FFD Intersection)
   */
  bool SegmentIntersectsLine(su2double point0[2], su2double point1[2], su2double vert0[2], su2double vert1[2]);

  /*!
   * \brief Register the coordinates of the mesh nodes.
   * \param[in] config
   */
  void RegisterCoordinates(CConfig *config);

  /*!
   * \brief Register the coordinates of the mesh nodes as output.
   * \param[in] config
   */
  void RegisterOutput_Coordinates(CConfig *config);

  /*!
   * \brief Update the multi-grid structure and the wall-distance.
   * \param geometry_container - Geometrical definition.
   * \param config - Config
   */
  void UpdateGeometry(CGeometry **geometry_container, CConfig *config);

  /*!
   * \brief Update the multi-grid structure for the customized boundary conditions
   * \param geometry_container - Geometrical definition.
   * \param config - Definition of the particular problem.
   */
  void UpdateCustomBoundaryConditions(CGeometry **geometry_container, CConfig *config);

  /*!
   * \brief A virtual member.
   * \param config - Config
   */
  virtual void SetSensitivity(CConfig *config);

  /*!
   * \brief A virtual member.
   * \param config - Config
   */
  virtual void ReadUnorderedSensitivity(CConfig *config);

  /*!
   * \brief A virtual member.
   * \param iPoint - Point
   * \param iDim - Dimension
   */
  virtual su2double GetSensitivity(unsigned long iPoint, unsigned short iDim);

  /*!
   * \brief A virtual member.
   * \param iPoint - Point
   * \param iDim - Dimension
   * \param val - Value of the sensitivity
   */
  virtual void SetSensitivity(unsigned long iPoint, unsigned short iDim, su2double val);

  /*!
	 * \brief A virtual member.
	 * \param[in] val_marker - marker value.
	 * \param[in] val_span - span value.
	 */
  virtual su2double* GetAverageTurboNormal(unsigned short val_marker, unsigned short val_span);

  /*!
	 * \brief A virtual member.
	 * \param[in] val_marker - marker value.
	 * \param[in] val_span - span value.
	 */
  virtual su2double* GetAverageNormal(unsigned short val_marker, unsigned short val_span);

  /*!
	 * \brief A virtual member.
	 * \param[in] val_marker - marker value.
	 * \param[in] val_span - span value.
	 */
	virtual su2double GetSpanArea(unsigned short val_marker, unsigned short val_span);

  /*!
	 * \brief A virtual member.
	 * \param[in] val_marker - marker value.
	 * \param[in] val_span - span value.
	 */
	virtual su2double GetTurboRadius(unsigned short val_marker, unsigned short val_span);

  /*!
	 * \brief A virtual member.
	 * \param[in] val_marker - marker value.
	 * \param[in] val_span - span value.
	 */
	virtual su2double GetAverageTangGridVel(unsigned short val_marker, unsigned short val_span);

	/*!
	 * \brief A virtual member.
	 * \param[in] val_marker - marker turbo-performance value.
	 * \param[in] val_span - span value.
   * \return The span-wise inflow tangential velocity.
	 */
	virtual su2double GetTangGridVelIn(unsigned short val_marker, unsigned short val_span);

	/*!
	 * \brief A virtual member.
	 * \param[in] val_marker - marker turbo-performance value.
	 * \param[in] val_span - span value.
   * \return The span-wise outflow tangential velocity.
	 */
	virtual su2double GetTangGridVelOut(unsigned short val_marker, unsigned short val_span);

	/*!
	 * \brief A virtual member.
	 * \param[in] val_marker - marker turbo-performance value.
	 * \param[in] val_span - span value.
   * \return The span-wise inflow area.
	 */
	virtual su2double GetSpanAreaIn(unsigned short val_marker, unsigned short val_span);

	/*!
	 * \brief A virtual member.
	 * \param[in] val_marker - marker turbo-performance value.
	 * \param[in] val_span - span value.
	 * \return The span-wise outflow area.
	 */
	virtual su2double GetSpanAreaOut(unsigned short val_marker, unsigned short val_span);

	/*!
	 * \brief A virtual member.
	 * \param[in] val_marker - marker turbo-performance value.
	 * \param[in] val_span - span value.
   * \return The span-wise inflow radius.
	 */
	virtual su2double GetTurboRadiusIn(unsigned short val_marker, unsigned short val_span);

	/*!
	 * \brief A virtual member.
	 * \param[in] val_marker - marker turbo-performance value.
	 * \param[in] val_span - span value.
   * \return The span-wise outflow radius.
	 */
	virtual su2double GetTurboRadiusOut(unsigned short val_marker, unsigned short val_span);

	/*!
	 * \brief A virtual member.
	 * \param[in] val_marker - marker turbo-performance value.
	 * \param[in] val_span - span value.
   */
	virtual void SetTangGridVelIn(su2double value, unsigned short val_marker, unsigned short val_span);

	/*!
	 * \brief A virtual member.
	 * \param[in] val_marker - marker turbo-performance value.
	 * \param[in] val_span - span value.
   */
	virtual void SetTangGridVelOut(su2double value, unsigned short val_marker, unsigned short val_span);

	/*!
	 * \brief A virtual member.
	 * \param[in] val_marker - marker turbo-performance value.
	 * \param[in] val_span - span value.
   */
	virtual void SetSpanAreaIn(su2double value, unsigned short val_marker, unsigned short val_span);

	/*!
	 * \brief A virtual member.
	 * \param[in] val_marker - marker turbo-performance value.
	 * \param[in] val_span - span value.
   */
	virtual void SetSpanAreaOut(su2double value, unsigned short val_marker, unsigned short val_span);

	/*!
	 * \brief A virtual member.
	 * \param[in] val_marker - marker turbo-performance value.
	 * \param[in] val_span - span value.
   */
	virtual void SetTurboRadiusIn(su2double value, unsigned short val_marker, unsigned short val_span);

	/*!
	 * \brief A virtual member.
	 * \param[in] val_marker - marker turbo-performance value.
	 * \param[in] val_span - span value.
   */
	virtual void SetTurboRadiusOut(su2double value, unsigned short val_marker, unsigned short val_span);

  /*!
	 * \brief A virtual member.
	 * \param[in] val_marker - marker value.
	 * \param[in] val_span - span value.
	 */
	virtual unsigned long GetnTotVertexSpan(unsigned short val_marker, unsigned short val_span);

/*!
 * \brief A virtual member.
 * \param[in] val_marker - marker value.
 * \param[in] val_span - span value.
 */
  virtual su2double GetMinAngularCoord(unsigned short val_marker, unsigned short val_span);

  /*!
   * \brief A virtual member.
   * \param[in] val_marker - marker value.
   * \param[in] val_span - span value.
   */
  virtual su2double GetMaxAngularCoord(unsigned short val_marker, unsigned short val_span);

  /*!
   * \brief A virtual member.
   * \param[in] val_marker - marker value.
   * \param[in] val_span - span value.
   */
  virtual su2double GetMinRelAngularCoord(unsigned short val_marker, unsigned short val_span);
  /*!
   * \brief A virtual member.
   * \param[in] val_marker - marker value.
   * \param[in] val_span - span value.
   */
  virtual su2double* GetAverageGridVel(unsigned short val_marker, unsigned short val_span);

  /*!
   * \brief A virtual member.
   * \param config - Config
   */
  virtual void Check_Periodicity(CConfig *config);

  /*!
   * \brief Get the value of the customized temperature at a specified vertex on a specified marker.
   * \param[in] val_marker - Marker value
   * \param[in] val_vertex - Boundary vertex value
   */
  su2double GetCustomBoundaryTemperature(unsigned short val_marker, unsigned long val_vertex);

  /*!
   * \brief Set the value of the customized temperature at a specified vertex on a specified marker.
   * \param[in] val_marker - Marker value
   * \param[in] val_vertex - Boundary vertex value
   * \param[in] val_customBoundaryTemperature - Value of the temperature.
   */
  void SetCustomBoundaryTemperature(unsigned short val_marker, unsigned long val_vertex, su2double val_customBoundaryTemperature);

  /*!
   * \brief Get the value of the customized normal heat flux at a specified vertex on a specified marker.
   * \param[in] val_marker - Marker value
   * \param[in] val_vertex - Boundary vertex value
   */
  su2double GetCustomBoundaryHeatFlux(unsigned short val_marker, unsigned long val_vertex);

  /*!
   * \brief Set the value of the customized normal heat flux at a specified vertex on a specified marker.
   * \param[in] val_marker - Marker value
   * \param[in] val_vertex - Boundary vertex value
   * \param[in] val_customBoundaryHeatFlux - Value of the normal heat flux.
   */
  void SetCustomBoundaryHeatFlux(unsigned short val_marker, unsigned long val_vertex, su2double val_customBoundaryHeatFlux);
  
  /*!
   * \brief Filter values given at the element CG by performing a weighted average over a radial neighbourhood.
   * \param[in] filter_radius - Parameter defining the size of the neighbourhood.
   * \param[in] kernels - Kernel types and respective parameter, size of vector defines number of filter recursions.
   * \param[in] input_values - "Raw" values.
   * \param[out] output_values - Filtered values.
   */
  void FilterValuesAtElementCG(const vector<su2double> filter_radius, const vector<pair<unsigned short,su2double> > &kernels,
                               const su2double *input_values, su2double *output_values) const;
  
  /*!
   * \brief Build the global (entire mesh!) adjacency matrix for the elements in compressed format.
   *        Used by FilterValuesAtElementCG to search for geometrically close neighbours.
   * \param[out] neighbour_start - i'th position stores the start position in "neighbour_idx" for the immediate
   *             neighbours of global element "i". Size nElemDomain+1
   * \param[out] neighbour_idx - Global index of the neighbours, mush be NULL on entry and free'd by calling function.
   */
  void GetGlobalElementAdjacencyMatrix(vector<unsigned long> &neighbour_start, long *&neighbour_idx) const;
  
  /*!
   * \brief Get the neighbours of the global element in the first position of "neighbours" that are within "radius" of it.
   * \param[in] iElem_global - Element of interest.
   * \param[in] radius - Parameter defining the size of the neighbourhood.
   * \param[in] neighbour_start - See GetGlobalElementAdjacencyMatrix.
   * \param[in] neighbour_idx - See GetGlobalElementAdjacencyMatrix.
   * \param[in] cg_elem - Global element centroid coordinates in row major format {x0,y0,x1,y1,...}. Size nDim*nElemDomain.
   * \param[in,out] neighbours - The neighbours of iElem_global.
   */
  void GetRadialNeighbourhood(const unsigned long iElem_global, const passivedouble radius,
                              const vector<unsigned long> &neighbour_start, const long *neighbour_idx,
                              const su2double *cg_elem, vector<long> &neighbours) const;

  /*!
   * \brief Compute and store the volume of the elements.
   * \param[in] config - Problem configuration.
   */
  void SetElemVolume(CConfig *config);
  
  /*!
   * \brief Set the multigrid index for the current geometry object.
   * \param[in] val_iMesh - Multigrid index for current geometry object.
   */
  void SetMGLevel(unsigned short val_iMesh);
  
  /*!
   * \brief Get the multigrid index for the current geometry object.
   * \return Multigrid index for current geometry object.
   */
  unsigned short GetMGLevel(void);

};

/*!
 * \class CPhysicalGeometry
 * \brief Class for reading a defining the primal grid which is read from the
 *        grid file in .su2 or .cgns format.
 * \author F. Palacios, T. Economon, J. Alonso
 */
class CPhysicalGeometry : public CGeometry {

  map<unsigned long, unsigned long> Global_to_Local_Point; /*!< \brief Global-local indexation for the points. */
  long *Local_to_Global_Point;				/*!< \brief Local-global indexation for the points. */
  unsigned short *Local_to_Global_Marker;	/*!< \brief Local to Global marker. */
  unsigned short *Global_to_Local_Marker;	/*!< \brief Global to Local marker. */
  unsigned long *adj_counter; /*!< \brief Adjacency counter. */
  unsigned long **adjacent_elem; /*!< \brief Adjacency element list. */
  su2double* Sensitivity; /*! <\brief Vector holding the sensitivities at each point. */

  vector<vector<unsigned long> > Neighbors;
  map<unsigned long, unsigned long> Color_List;
  vector<string> Marker_Tags;
  unsigned long nLocal_Point,
  nLocal_PointDomain,
  nLocal_PointGhost,
  nLocal_PointPeriodic,
  nLocal_Elem,
  nLocal_Bound_Elem,
  nGlobal_Elem,
  nGlobal_Bound_Elem,
  nLocal_Line,
  nLocal_BoundTria,
  nLocal_BoundQuad,
  nLinear_Line,
  nLinear_BoundTria,
  nLinear_BoundQuad,
  nLocal_Tria,
  nLocal_Quad,
  nLocal_Tetr,
  nLocal_Hexa,
  nLocal_Pris,
  nLocal_Pyra;
  unsigned long nMarker_Global;
  su2double *Local_Coords;
  unsigned long *Local_Points;
  unsigned long *Local_Colors;
  unsigned long *Conn_Line;
  unsigned long *Conn_BoundTria;
  unsigned long *Conn_BoundQuad;
  unsigned long *Conn_Line_Linear;
  unsigned long *Conn_BoundTria_Linear;
  unsigned long *Conn_BoundQuad_Linear;
  unsigned long *Conn_Tria;
  unsigned long *Conn_Quad;
  unsigned long *Conn_Tetr;
  unsigned long *Conn_Hexa;
  unsigned long *Conn_Pris;
  unsigned long *Conn_Pyra;
  unsigned long *ID_Line;
  unsigned long *ID_BoundTria;
  unsigned long *ID_BoundQuad;
  unsigned long *ID_Line_Linear;
  unsigned long *ID_BoundTria_Linear;
  unsigned long *ID_BoundQuad_Linear;
  unsigned long *ID_Tria;
  unsigned long *ID_Quad;
  unsigned long *ID_Tetr;
  unsigned long *ID_Hexa;
  unsigned long *ID_Pris;
  unsigned long *ID_Pyra;
  unsigned long *Elem_ID_Line;
  unsigned long *Elem_ID_BoundTria;
  unsigned long *Elem_ID_BoundQuad;
  unsigned long *Elem_ID_Line_Linear;
  unsigned long *Elem_ID_BoundTria_Linear;
  unsigned long *Elem_ID_BoundQuad_Linear;

public:
  
	/*!
	 * \brief Constructor of the class.
	 */
	CPhysicalGeometry(void);

	/*! 
	 * \overload
	 * \brief Reads the geometry of the grid and adjust the boundary 
	 *        conditions with the configuration file. 
	 * \param[in] config - Definition of the particular problem.
	 * \param[in] val_mesh_filename - Name of the file with the grid information.
	 * \param[in] val_format - Format of the file with the grid information.
	 * \param[in] val_iZone - Domain to be read from the grid file.
	 * \param[in] val_nZone - Total number of domains in the grid file.
	 */
	CPhysicalGeometry(CConfig *config, unsigned short val_iZone, unsigned short val_nZone);
  
  /*!
	 * \overload
	 * \brief Accepts a geometry container holding a linearly partitioned grid
   *        with coloring performed by ParMETIS, and this routine distributes
   *        the points and cells to all partitions based on the coloring.
   * \param[in] geometry - Definition of the geometry container holding the initial linear partitions of the grid + coloring.
	 * \param[in] config - Definition of the particular problem.
	 */
  CPhysicalGeometry(CGeometry *geometry, CConfig *config);

  /*!
   * \overload
   * \brief Accepts a geometry container holding a linearly partitioned grid
   *        with coloring performed by ParMETIS, and this routine distributes
   *        the points and cells to all partitions based on the coloring.
   * \param[in] geometry - Definition of the geometry container holding the initial linear partitions of the grid + coloring.
   * \param[in] config - Definition of the particular problem.
   */
  CPhysicalGeometry(CGeometry *geometry, CConfig *config, bool val_flag);

	/*!
	 * \brief Destructor of the class.
	 */
	~CPhysicalGeometry(void);

  /*!
   * \brief Distributes the coloring from ParMETIS so that each rank has complete information about the local grid points.
   * \param[in] geometry - Definition of the geometry container holding the initial linear partitions of the grid + coloring.
   * \param[in] config - Definition of the particular problem.
   */
  void DistributeColoring(CConfig *config, CGeometry *geometry);

  /*!
   * \brief Distribute the grid points, including ghost points, across all ranks based on a ParMETIS coloring.
   * \param[in] config - Definition of the particular problem.
   * \param[in] geometry - Geometrical definition of the problem.
   */
  void DistributePoints(CConfig *config, CGeometry *geometry);

  /*!
   * \brief Distribute the connectivity for a single volume element type across all ranks based on a ParMETIS coloring.
   * \param[in] config - Definition of the particular problem.
   * \param[in] geometry - Geometrical definition of the problem.
   * \param[in] Elem_Type - VTK index of the element type being distributed.
   */
  void DistributeVolumeConnectivity(CConfig *config, CGeometry *geometry, unsigned short Elem_Type);

  /*!
   * \brief Distribute the connectivity for a single surface element type in all markers across all ranks based on a ParMETIS coloring.
   * \param[in] config - Definition of the particular problem.
   * \param[in] geometry - Geometrical definition of the problem.
   * \param[in] Elem_Type - VTK index of the element type being distributed.
   */
  void DistributeSurfaceConnectivity(CConfig *config, CGeometry *geometry, unsigned short Elem_Type);

  /*!
   * \brief Broadcast the marker tags for all boundaries from the master rank to all other ranks.
   * \param[in] config - Definition of the particular problem.
   * \param[in] geometry - Geometrical definition of the problem.
   */
  void DistributeMarkerTags(CConfig *config, CGeometry *geometry);

  /*!
   * \brief Partition the marker connectivity held on the master rank according to a linear partitioning.
   * \param[in] config - Definition of the particular problem.
   * \param[in] geometry - Geometrical definition of the problem.
   * \param[in] Elem_Type - VTK index of the element type being distributed.
   */
  void PartitionSurfaceConnectivity(CConfig *config, CGeometry *geometry, unsigned short Elem_Type);

  /*!
   * \brief Load the local grid points after partitioning (owned and ghost) into the geometry class objects.
   * \param[in] config - Definition of the particular problem.
   * \param[in] geometry - Geometrical definition of the problem.
   */
  void LoadPoints(CConfig *config, CGeometry *geometry);

  /*!
   * \brief Load the local volume elements after partitioning (owned and ghost) into the geometry class objects.
   * \param[in] config - Definition of the particular problem.
   * \param[in] geometry - Geometrical definition of the problem.
   */
  void LoadVolumeElements(CConfig *config, CGeometry *geometry);

  /*!
   * \brief Load the local surface elements after partitioning (owned and ghost) into the geometry class objects.
   * \param[in] config - Definition of the particular problem.
   * \param[in] geometry - Geometrical definition of the problem.
   */
  void LoadSurfaceElements(CConfig *config, CGeometry *geometry);

  /*!
   * \brief Routine to launch non-blocking sends and recvs amongst all processors.
   * \param[in] bufSend - Buffer of data to be sent.
   * \param[in] nElemSend - Array containing the number of elements to send to other processors in cumulative storage format.
   * \param[in] sendReq - Array of MPI send requests.
   * \param[in] bufRecv - Buffer of data to be received.
   * \param[in] nElemSend - Array containing the number of elements to receive from other processors in cumulative storage format.
   * \param[in] sendReq - Array of MPI recv requests.
   * \param[in] countPerElem - Pieces of data per element communicated.
   */
  void InitiateCommsAll(void *bufSend,
                        int *nElemSend,
                        SU2_MPI::Request *sendReq,
                        void *bufRecv,
                        int *nElemRecv,
                        SU2_MPI::Request *recvReq,
                        unsigned short countPerElem,
                        unsigned short commType);

  /*!
   * \brief Routine to complete the set of non-blocking communications launched with InitiateComms() with MPI_Waitany().
   * \param[in] nSends - Number of sends to be completed.
   * \param[in] sendReq - Array of MPI send requests.
   * \param[in] nRecvs - Number of receives to be completed.
   * \param[in] sendReq - Array of MPI recv requests.
   */
  void CompleteCommsAll(int nSends,
                        SU2_MPI::Request *sendReq,
                        int nRecvs,
                        SU2_MPI::Request *recvReq);

  /*!
   * \brief Routine to compute the initial linear partitioning offset counts and store in persistent data structures.
   * \param[in] val_npoint_global - total number of grid points in the mesh.
   */
  void PrepareOffsets(unsigned long val_npoint_global);
  
  /*!
   * \brief Get the processor that owns the global numbering index based on the linear partitioning.
   * \param[in] val_global_index - Global index for a point.
   * \returns Rank of the owner processor for the current point based on linear partitioning.
   */
  unsigned long GetLinearPartition(unsigned long val_global_index);
  
  /*!
   * \brief Routine to sort the adjacency for ParMETIS for graph partitioning in parallel.
   * \param[in] config - Definition of the particular problem.
   */
  void SortAdjacency(CConfig *config);
  
  /*!
	 * \brief Set the send receive boundaries of the grid.
	 * \param[in] geometry - Geometrical definition of the problem.
	 * \param[in] config - Definition of the particular problem.
	 * \param[in] val_domain - Number of domains for parallelization purposes.
	 */
	void SetSendReceive(CConfig *config);
  
  /*!
	 * \brief Set the send receive boundaries of the grid.
	 * \param[in] geometry - Geometrical definition of the problem.
	 * \param[in] config - Definition of the particular problem.
	 * \param[in] val_domain - Number of domains for parallelization purposes.
	 */
	void SetBoundaries(CConfig *config);

  /*!
   * \brief Set the local index that correspond with the global numbering index.
   */
  void SetGlobal_to_Local_Point();

	/*!
	 * \brief Get the local index that correspond with the global numbering index.
	 * \param[in] val_ipoint - Global point.
	 * \returns Local index that correspond with the global index, -1 if not found on the current rank (process).
	 */
	long GetGlobal_to_Local_Point(unsigned long val_ipoint);
  
	/*!
	 * \brief Get the local marker that correspond with the global marker.
	 * \param[in] val_ipoint - Global marker.
	 * \returns Local marker that correspond with the global index.
	 */
	unsigned short GetGlobal_to_Local_Marker(unsigned short val_imarker);
  
  /*!
   * \brief Reads the geometry of the grid and adjust the boundary
   *        conditions with the configuration file in parallel (for parmetis).
   * \param[in] config - Definition of the particular problem.
   * \param[in] val_mesh_filename - Name of the file with the grid information.
   * \param[in] val_format - Format of the file with the grid information.
   * \param[in] val_iZone - Domain to be read from the grid file.
   * \param[in] val_nZone - Total number of domains in the grid file.
   */
  void Read_SU2_Format_Parallel(CConfig *config, string val_mesh_filename, unsigned short val_iZone, unsigned short val_nZone);

  /*!
   * \brief Reads the geometry of the grid and adjust the boundary
   *        conditions with the configuration file in parallel (for parmetis).
   * \param[in] config - Definition of the particular problem.
   * \param[in] val_mesh_filename - Name of the file with the grid information.
   * \param[in] val_format - Format of the file with the grid information.
   * \param[in] val_iZone - Domain to be read from the grid file.
   * \param[in] val_nZone - Total number of domains in the grid file.
   */
  void Read_CGNS_Format_Parallel(CConfig *config, string val_mesh_filename, unsigned short val_iZone, unsigned short val_nZone);
  
  /*!
   * \brief Reads for the FEM solver the geometry of the grid and adjust the boundary
   *        conditions with the configuration file in parallel (for parmetis).
   * \param[in] config - Definition of the particular problem.
   * \param[in] val_mesh_filename - Name of the file with the grid information.
   * \param[in] val_iZone - Domain to be read from the grid file.
   * \param[in] val_nZone - Total number of domains in the grid file.
   */
  void Read_SU2_Format_Parallel_FEM(CConfig *config, string val_mesh_filename, unsigned short val_iZone, unsigned short val_nZone);

  /*!
   * \brief Reads for the FEM solver the geometry of the grid and adjust the boundary
   *        conditions with the configuration file in parallel (for parmetis).
   * \param[in] config - Definition of the particular problem.
   * \param[in] val_mesh_filename - Name of the file with the grid information.
   * \param[in] val_iZone - Domain to be read from the grid file.
   * \param[in] val_nZone - Total number of domains in the grid file.
   */
  void Read_CGNS_Format_Parallel_FEM(CConfig *config, string val_mesh_filename, unsigned short val_iZone, unsigned short val_nZone);

  /*!
   * \brief Routine to load the CGNS grid points from a single zone into the proper SU2 data structures.
   * \param[in] config - definition of the particular problem.
   * \param[in] mesh   - mesh reader object containing the current zone data.
   */
  void LoadLinearlyPartitionedPoints(CConfig        *config,
                                     CMeshReaderFVM *mesh);
  
  /*!
   * \brief Loads the interior volume elements from the mesh reader object into the primal element data structures.
   * \param[in] config - definition of the particular problem.
   * \param[in] mesh   - mesh reader object containing the current zone data.
   */
  void LoadLinearlyPartitionedVolumeElements(CConfig        *config,
                                             CMeshReaderFVM *mesh);
  
  /*!
   * \brief Loads the boundary elements (markers) from the mesh reader object into the primal element data structures.
   * \param[in] config - definition of the particular problem.
   * \param[in] mesh   - mesh reader object containing the current zone data.
   */
  void LoadUnpartitionedSurfaceElements(CConfig        *config,
                                        CMeshReaderFVM *mesh);
  
  /*!
   * \brief Prepares the grid point adjacency based on a linearly partitioned mesh object needed by ParMETIS for graph partitioning in parallel.
   * \param[in] config - Definition of the particular problem.
   */
  void PrepareAdjacency(CConfig *config);
  
	/*! 
	 * \brief Find repeated nodes between two elements to identify the common face.
	 * \param[in] first_elem - Identification of the first element.
	 * \param[in] second_elem - Identification of the second element.
	 * \param[in] face_first_elem - Index of the common face for the first element.
	 * \param[in] face_second_elem - Index of the common face for the second element.		 
	 * \return It provides 0 or 1 depending if there is a common face or not.
	 */
	bool FindFace(unsigned long first_elem, unsigned long second_elem, unsigned short &face_first_elem, 
			unsigned short &face_second_elem);

	/*! 
	 * \brief Computes the distance to the nearest no-slip wall for each grid node.
	 * \param[in] config - Definition of the particular problem.
	 */
	void ComputeWall_Distance(CConfig *config);

	/*! 
	 * \brief Compute surface area (positive z-direction) for force coefficient non-dimensionalization.
	 * \param[in] config - Definition of the particular problem.
	 */
	void SetPositive_ZArea(CConfig *config);
  
	/*! 
	 * \brief Set points which surround a point.
	 */
	void SetPoint_Connectivity(void);
  
  /*!
	 * \brief Set a renumbering using a Reverse Cuthill-McKee Algorithm
   * \param[in] config - Definition of the particular problem.
	 */
	void SetRCM_Ordering(CConfig *config);
  
	/*!
	 * \brief Function declaration to avoid partially overridden classes.
	 * \param[in] geometry - Geometrical definition of the problem.
	 */
	void SetPoint_Connectivity(CGeometry *geometry);

	/*! 
	 * \brief Set elements which surround an element.
	 */
	void SetElement_Connectivity(void);

	/*! 
	 * \brief Set the volume element associated to each boundary element.
	 */
	void SetBoundVolume(void);

	/*! 
	 * \brief Set boundary vertex.
	 * \param[in] config - Definition of the particular problem.
	 */
	void SetVertex(CConfig *config);

	/*!
	 * \brief Set number of span wise level for turbomachinery computation.
	 * \param[in] config - Definition of the particular problem.
	 */
	void ComputeNSpan(CConfig *config, unsigned short val_iZone, unsigned short marker_flag, bool allocate);

	/*!
	 * \brief Set turbo boundary vertex.
	 * \param[in] config - Definition of the particular problem.
	 */
	void SetTurboVertex(CConfig *config,unsigned short val_iZone, unsigned short marker_flag, bool allocate);

/*!
 * \brief update turbo boundary vertex.
 * \param[in] config - Definition of the particular problem.
 */
void UpdateTurboVertex(CConfig *config,unsigned short val_iZone, unsigned short marker_flag);

	/*!
	 * \brief Set turbo boundary vertex.
	 * \param[in] config - Definition of the particular problem.
	 */
	void SetAvgTurboValue(CConfig *config, unsigned short val_iZone, unsigned short marker_flag, bool allocate);

	/*!
	 * \brief Set turbo boundary vertex.
	 * \param[in] config - Definition of the particular problem.
	 */
	void GatherInOutAverageValues(CConfig *config, bool allocate);

	/*! 
	 * \brief Set the center of gravity of the face, elements and edges.
	 */
	void SetCoord_CG(void);

	/*! 
	 * \brief Set the edge structure of the control volume.
	 * \param[in] config - Definition of the particular problem.
	 * \param[in] action - Allocate or not the new elements.
	 */
	void SetControlVolume(CConfig *config, unsigned short action);

	/*!
	 * \brief Visualize the structure of the control volume(s).
	 * \param[in] config - Definition of the particular problem.
	 * \param[in] action - Allocate or not the new elements.
	 */
  void VisualizeControlVolume(CConfig *config, unsigned short action);
  
	/*!
	 * \brief Mach the near field boundary condition.
	 * \param[in] config - Definition of the particular problem.
	 */
	void MatchNearField(CConfig *config);
  
  /*!
	 * \brief Mach the near field boundary condition.
	 * \param[in] config - Definition of the particular problem.
	 */
	void MatchActuator_Disk(CConfig *config);
  
  /*!
   * \brief Mach the periodic boundary conditions.
   * \param[in] config - Definition of the particular problem.
   * \param[in] val_periodic - Index of the first periodic face in a pair.
   */
  void MatchPeriodic(CConfig *config, unsigned short val_periodic);

	/*! 
	 * \brief Set boundary vertex structure of the control volume.
	 * \param[in] config - Definition of the particular problem.
	 * \param[in] action - Allocate or not the new elements.
	 */
	void SetBoundControlVolume(CConfig *config, unsigned short action);

  /*!
   * \brief Set the maximum cell-center to cell-center distance for CVs.
   * \param[in] config - Definition of the particular problem.
   */
  void SetMaxLength(CConfig* config);

	/*! 
	 * \brief Set the Tecplot file.
	 * \param[in] config_filename - Name of the file where the Tecplot 
	 *            information is going to be stored.
   * \param[in] new_file - Create a new file.
	 */
	void SetTecPlot(char config_filename[MAX_STRING_SIZE], bool new_file);

	/*! 
	 * \brief Set the output file for boundaries in Tecplot
	 * \param[in] config - Definition of the particular problem.		 
	 * \param[in] mesh_filename - Name of the file where the Tecplot 
	 *            information is going to be stored.   
   * \param[in] new_file - Create a new file.
	 */
	void SetBoundTecPlot(char mesh_filename[MAX_STRING_SIZE], bool new_file, CConfig *config);

	/*! 
	 * \brief Check the volume element orientation.
	 * \param[in] config - Definition of the particular problem.		 
	 */
	void Check_IntElem_Orientation(CConfig *config);
  
  /*!
	 * \brief Check the volume element orientation.
	 * \param[in] config - Definition of the particular problem.
	 */
	void Check_BoundElem_Orientation(CConfig *config);
  
  /*!
   * \brief Set the domains for grid grid partitioning using ParMETIS.
   * \param[in] config - Definition of the particular problem.
   */
  void SetColorGrid_Parallel(CConfig *config);

  /*!
   * \brief Set the domains for FEM grid partitioning using ParMETIS.
   * \param[in] config - Definition of the particular problem.
   */
  void SetColorFEMGrid_Parallel(CConfig *config);

  /*!
   * \brief Compute the weights of the FEM graph for ParMETIS.
   * \param[in]  config                       - Definition of the particular problem.
   * \param[in]  localFaces                   - Vector, which contains the element faces of this rank.
   * \param[in]  adjacency                    - Neighbors of the element.
   * \param[in]  mapExternalElemIDToTimeLevel - Map from the external element ID's to their time level
                                                and number of DOFs.
   * \param[out] vwgt                         - Weights of the vertices of the graph, i.e. the elements.
   * \param[out] adjwgt                       - Weights of the edges of the graph.
   */
  void ComputeFEMGraphWeights(
              CConfig                                    *config,
              const vector<CFaceOfElement>               &localFaces,
              const vector<vector<unsigned long> >       &adjacency,
              const map<unsigned long, CUnsignedShort2T> &mapExternalElemIDToTimeLevel,
                    vector<su2double>                    &vwgt,
                    vector<vector<su2double> >           &adjwgt);

  /*!
   * \brief Determine the donor elements for the boundary elements on viscous
            wall boundaries when wall functions are used.
   * \param[in]  config - Definition of the particular problem.
   */
  void DetermineDonorElementsWallFunctions(CConfig *config);

  /*!
   * \brief Determine whether or not the Jacobians of the elements and faces
            are constant and a length scale of the elements.
   * \param[in]  config - Definition of the particular problem.
   */
  void DetermineFEMConstantJacobiansAndLenScale(CConfig *config);

  /*!
   * \brief Determine the neighboring information for periodic faces of a FEM grid.
   * \param[in]     config      - Definition of the particular problem.
   * \param[in,out] localFaces  - Vector, which contains the element faces of this rank.
   */
  void DeterminePeriodicFacesFEMGrid(CConfig                *config,
                                     vector<CFaceOfElement> &localFaces);

  /*!
   * \brief Determine the time level of the elements when time accurate
            local time stepping is employed.
   * \param[in]  config                       - Definition of the particular problem.
   * \param[in]  localFaces                   - Vector, which contains the element
                                                faces of this rank.
   * \param[out] mapExternalElemIDToTimeLevel - Map from the external element ID's to
                                                their time level and number of DOFs.
   */
  void DetermineTimeLevelElements(CConfig                              *config,
                                  const vector<CFaceOfElement>         &localFaces,
                                  map<unsigned long, CUnsignedShort2T> &mapExternalElemIDToTimeLevel);

  /*!
   * \brief Set the rotational velocity at each node.
   * \param[in] config - Definition of the particular problem.
   * \param[in] val_iZone - Index of the current zone.
   */
  void SetRotationalVelocity(CConfig *config, unsigned short val_iZone, bool print);

  /*!
   * \brief Set the rotational velocity of the points on the shroud markers to 0.
   * \param[in] config - Definition of the particular problem.
   */
  void SetShroudVelocity(CConfig *config);

  /*!
   * \brief Set the translational velocity at each node.
   * \param[in] config - Definition of the particular problem.
   */
  void SetTranslationalVelocity(CConfig *config, unsigned short val_iZone, bool print);

  /*!
   * \brief Set the grid velocity via finite differencing at each node.
   * \param[in] config - Definition of the particular problem.
   */
  void SetGridVelocity(CConfig *config, unsigned long iter);

	/*! 
	 * \brief Do an implicit smoothing of the grid coordinates.
	 * \param[in] val_nSmooth - Number of smoothing iterations.
	 * \param[in] val_smooth_coeff - Relaxation factor.
	 * \param[in] config - Definition of the particular problem.		 
	 */	
	void SetCoord_Smoothing(unsigned short val_nSmooth, su2double val_smooth_coeff, CConfig *config);

	/*! 
	 * \brief Write the .su2 file.
	 * \param[in] config - Definition of the particular problem.
	 * \param[in] val_mesh_out_filename - Name of the output file.
	 */	
	void SetMeshFile(CConfig *config, string val_mesh_out_filename);

	/*! 
	 * \brief Compute some parameters about the grid quality.
	 * \param[out] statistics - Information about the grid quality, statistics[0] = (r/R)_min, statistics[1] = (r/R)_ave.		 
	 */	
	void GetQualityStatistics(su2double *statistics);

	/*!
	 * \brief Find and store all vertices on a sharp corner in the geometry.
	 * \param[in] config - Definition of the particular problem.
	 */
	void ComputeSurf_Curvature(CConfig *config);

	/*! 
	 * \brief Find and store the closest neighbor to a vertex.
	 * \param[in] config - Definition of the particular problem.
	 */
	void FindNormal_Neighbor(CConfig *config);

  /*!
	 * \brief Retrieve total number of nodes in a simulation across all processors (including halos).
	 * \returns Total number of nodes in a simulation across all processors (including halos).
	 */
	unsigned long GetGlobal_nPoint();
  
	/*!
	 * \brief Retrieve total number of nodes in a simulation across all processors (excluding halos).
	 * \returns Total number of nodes in a simulation across all processors (excluding halos).
	 */
	unsigned long GetGlobal_nPointDomain();
  
  /*!
	 * \brief Retrieve total number of elements in a simulation across all processors.
	 * \returns Total number of elements in a simulation across all processors.
	 */
  unsigned long GetGlobal_nElem();
  
  /*!
   * \brief  Retrieve total number of elements in a simulation across all processors (excluding halos).
   * \returns Total number of elements in a simulation across all processors (excluding halos).
   */
  unsigned long GetGlobal_nElemDomain();

  /*!
	 * \brief Retrieve total number of triangular elements in a simulation across all processors.
	 * \returns Total number of line elements in a simulation across all processors.
	 */
	unsigned long GetGlobal_nElemLine();
  
  /*!
	 * \brief Retrieve total number of triangular elements in a simulation across all processors.
	 * \returns Total number of triangular elements in a simulation across all processors.
	 */
	unsigned long GetGlobal_nElemTria();
  
  /*!
	 * \brief Retrieve total number of quadrilateral elements in a simulation across all processors.
	 * \returns Total number of quadrilateral elements in a simulation across all processors.
	 */
	unsigned long GetGlobal_nElemQuad();
  
  /*!
	 * \brief Retrieve total number of tetrahedral elements in a simulation across all processors.
	 * \returns Total number of tetrahedral elements in a simulation across all processors.
	 */
	unsigned long GetGlobal_nElemTetr();
  
  /*!
	 * \brief Retrieve total number of hexahedral elements in a simulation across all processors.
	 * \returns Total number of hexahedral elements in a simulation across all processors.
	 */
	unsigned long GetGlobal_nElemHexa();
  
  /*!
	 * \brief Retrieve total number of prism elements in a simulation across all processors.
	 * \returns Total number of prism elements in a simulation across all processors.
	 */
	unsigned long GetGlobal_nElemPris();
  
  /*!
	 * \brief Retrieve total number of pyramid elements in a simulation across all processors.
	 * \returns Total number of pyramid elements in a simulation across all processors.
	 */
	unsigned long GetGlobal_nElemPyra();
  
  /*!
	 * \brief Get number of triangular elements.
	 * \return Number of line elements.
	 */
	unsigned long GetnElemLine();
  
  /*!
	 * \brief Get number of triangular elements.
	 * \return Number of triangular elements.
	 */
	unsigned long GetnElemTria();
  
  /*!
	 * \brief Get number of quadrilateral elements.
	 * \return Number of quadrilateral elements.
	 */
	unsigned long GetnElemQuad();
  
  /*!
	 * \brief Get number of tetrahedral elements.
	 * \return Number of tetrahedral elements.
	 */
	unsigned long GetnElemTetr();
  
  /*!
	 * \brief Get number of hexahedral elements.
	 * \return Number of hexahedral elements.
	 */
	unsigned long GetnElemHexa();
  
  /*!
	 * \brief Get number of prism elements.
	 * \return Number of prism elements.
	 */
	unsigned long GetnElemPris();
  
  /*!
	 * \brief Get number of pyramid elements.
	 * \return Number of pyramid elements.
	 */
	unsigned long GetnElemPyra();

	/*!
	 * \brief Indentify geometrical planes in the mesh
	 */
	void SetGeometryPlanes(CConfig *config);
  
	/*!
	 * \brief Get geometrical planes in the mesh
	 */
	vector<su2double> GetGeometryPlanes();

	/*!
	 * \brief Get x coords of geometrical planes in the mesh
	 */
	vector<vector<su2double> > GetXCoord();

	/*!
	 * \brief Get y coords of geometrical planes in the mesh
	 */
	vector<vector<su2double> > GetYCoord();

	/*!
	 * \brief Get z coords of geometrical planes in the mesh
	 */
	vector<vector<su2double> > GetZCoord();

	/*!
	 * \brief Get all points on a geometrical plane in the mesh
	 */
	vector<vector<unsigned long> > GetPlanarPoints();
  
  /*!
   * \brief Read the sensitivity from an input file.
   * \param[in] config - Definition of the particular problem.
   */
  void SetBoundSensitivity(CConfig *config);
  
  /*!
   * \brief Compute the maximum thickness of an airfoil.
   * \returns Maximum thickness at a particular seccion.
   */
  su2double Compute_MaxThickness(su2double *Plane_P0, su2double *Plane_Normal, CConfig *config, vector<su2double> &Xcoord_Airfoil, vector<su2double> &Ycoord_Airfoil, vector<su2double> &Zcoord_Airfoil);
  
  /*!
   * \brief Compute the twist of an airfoil.
   * \returns Twist at a particular seccion.
   */
  su2double Compute_Twist(su2double *Plane_P0, su2double *Plane_Normal, vector<su2double> &Xcoord_Airfoil, vector<su2double> &Ycoord_Airfoil, vector<su2double> &Zcoord_Airfoil);

  /*!
   * \brief Compute the leading/trailing edge location of an airfoil.
   */
  void Compute_Wing_LeadingTrailing(su2double *LeadingEdge, su2double *TrailingEdge, su2double *Plane_P0, su2double *Plane_Normal, vector<su2double> &Xcoord_Airfoil,
                               vector<su2double> &Ycoord_Airfoil, vector<su2double> &Zcoord_Airfoil);

  /*!
    * \brief Compute the leading/trailing edge location of a fuselage.
    */
   void Compute_Fuselage_LeadingTrailing(su2double *LeadingEdge, su2double *TrailingEdge, su2double *Plane_P0, su2double *Plane_Normal, vector<su2double> &Xcoord_Airfoil,
                                vector<su2double> &Ycoord_Airfoil, vector<su2double> &Zcoord_Airfoil);

  /*!
   * \brief Compute the chord of an airfoil.
   * \returns Chord of an airfoil.
   */
  su2double Compute_Chord(su2double *Plane_P0, su2double *Plane_Normal, vector<su2double> &Xcoord_Airfoil, vector<su2double> &Ycoord_Airfoil, vector<su2double> &Zcoord_Airfoil);

  /*!
   * \brief Compute the chord of an airfoil.
   * \returns Chord of an airfoil.
   */
  su2double Compute_Width(su2double *Plane_P0, su2double *Plane_Normal, vector<su2double> &Xcoord_Airfoil, vector<su2double> &Ycoord_Airfoil, vector<su2double> &Zcoord_Airfoil);

  /*!
   * \brief Compute the chord of an airfoil.
   * \returns Chord of an airfoil.
   */
  su2double Compute_WaterLineWidth(su2double *Plane_P0, su2double *Plane_Normal, CConfig *config, vector<su2double> &Xcoord_Airfoil, vector<su2double> &Ycoord_Airfoil, vector<su2double> &Zcoord_Airfoil);

  /*!
   * \brief Compute the chord of an airfoil.
   * \returns Chord of an airfoil.
   */
  su2double Compute_Height(su2double *Plane_P0, su2double *Plane_Normal, vector<su2double> &Xcoord_Airfoil, vector<su2double> &Ycoord_Airfoil, vector<su2double> &Zcoord_Airfoil);

  /*!
   * \brief Compute the chord of an airfoil.
   * \returns Chord of an airfoil.
   */
  su2double Compute_LERadius(su2double *Plane_P0, su2double *Plane_Normal, vector<su2double> &Xcoord_Airfoil, vector<su2double> &Ycoord_Airfoil, vector<su2double> &Zcoord_Airfoil);

  /*!
   * \brief Compute the thickness of an airfoil.
   */
  su2double Compute_Thickness(su2double *Plane_P0, su2double *Plane_Normal, su2double Location, CConfig *config, vector<su2double> &Xcoord_Airfoil, vector<su2double> &Ycoord_Airfoil, vector<su2double> &Zcoord_Airfoil, su2double &ZLoc);

  /*!
   * \brief Compute the area of an airfoil.
   * \returns Area of an airfoil.
   */
  su2double Compute_Area(su2double *Plane_P0, su2double *Plane_Normal, CConfig *config, vector<su2double> &Xcoord_Airfoil, vector<su2double> &Ycoord_Airfoil, vector<su2double> &Zcoord_Airfoil);

  /*!
   * \brief Compute the length of an airfoil.
   * \returns Area of an airfoil.
   */
  su2double Compute_Length(su2double *Plane_P0, su2double *Plane_Normal, CConfig *config, vector<su2double> &Xcoord_Airfoil, vector<su2double> &Ycoord_Airfoil, vector<su2double> &Zcoord_Airfoil);

  /*!
   * \brief Compute the dihedral of a wing.
   * \returns Dihedral at a particular seccion.
   */
  su2double Compute_Dihedral(su2double *LeadingEdge_im1, su2double *TrailingEdge_im1,
                             su2double *LeadingEdge_i, su2double *TrailingEdge_i);

  /*!
   * \brief Compute the curvature of a wing.
   */
  su2double Compute_Curvature(su2double *LeadingEdge_im1, su2double *TrailingEdge_im1,
                              su2double *LeadingEdge_i, su2double *TrailingEdge_i,
                              su2double *LeadingEdge_ip1, su2double *TrailingEdge_ip1);
  
  /*!
   * \brief Evaluate geometrical parameters of a wing.
   */
  void Compute_Wing(CConfig *config, bool original_surface,
                    su2double &Wing_Volume, su2double &Wing_MinMaxThickness, su2double &Wing_MaxMaxThickness,
                    su2double &Wing_MinChord, su2double &Wing_MaxChord,
                    su2double &Wing_MinLERadius, su2double &Wing_MaxLERadius,
                    su2double &Wing_MinToC, su2double &Wing_MaxToC,
                    su2double &Wing_ObjFun_MinToC, su2double &Wing_MaxTwist,
                    su2double &Wing_MaxCurvature, su2double &Wing_MaxDihedral);

  /*!
   * \brief Evaluate geometrical parameters of a wing.
   */
  void Compute_Fuselage(CConfig *config, bool original_surface,
  		su2double &Fuselage_Volume, su2double &Fuselage_WettedArea,
  		su2double &Fuselage_MinWidth, su2double &Fuselage_MaxWidth,
  		su2double &Fuselage_MinWaterLineWidth, su2double &Fuselage_MaxWaterLineWidth,
  		su2double &Fuselage_MinHeight, su2double &Fuselage_MaxHeight,
  		su2double &Fuselage_MaxCurvature);
  
  /*!
   * \brief Evaluate geometrical parameters of a wing.
   */
  void Compute_Nacelle(CConfig *config, bool original_surface,
                       su2double &Nacelle_Volume, su2double &Nacelle_MinMaxThickness, su2double &Nacelle_MaxMaxThickness,
                       su2double &Nacelle_MinChord, su2double &Nacelle_MaxChord,
                       su2double &Nacelle_MinLERadius, su2double &Nacelle_MaxLERadius,
                       su2double &Nacelle_MinToC, su2double &Nacelle_MaxToC,
                       su2double &Nacelle_ObjFun_MinToC, su2double &Nacelle_MaxTwist);

  /*!
   * \brief Read the sensitivity from adjoint solution file and store it.
   * \param[in] config - Definition of the particular problem.
   */
  void SetSensitivity(CConfig *config);

  /*!
   * \brief Read the sensitivity from unordered ASCII adjoint solution file and store it.
   * \param[in] config - Definition of the particular problem.
   */
  void ReadUnorderedSensitivity(CConfig *config);

  /*!
   * \brief Get the Sensitivity at a specific point.
   * \param[in] iPoint - The point where to get the sensitivity.
   * \param[in] iDim - The component of the dim. vector.
   * \returns The sensitivity at point iPoint and dim. iDim.
   */
  su2double GetSensitivity(unsigned long iPoint, unsigned short iDim);

  /*!
   * \brief Set the Sensitivity at a specific point.
   * \param[in] iPoint - The point where to get the sensitivity.
   * \param[in] iDim - The component of the dim. vector.
   * \param[in] val - Value of the sensitivity.
   */
  void SetSensitivity(unsigned long iPoint, unsigned short iDim, su2double val);
  
  /*!
   * \brief Check the mesh for periodicity and deactivate multigrid if periodicity is found.
   * \param[in] config - Definition of the particular problem.
   */
  void Check_Periodicity(CConfig *config);

  /*!
	 * \brief Get the average normal at a specific span for a given marker in the turbomachinery reference of frame.
	 * \param[in] val_marker - marker value.
	 * \param[in] val_span - span value.
   * \return The span-wise averaged turbo normal.
	 */
  su2double* GetAverageTurboNormal(unsigned short val_marker, unsigned short val_span);

  /*!
	 * \brief Get the average normal at a specific span for a given marker.
	 * \param[in] val_marker - marker value.
	 * \param[in] val_span - span value.
   * \return The span-wise averaged normal.
	 */
  su2double* GetAverageNormal(unsigned short val_marker, unsigned short val_span);

  /*!
	 * \brief Get the value of the total area for each span.
	 * \param[in] val_marker - marker value.
	 * \param[in] val_span - span value.
   * \return The span-wise area.
	 */
	su2double GetSpanArea(unsigned short val_marker, unsigned short val_span);

  /*!
	 * \brief Get the value of the total area for each span.
	 * \param[in] val_marker - marker value.
	 * \param[in] val_span - span value.
   * \return The span-wise averaged turbo normal.
	 */
	su2double GetTurboRadius(unsigned short val_marker, unsigned short val_span);

	/*!
	 * \brief Get the value of the average tangential rotational velocity for each span.
	 * \param[in] val_marker - marker value.
	 * \param[in] val_span - span value.
   * \return The span-wise averaged tangential velocity.
	 */
	su2double GetAverageTangGridVel(unsigned short val_marker, unsigned short val_span);

	/*!
	 * \brief Get the value of the inflow tangential velocity at each span.
	 * \param[in] val_marker - marker turbo-performance value.
	 * \param[in] val_span - span value.
   * \return The span-wise inflow tangential velocity.
	 */
	su2double GetTangGridVelIn(unsigned short val_marker, unsigned short val_span);

	/*!
	 * \brief Get the value of the outflow tangential velocity at each span.
	 * \param[in] val_marker - marker turbo-performance value.
	 * \param[in] val_span - span value.
   * \return The span-wise outflow tangential velocity.
	 */
	su2double GetTangGridVelOut(unsigned short val_marker, unsigned short val_span);

	/*!
	 * \brief Get the value of the inflow area at each span.
	 * \param[in] val_marker - marker turbo-performance value.
	 * \param[in] val_span - span value.
   * \return The span-wise inflow area.
	 */
	su2double GetSpanAreaIn(unsigned short val_marker, unsigned short val_span);

	/*!
	 * \brief Get the value of the outflow area at each span.
	 * \param[in] val_marker - marker turbo-performance value.
	 * \param[in] val_span - span value.
	 * \return The span-wise outflow area.
	 */
	su2double GetSpanAreaOut(unsigned short val_marker, unsigned short val_span);

	/*!
	 * \brief Get the value of the inflow radius at each span.
	 * \param[in] val_marker - marker turbo-performance value.
	 * \param[in] val_span - span value.
   * \return The span-wise inflow radius.
	 */
	su2double GetTurboRadiusIn(unsigned short val_marker, unsigned short val_span);

	/*!
	 * \brief Get the value of the outflow radius at each span.
	 * \param[in] val_marker - marker turbo-performance value.
	 * \param[in] val_span - span value.
   * \return The span-wise outflow radius.
	 */
	su2double GetTurboRadiusOut(unsigned short val_marker, unsigned short val_span);

	/*!
	 * \brief Set the value of the inflow tangential velocity at each span.
	 * \param[in] val_marker - marker turbo-performance value.
	 * \param[in] val_span - span value.
   */
	void SetTangGridVelIn(su2double value, unsigned short val_marker, unsigned short val_span);

	/*!
	 * \brief Set the value of the outflow tangential velocity at each span.
	 * \param[in] val_marker - marker turbo-performance value.
	 * \param[in] val_span - span value.
   */
	void SetTangGridVelOut(su2double value, unsigned short val_marker, unsigned short val_span);

	/*!
	 * \brief Get the value of the inflow area at each span.
	 * \param[in] val_marker - marker turbo-performance value.
	 * \param[in] val_span - span value.
   */
	void SetSpanAreaIn(su2double value, unsigned short val_marker, unsigned short val_span);

	/*!
	 * \brief Set the value of the outflow area at each span.
	 * \param[in] val_marker - marker turbo-performance value.
	 * \param[in] val_span - span value.
   */
	void SetSpanAreaOut(su2double value, unsigned short val_marker, unsigned short val_span);

	/*!
	 * \brief Set the value of the inflow radius at each span.
	 * \param[in] val_marker - marker turbo-performance value.
	 * \param[in] val_span - span value.
   */
	void SetTurboRadiusIn(su2double value, unsigned short val_marker, unsigned short val_span);

	/*!
	 * \brief Set the value of the outflow radius at each span.
	 * \param[in] val_marker - marker turbo-performance value.
	 * \param[in] val_span - span value.
   */
	void SetTurboRadiusOut(su2double value, unsigned short val_marker, unsigned short val_span);

  /*!
	 * \brief A total number of vertex independently from the MPI partions.
	 * \param[in] val_marker - marker value.
	 * \param[in] val_span - span value.
	 */
	unsigned long GetnTotVertexSpan(unsigned short val_marker, unsigned short val_span);

/*!
 * \brief min angular pitch independently from the MPI partions.
 * \param[in] val_marker - marker value.
 * \param[in] val_span - span value.
 */
  su2double GetMinAngularCoord(unsigned short val_marker, unsigned short val_span);

/*!
 * \brief max angular pitch independently from the MPI partions.
 * \param[in] val_marker - marker value.
 * \param[in] val_span - span value.
 */
  su2double GetMaxAngularCoord(unsigned short val_marker, unsigned short val_span);

/*!
 * \brief min Relatice angular coord independently from the MPI partions.
 * \param[in] val_marker - marker value.
 * \param[in] val_span - span value.
 */
  su2double GetMinRelAngularCoord(unsigned short val_marker, unsigned short val_span);

  /*!
	 * \brief Get the average grid velocity at a specific span for a given marker.
	 * \param[in] val_marker - marker value.
	 * \param[in] val_span - span value.
	 */
  su2double* GetAverageGridVel(unsigned short val_marker, unsigned short val_span);

};

/*! 
 * \class CMultiGridGeometry
 * \brief Class for defining the multigrid geometry, the main delicated part is the 
 *        agglomeration stage, which is done in the declaration.
 * \author F. Palacios
 */
class CMultiGridGeometry : public CGeometry {

public:

	/*! 
	 * \brief Constructor of the class.
	 * \param[in] geometry - Geometrical definition of the problem.
	 * \param[in] config - Definition of the particular problem.
	 * \param[in] iMesh - Level of the multigrid.
	 * \param[in] iZone - Current zone in the mesh.
	 */	
	CMultiGridGeometry(CGeometry **geometry, CConfig *config_container, unsigned short iMesh);

	/*! 
	 * \brief Destructor of the class.
	 */
	~CMultiGridGeometry(void);

	/*! 
	 * \brief Determine if a CVPoint van be agglomerated, if it have the same marker point as the seed.
	 * \param[in] CVPoint - Control volume to be agglomerated.
	 * \param[in] marker_seed - Marker of the seed.
	 * \param[in] fine_grid - Geometrical definition of the problem.
	 * \param[in] config - Definition of the particular problem.
	 * \return <code>TRUE</code> or <code>FALSE</code> depending if the control volume can be agglomerated.
	 */	
	bool SetBoundAgglomeration(unsigned long CVPoint, short marker_seed, CGeometry *fine_grid, CConfig *config);

	/*! 
	 * \brief Determine if a can be agglomerated using geometrical criteria.
	 * \param[in] iPoint - Seed point.
	 * \param[in] fine_grid - Geometrical definition of the problem.
	 * \param[in] config - Definition of the particular problem.
	 */		
	bool GeometricalCheck(unsigned long iPoint, CGeometry *fine_grid, CConfig *config);

	/*! 
	 * \brief Determine if a CVPoint van be agglomerated, if it have the same marker point as the seed.
	 * \param[in] Suitable_Indirect_Neighbors - List of Indirect Neighbours that can be agglomerated.
	 * \param[in] iPoint - Seed point.
	 * \param[in] Index_CoarseCV - Index of agglomerated point.
	 * \param[in] fine_grid - Geometrical definition of the problem.
	 */		
	void SetSuitableNeighbors(vector<unsigned long> *Suitable_Indirect_Neighbors, unsigned long iPoint, 
			unsigned long Index_CoarseCV, CGeometry *fine_grid);

	/*! 
	 * \brief Set boundary vertex.
	 * \param[in] geometry - Geometrical definition of the problem.
	 * \param[in] config - Definition of the particular problem.
	 */
	void SetVertex(CGeometry *geometry, CConfig *config);

	/*! 
	 * \brief Set points which surround a point.
	 * \param[in] geometry - Geometrical definition of the problem.
	 */	
	void SetPoint_Connectivity(CGeometry *geometry);

	/*! 
	 * \brief Function declaration to avoid partially overridden classes.
	 */	
	void SetPoint_Connectivity(void);

	/*! 
	 * \brief Set the edge structure of the agglomerated control volume.
	 * \param[in] config - Definition of the particular problem.
	 * \param[in] geometry - Geometrical definition of the problem.
	 * \param[in] action - Allocate or not the new elements.
	 */	
	void SetControlVolume(CConfig *config, CGeometry *geometry, unsigned short action);

	/*! 
	 * \brief Mach the near field boundary condition.
	 * \param[in] config - Definition of the particular problem.
	 */
	void MatchNearField(CConfig *config);
  
  /*!
	 * \brief Mach the near field boundary condition.
	 * \param[in] config - Definition of the particular problem.
	 */
	void MatchActuator_Disk(CConfig *config);

	/*! 
	 * \brief Mach the interface boundary condition.
	 * \param[in] config - Definition of the particular problem.
	 */
	void MatchInterface(CConfig *config);

  /*!
   * \brief Mach the periodic boundary conditions.
   * \param[in] config - Definition of the particular problem.
   * \param[in] val_periodic - Index of the first periodic face in a pair.
   */
  void MatchPeriodic(CConfig *config, unsigned short val_periodic);
  
	/*! 
	 * \brief Set boundary vertex structure of the agglomerated control volume.
	 * \param[in] config - Definition of the particular problem.
	 * \param[in] geometry - Geometrical definition of the problem.
	 * \param[in] action - Allocate or not the new elements.
	 */	
	void SetBoundControlVolume(CConfig *config, CGeometry *geometry, unsigned short action);

	/*! 
	 * \brief Set a representative coordinates of the agglomerated control volume.
	 * \param[in] geometry - Geometrical definition of the problem.
	 */	
	void SetCoord(CGeometry *geometry);

        /*! 
	 * \brief Set a representative wall normal heat flux of the agglomerated control volume on a particular boundary marker.
	 * \param[in] geometry - Geometrical definition of the problem.
         * \param[in] val_marker - Index of the boundary marker.
	 */
        void SetMultiGridWallHeatFlux(CGeometry *geometry, unsigned short val_marker);

        /*! 
	 * \brief Set a representative wall temperature of the agglomerated control volume on a particular boundary marker.
	 * \param[in] geometry - Geometrical definition of the problem.
         * \param[in] val_marker - Index of the boundary marker.
	 */
        void SetMultiGridWallTemperature(CGeometry *geometry, unsigned short val_marker);

	/*!
	 * \brief Set the rotational velocity at each grid point on a coarse mesh.
	 * \param[in] config - Definition of the particular problem.
   * \param[in] val_iZone - Index of the current zone.
	 */
	void SetRotationalVelocity(CConfig *config, unsigned short val_iZone, bool print);

/*!
 * \brief Set the rotational velocity of the points on the shroud markers to 0.0.
 * \param[in] config - Definition of the particular problem.
 */
void SetShroudVelocity(CConfig *config);

/*!
 * \brief Set the translational velocity at each grid point on a coarse mesh.
 * \param[in] config - Definition of the particular problem.
 */
void SetTranslationalVelocity(CConfig *config, unsigned short val_iZone, bool print);

	/*!
	 * \brief Set the grid velocity at each node in the coarse mesh level.
	 * \param[in] config - Definition of the particular problem.
	 * \param[in] iter - Current physical time step.
	 */
	void SetGridVelocity(CConfig *config, unsigned long iter);

	/*!
	 * \brief Set the grid velocity at each node in the coarse mesh level based
	 *        on a restriction from a finer mesh.
	 * \param[in] fine_mesh - Geometry container for the finer mesh level.
	 * \param[in] config - Definition of the particular problem.
	 */
	void SetRestricted_GridVelocity(CGeometry *fine_mesh, CConfig *config);

	/*!
	 * \brief Find and store the closest neighbor to a vertex.
	 * \param[in] config - Definition of the particular problem.
	 */
	void FindNormal_Neighbor(CConfig *config);
  
	/*!
	 * \brief Indentify geometrical planes in the mesh
	 */
	void SetGeometryPlanes(CConfig *config);

	/*!
	 * \brief Get geometrical planes in the mesh
	 */
	vector<su2double> GetGeometryPlanes();

	/*!
	 * \brief Get x coords of geometrical planes in the mesh
	 */
	vector<vector<su2double> > GetXCoord();

	/*!
	 * \brief Get y coords of geometrical planes in the mesh
	 */
	vector<vector<su2double> > GetYCoord();

	/*!
	 * \brief Get z coords of geometrical planes in the mesh
	 */
	vector<vector<su2double> > GetZCoord();

	/*!
	 * \brief Get all points on a geometrical plane in the mesh
	 */
	vector<vector<unsigned long> > GetPlanarPoints();

};

<<<<<<< HEAD
=======
/*! 
 * \struct CMultiGridQueue
 * \brief Class for a multigrid queue system
 * \author F. Palacios
 * \date Aug 12, 2012
 */
class CMultiGridQueue {
	vector<vector<unsigned long> > QueueCV; /*!< \brief Queue structure to choose the next control volume in the agglomeration process. */
	short *Priority;	/*!< \brief The priority is based on the number of pre-agglomerated neighbors. */
	bool *RightCV;	/*!< \brief In the lowest priority there are some CV that can not be agglomerated, this is the way to identify them */  
	unsigned long nPoint; /*!< \brief Total number of points. */  

public:

	/*! 
	 * \brief Constructor of the class.
	 * \param[in] val_npoint - Number of control volumes.
	 */
	CMultiGridQueue(unsigned long val_npoint);

	/*! 
	 * \brief Destructor of the class.
	 */
	~CMultiGridQueue(void);

	/*! 
	 * \brief Add a new CV to the list.
	 * \param[in] val_new_point - Index of the new point.
	 * \param[in] val_number_neighbors - Number of neighbors of the new point.
	 */
	void AddCV(unsigned long val_new_point, unsigned short val_number_neighbors);

	/*! 
	 * \brief Remove a CV from the list.
	 * \param[in] val_remove_point - Index of the control volume to be removed.
	 */
	void RemoveCV(unsigned long val_remove_point);

	/*! 
	 * \brief Change a CV from a list to a different list.
	 * \param[in] val_move_point - Index of the control volume to be moved.
	 * \param[in] val_number_neighbors - New number of neighbors of the control volume.
	 */
	void MoveCV(unsigned long val_move_point, short val_number_neighbors);

	/*! 
	 * \brief Increase the priority of the CV.
	 * \param[in] val_incr_point - Index of the control volume.
	 */
	void IncrPriorityCV(unsigned long val_incr_point);

	/*! 
	 * \brief Increase the priority of the CV.
	 * \param[in] val_red_point - Index of the control volume.
	 */
	void RedPriorityCV(unsigned long val_red_point);

	/*! 
	 * \brief Visualize the control volume queue.
	 */
	void VisualizeQueue(void);

	/*! 
	 * \brief Visualize the priority list.
	 */
	void VisualizePriority(void);

	/*! 
	 * \brief Find a new seed control volume.
	 * \return Index of the new control volume.
	 */
	long NextCV(void);

	/*! 
	 * \brief Check if the queue is empty.
	 * \return <code>TRUE</code> or <code>FALSE</code> depending if the queue is empty.
	 */
	bool EmptyQueue(void);

	/*! 
	 * \brief Total number of control volume in the queue.
	 * \return Total number of control points.
	 */
	unsigned long TotalCV(void);

	/*! 
	 * \brief Update the queue with the new control volume (remove the CV and 
	 increase the priority of the neighbors).
	 * \param[in] val_update_point - Index of the new point.
	 * \param[in] fine_grid - Fine grid geometry.
	 */
	void Update(unsigned long val_update_point, CGeometry *fine_grid);

};

/*! 
 * \class CDummyGeometry
 * \brief Class for defining a geometry that does not contain any points/elements.
 *        Can be used for initializing other classes that depend on the geometry without 
 *        going through the time-consuming mesh initialization and paritioning.
 * \author T. Albring
 */
class CDummyGeometry : public CGeometry{
  
public:
  /*!
   * \brief Constructor of the class
   * \param[in] config - Definition of the particular problem.
   */
  CDummyGeometry(CConfig *config);
  
  /*! 
	 * \brief Destructor of the class.
	 */
  ~CDummyGeometry();
  
};

>>>>>>> ff20a333
#include "geometry_structure.inl"<|MERGE_RESOLUTION|>--- conflicted
+++ resolved
@@ -2978,103 +2978,6 @@
 
 };
 
-<<<<<<< HEAD
-=======
-/*! 
- * \struct CMultiGridQueue
- * \brief Class for a multigrid queue system
- * \author F. Palacios
- * \date Aug 12, 2012
- */
-class CMultiGridQueue {
-	vector<vector<unsigned long> > QueueCV; /*!< \brief Queue structure to choose the next control volume in the agglomeration process. */
-	short *Priority;	/*!< \brief The priority is based on the number of pre-agglomerated neighbors. */
-	bool *RightCV;	/*!< \brief In the lowest priority there are some CV that can not be agglomerated, this is the way to identify them */  
-	unsigned long nPoint; /*!< \brief Total number of points. */  
-
-public:
-
-	/*! 
-	 * \brief Constructor of the class.
-	 * \param[in] val_npoint - Number of control volumes.
-	 */
-	CMultiGridQueue(unsigned long val_npoint);
-
-	/*! 
-	 * \brief Destructor of the class.
-	 */
-	~CMultiGridQueue(void);
-
-	/*! 
-	 * \brief Add a new CV to the list.
-	 * \param[in] val_new_point - Index of the new point.
-	 * \param[in] val_number_neighbors - Number of neighbors of the new point.
-	 */
-	void AddCV(unsigned long val_new_point, unsigned short val_number_neighbors);
-
-	/*! 
-	 * \brief Remove a CV from the list.
-	 * \param[in] val_remove_point - Index of the control volume to be removed.
-	 */
-	void RemoveCV(unsigned long val_remove_point);
-
-	/*! 
-	 * \brief Change a CV from a list to a different list.
-	 * \param[in] val_move_point - Index of the control volume to be moved.
-	 * \param[in] val_number_neighbors - New number of neighbors of the control volume.
-	 */
-	void MoveCV(unsigned long val_move_point, short val_number_neighbors);
-
-	/*! 
-	 * \brief Increase the priority of the CV.
-	 * \param[in] val_incr_point - Index of the control volume.
-	 */
-	void IncrPriorityCV(unsigned long val_incr_point);
-
-	/*! 
-	 * \brief Increase the priority of the CV.
-	 * \param[in] val_red_point - Index of the control volume.
-	 */
-	void RedPriorityCV(unsigned long val_red_point);
-
-	/*! 
-	 * \brief Visualize the control volume queue.
-	 */
-	void VisualizeQueue(void);
-
-	/*! 
-	 * \brief Visualize the priority list.
-	 */
-	void VisualizePriority(void);
-
-	/*! 
-	 * \brief Find a new seed control volume.
-	 * \return Index of the new control volume.
-	 */
-	long NextCV(void);
-
-	/*! 
-	 * \brief Check if the queue is empty.
-	 * \return <code>TRUE</code> or <code>FALSE</code> depending if the queue is empty.
-	 */
-	bool EmptyQueue(void);
-
-	/*! 
-	 * \brief Total number of control volume in the queue.
-	 * \return Total number of control points.
-	 */
-	unsigned long TotalCV(void);
-
-	/*! 
-	 * \brief Update the queue with the new control volume (remove the CV and 
-	 increase the priority of the neighbors).
-	 * \param[in] val_update_point - Index of the new point.
-	 * \param[in] fine_grid - Fine grid geometry.
-	 */
-	void Update(unsigned long val_update_point, CGeometry *fine_grid);
-
-};
-
 /*! 
  * \class CDummyGeometry
  * \brief Class for defining a geometry that does not contain any points/elements.
@@ -3098,5 +3001,4 @@
   
 };
 
->>>>>>> ff20a333
 #include "geometry_structure.inl"