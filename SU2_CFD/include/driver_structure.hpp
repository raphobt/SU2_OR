/*!
 * \file driver_structure.hpp
 * \brief Headers of the main subroutines for driving single or multi-zone problems.
 *        The subroutines and functions are in the <i>driver_structure.cpp</i> file.
 * \author T. Economon, H. Kline, R. Sanchez
 * \version 5.0.0 "Raven"
 *
 * SU2 Original Developers: Dr. Francisco D. Palacios.
 *                          Dr. Thomas D. Economon.
 *
 * SU2 Developers: Prof. Juan J. Alonso's group at Stanford University.
 *                 Prof. Piero Colonna's group at Delft University of Technology.
 *                 Prof. Nicolas R. Gauger's group at Kaiserslautern University of Technology.
 *                 Prof. Alberto Guardone's group at Polytechnic University of Milan.
 *                 Prof. Rafael Palacios' group at Imperial College London.
 *                 Prof. Edwin van der Weide's group at the University of Twente.
 *                 Prof. Vincent Terrapon's group at the University of Liege.
 *
 * Copyright (C) 2012-2017 SU2, the open-source CFD code.
 *
 * SU2 is free software; you can redistribute it and/or
 * modify it under the terms of the GNU Lesser General Public
 * License as published by the Free Software Foundation; either
 * version 2.1 of the License, or (at your option) any later version.
 *
 * SU2 is distributed in the hope that it will be useful,
 * but WITHOUT ANY WARRANTY; without even the implied warranty of
 * MERCHANTABILITY or FITNESS FOR A PARTICULAR PURPOSE. See the GNU
 * Lesser General Public License for more details.
 *
 * You should have received a copy of the GNU Lesser General Public
 * License along with SU2. If not, see <http://www.gnu.org/licenses/>.
 */

#pragma once

#include "../../Common/include/mpi_structure.hpp"
#include "iteration_structure.hpp"
#include "solver_structure.hpp"
#include "integration_structure.hpp"
#include "output_structure.hpp"
#include "numerics_structure.hpp"
#include "transfer_structure.hpp"
#include "../../Common/include/geometry_structure.hpp"
#include "../../Common/include/grid_movement_structure.hpp"
#include "../../Common/include/config_structure.hpp"
#include "../../Common/include/interpolation_structure.hpp"

using namespace std;

/*!
 * \class CDriver
 * \brief Parent class for driving an iteration of a single or multi-zone problem.
 * \author T. Economon
 * \version 5.0.0 "Raven"
 */
class CDriver {
protected:
  char* config_file_name;                       /*!< \brief Configuration file name of the problem.*/
  char runtime_file_name[MAX_STRING_SIZE];
  su2double StartTime,                          /*!< \brief Start point of the timer for performance benchmarking.*/
  StopTime,                           /*!< \brief Stop point of the timer for performance benchmarking.*/
  UsedTimePreproc,                           /*!< \brief Elapsed time between Start and Stop point of the timer for tracking preprocessing phase.*/
  UsedTimeCompute,                           /*!< \brief Elapsed time between Start and Stop point of the timer for tracking compute phase.*/
  UsedTime;                           /*!< \brief Elapsed time between Start and Stop point of the timer.*/
  unsigned long ExtIter;                        /*!< \brief External iteration.*/
  ofstream *ConvHist_file;                       /*!< \brief Convergence history file.*/
  unsigned short iMesh,                         /*!< \brief Iterator on mesh levels.*/
  iZone,                          /*!< \brief Iterator on zones.*/
  nZone,                          /*!< \brief Total number of zones in the problem. */
  nDim;                           /*!< \brief Number of dimensions.*/
  bool StopCalc,                                /*!< \brief Stop computation flag.*/
<<<<<<< HEAD
  fsi;                                     /*!< \brief FSI simulation flag.*/
=======
       mixingplane,                             /*!< \brief mixing-plane simulation flag.*/
       fsi;                                     /*!< \brief FSI simulation flag.*/
>>>>>>> 6bac9128
  CIteration **iteration_container;             /*!< \brief Container vector with all the iteration methods. */
  COutput *output;                              /*!< \brief Pointer to the COutput class. */
  CIntegration ***integration_container;        /*!< \brief Container vector with all the integration methods. */
  CGeometry ***geometry_container;              /*!< \brief Geometrical definition of the problem. */
  CSolver ****solver_container;                 /*!< \brief Container vector with all the solutions. */
  CNumerics *****numerics_container;            /*!< \brief Description of the numerical method (the way in which the equations are solved). */
  CConfig **config_container;                   /*!< \brief Definition of the particular problem. */
  CSurfaceMovement **surface_movement;          /*!< \brief Surface movement classes of the problem. */
  CVolumetricMovement **grid_movement;          /*!< \brief Volume grid movement classes of the problem. */
  CFreeFormDefBox*** FFDBox;                    /*!< \brief FFD FFDBoxes of the problem. */
  CInterpolator ***interpolator_container;      /*!< \brief Definition of the interpolation method between non-matching discretizations of the interface. */
  CTransfer ***transfer_container;              /*!< \brief Definition of the transfer of information and the physics involved in the interface. */
  su2double APIVarCoord[3];                     /*!< \brief This is used to store the VarCoord of each node. */
  su2double APINodalForce[3];                   /*!< \brief This is used to store the force at each node. */
  su2double APINodalForceDensity[3];            /*!< \brief This is used to store the force density at each node. */

public:
	
  /*! 
   * \brief Constructor of the class.
   * \param[in] confFile - Configuration file name.
   * \param[in] val_nZone - Total number of zones.
   * \param[in] val_nDim - Number of dimensions.
   * \param[in] MPICommunicator - MPI communicator for SU2.
   */
  CDriver(char* confFile,
          unsigned short val_nZone,
          unsigned short val_nDim,
          SU2_Comm MPICommunicator);

  /*!
   * \brief Destructor of the class.
   */
  virtual ~CDriver(void);

  /*!
   * \brief A virtual member.
   */  
  virtual void Run() { };

  /*!
   * \brief Construction of the edge-based data structure and the multigrid structure.
   */
  void Geometrical_Preprocessing();
  
  /*!
   * \brief Do the geometrical preprocessing for the DG FEM solver.
   */
  void Geometrical_Preprocessing_DGFEM();
  
  /*!
   * \brief Definition of the physics iteration class or within a single zone.
   * \param[in] iteration_container - Pointer to the iteration container to be instantiated.
   * \param[in] config - Definition of the particular problem.
   * \param[in] iZone - Index of the zone.
   */
  void Iteration_Preprocessing();
  
  /*!
   * \brief Definition and allocation of all solution classes.
   * \param[in] solver_container - Container vector with all the solutions.
   * \param[in] geometry - Geometrical definition of the problem.
   * \param[in] config - Definition of the particular problem.
   */
  void Solver_Preprocessing(CSolver ***solver_container, CGeometry **geometry, CConfig *config);
  
  /*!
   * \brief Definition and allocation of all solution classes.
   * \param[in] solver_container - Container vector with all the solutions.
   * \param[in] geometry - Geometrical definition of the problem.
   * \param[in] config - Definition of the particular problem.
   */
  void Solver_Postprocessing(CSolver ***solver_container, CGeometry **geometry, CConfig *config);
  
  /*!
   * \brief Definition and allocation of all integration classes.
   * \param[in] integration_container - Container vector with all the integration methods.
   * \param[in] geometry - Geometrical definition of the problem.
   * \param[in] config - Definition of the particular problem.
   */
  void Integration_Preprocessing(CIntegration **integration_container, CGeometry **geometry, CConfig *config);
  
  /*!
   * \brief Definition and allocation of all integration classes.
   * \param[in] integration_container - Container vector with all the integration methods.
   * \param[in] geometry - Geometrical definition of the problem.
   * \param[in] config - Definition of the particular problem.
   */
  void Integration_Postprocessing(CIntegration **integration_container, CGeometry **geometry, CConfig *config);
  
  /*!
   * \brief Definition and allocation of all interface classes.
   */
  void Interface_Preprocessing();

  /*!
   * \brief Definition and allocation of all solver classes.
   * \param[in] numerics_container - Description of the numerical method (the way in which the equations are solved).
   * \param[in] solver_container - Container vector with all the solutions.
   * \param[in] geometry - Geometrical definition of the problem.
   * \param[in] config - Definition of the particular problem.
   */
  void Numerics_Preprocessing(CNumerics ****numerics_container, CSolver ***solver_container, CGeometry **geometry, CConfig *config);

  /*!
   * \brief Definition and allocation of all solver classes.
   * \param[in] numerics_container - Description of the numerical method (the way in which the equations are solved).
   * \param[in] solver_container - Container vector with all the solutions.
   * \param[in] geometry - Geometrical definition of the problem.
   * \param[in] config - Definition of the particular problem.
   */
  void Numerics_Postprocessing(CNumerics ****numerics_container, CSolver ***solver_container, CGeometry **geometry, CConfig *config);

  /*!
   * \brief Deallocation routine
   */
  void Postprocessing();
  
  /*!
   * \brief Initiate value for static mesh movement such as the gridVel for the ROTATING frame.
   */
  void InitStaticMeshMovement();

  /*!
   * \brief Initiate value for static mesh movement such as the gridVel for the ROTATING frame.
   */
  void TurbomachineryPreprocessing(void);

  /*!
   * \brief A virtual member.
   * \param[in] donorZone - zone in which the displacements will be predicted.
   * \param[in] targetZone - zone which receives the predicted displacements.
   */
  virtual void Predict_Displacements(unsigned short donorZone, unsigned short targetZone) {};

  /*!
   * \brief A virtual member.
   * \param[in] donorZone - zone in which the tractions will be predicted.
   * \param[in] targetZone - zone which receives the predicted traction.
   */
  virtual void Predict_Tractions(unsigned short donorZone, unsigned short targetZone) {};

  /*!
   * \brief A virtual member.
   * \param[in] donorZone - zone in which the displacements will be transferred.
   * \param[in] targetZone - zone which receives the tractions transferred.
   */
  virtual void Transfer_Displacements(unsigned short donorZone, unsigned short targetZone) {};

  /*!
   * \brief A virtual member.
   * \param[in] donorZone - zone from which the tractions will be transferred.
   * \param[in] targetZone - zone which receives the tractions transferred.
   */
  virtual void Transfer_Tractions(unsigned short donorZone, unsigned short targetZone) {};

  /*!
   * \brief A virtual member.
   * \param[in] donorZone - origin of the information.
   * \param[in] targetZone - destination of the information.
   * \param[in] iFSIIter - Fluid-Structure Interaction subiteration.
   */
  virtual void Relaxation_Displacements(unsigned short donorZone, unsigned short targetZone, unsigned long iFSIIter) {};

  /*!
   * \brief A virtual member.
   * \param[in] donorZone - origin of the information.
   * \param[in] targetZone - destination of the information.
   * \param[in] iFSIIter - Fluid-Structure Interaction subiteration.
   */
  virtual void Relaxation_Tractions(unsigned short donorZone, unsigned short targetZone, unsigned long iFSIIter) {};

  /*!
   * \brief A virtual member.
   */
  virtual void Update() {};

  /*!
   * \brief Launch the computation for all zones and all physics.
   */
  void StartSolver();
  
  /*!
   * \brief A virtual member.
   */
  virtual void ResetConvergence() { };

  /*!
   * \brief Perform some pre-processing before an iteration of the physics.
   */
  void PreprocessExtIter(unsigned long ExtIter);
  
  /*!
   * \brief Monitor the computation.
   */
<<<<<<< HEAD
  bool Monitor(unsigned long ExtIter);
  
=======
  virtual bool Monitor(unsigned long ExtIter);

>>>>>>> 6bac9128
  /*!
   * \brief Output the solution in solution file.
   */
  void Output(unsigned long ExtIter);
  
  /*!
   * \brief Perform a dynamic mesh deformation, including grid velocity computation and update of the multigrid structure.
   */
  virtual void DynamicMeshUpdate(unsigned long ExtIter) { };

  /*!
   * \brief Perform a static mesh deformation, without considering grid velocity.
   */
  virtual void StaticMeshUpdate() { };
  
  /*!
   * \brief Perform a mesh deformation as initial condition.
   */
  virtual void SetInitialMesh() { };

  /*!
   * \brief Get the total drag.
   * \return Total drag.
   */
  su2double Get_Drag();

  /*!
   * \brief Get the total lift.
   * \return Total lift.
   */
  su2double Get_Lift();

  /*!
   * \brief Get the total x moment.
   * \return Total x moment.
   */
  su2double Get_Mx();

  /*!
   * \brief Get the total y moment.
   * \return Total y moment.
   */
  su2double Get_My();

  /*!
   * \brief Get the total z moment.
   * \return Total z moment.
   */
  su2double Get_Mz();

  /*!
   * \brief Get the total drag coefficient.
   * \return Total drag coefficient.
   */
  su2double Get_DragCoeff();

  /*!
   * \brief Get the total lift coefficient.
   * \return Total lift coefficient.
   */
  su2double Get_LiftCoeff();

  /*!
   * \brief Get the moving marker identifier.
   * \return Moving marker identifier.
   */
  unsigned short GetMovingMarker();

  /*!
   * \brief Get the number of vertices (halo nodes included) from a specified marker.
   * \param[in] iMarker -  Marker identifier.
   * \return Number of vertices.
   */
  unsigned long GetNumberVertices(unsigned short iMarker);

  /*!
   * \brief Get the number of halo vertices from a specified marker.
   * \param[in] iMarker - Marker identifier.
   * \return Number of vertices.
   */
  unsigned long GetNumberHaloVertices(unsigned short iMarker);

  /*!
   * \brief Check if a vertex is physical or not (halo node) on a specified marker.
   * \param[in] iMarker - Marker identifier.
   * \param[in] iVertex - Vertex identifier.
   * \return True if the specified vertex is a halo node.
   */
  bool IsAHaloNode(unsigned short iMarker, unsigned short iVertex);

  /*!
   * \brief Get the number of external iterations.
   * \return Number of external iterations.
   */
  unsigned long GetnExtIter();

  /*!
   * \brief Get the global index of a vertex on a specified marker.
   * \param[in] iMarker - Marker identifier.
   * \param[in] iVertex - Vertex identifier.
   * \return Vertex global index.
   */
  unsigned long GetVertexGlobalIndex(unsigned short iMarker, unsigned short iVertex);

  /*!
   * \brief Get the x coordinate of a vertex on a specified marker.
   * \param[in] iMarker - Marker identifier.
   * \param[in] iVertex - Vertex identifier.
   * \return x coordinate of the vertex.
   */
  su2double GetVertexCoordX(unsigned short iMarker, unsigned short iVertex);

  /*!
   * \brief Get the y coordinate of a vertex on a specified marker.
   * \param[in] iMarker - Marker identifier.
   * \param[in] iVertex - Vertex identifier.
   * \return y coordinate of the vertex.
   */
  su2double GetVertexCoordY(unsigned short iMarker, unsigned short iVertex);

  /*!
   * \brief Get the z coordinate of a vertex on a specified marker.
   * \param[in] iMarker - Marker identifier.
   * \param[in] iVertex - Vertex identifier.
   * \return z coordinate of the vertex.
   */
  su2double GetVertexCoordZ(unsigned short iMarker, unsigned short iVertex);

  /*!
   * \brief Compute the total force (pressure and shear stress) at a vertex on a specified marker (3 components).
   * \param[in] iMarker - Marker identifier.
   * \param[in] iVertex - Vertex identifier.
   * \return True if the vertex is a halo node (non physical force).
   */
  bool ComputeVertexForces(unsigned short iMarker, unsigned short iVertex);

  /*!
   * \brief Get the x component of the force at a vertex on a specified marker.
   * \param[in] iMarker - Marker identifier.
   * \param[in] iVertex - Vertex identifier.
   * \return x component of the force at the vertex.
   */
  su2double GetVertexForceX(unsigned short iMarker, unsigned short iVertex);

  /*!
   * \brief Get the y component of the force at a vertex on a specified marker.
   * \param[in] iMarker - Marker identifier.
   * \param[in] iVertex - Vertex identifier.
   * \return y component of the force at the vertex.
   */
  su2double GetVertexForceY(unsigned short iMarker, unsigned short iVertex);

  /*!
   * \brief Get the z component of the force at a vertex on a specified marker.
   * \param[in] iMarker - Marker identifier.
   * \param[in] iVertex - Vertex identifier.
   * \return z component of the force at the vertex.
   */
  su2double GetVertexForceZ(unsigned short iMarker, unsigned short iVertex);

  /*!
   * \brief Get the x component of the force density at a vertex on a specified marker.
   * \param[in] iMarker - Marker identifier.
   * \param[in] iVertex - Vertex identifier.
   * \return x component of the force density at the vertex.
   */
  su2double GetVertexForceDensityX(unsigned short iMarker, unsigned short iVertex);

  /*!
   * \brief Get the y component of the force density at a vertex on a specified marker.
   * \param[in] iMarker - Marker identifier.
   * \param[in] iVertex - Vertex identifier.
   * \return y component of the force density at the vertex.
   */
  su2double GetVertexForceDensityY(unsigned short iMarker, unsigned short iVertex);

  /*!
   * \brief Get the z component of the force density at a vertex on a specified marker.
   * \param[in] iMarker - Marker identifier.
   * \param[in] iVertex - Vertex identifier.
   * \return z component of the force density at the vertex.
   */
  su2double GetVertexForceDensityZ(unsigned short iMarker, unsigned short iVertex);

  /*!
   * \brief Set the x coordinate of a vertex on a specified marker.
   * \param[in] iMarker - Marker identifier.
   * \param[in] iVertex - Vertex identifier.
   * \param[in] newPosX - New x coordinate of the vertex.
   */
  void SetVertexCoordX(unsigned short iMarker, unsigned short iVertex, su2double newPosX);

  /*!
   * \brief Set the y coordinate of a vertex on a specified marker.
   * \param[in] iMarker - Marker identifier.
   * \param[in] iVertex - Vertex identifier.
   * \param[in] newPosY - New y coordinate of the vertex.
   */
  void SetVertexCoordY(unsigned short iMarker, unsigned short iVertex, su2double newPosY);

  /*!
   * \brief Set the z coordinate of a vertex on a specified marker.
   * \param[in] iMarker - Marker identifier.
   * \param[in] iVertex - Vertex identifier.
   * \param[in] newPosZ - New z coordinate of the vertex.
   */
  void SetVertexCoordZ(unsigned short iMarker, unsigned short iVertex, su2double newPosZ);

  /*!
   * \brief Set the VarCoord of a vertex on a specified marker.
   * \param[in] iMarker - Marker identifier.
   * \param[in] iVertex - Vertex identifier.
   * \return Norm of the VarCoord.
   */
  su2double SetVertexVarCoord(unsigned short iMarker, unsigned short iVertex);
  
};

/*!
 * \class CGeneralDriver
 * \brief Class for driving a structural iteration of the physics within multiple zones.
 * \author T. Economon
 * \version 5.0.0 "Raven"
 */
class CGeneralDriver : public CDriver {
public:
  
  /*! 
   * \brief Constructor of the class.
   * \param[in] confFile - Configuration file name.
   * \param[in] val_nZone - Total number of zones.
   * \param[in] val_nDim - Number of dimensions.
   * \param[in] MPICommunicator - MPI communicator for SU2.
   */
  CGeneralDriver(char* confFile,
                 unsigned short val_nZone,
                 unsigned short val_nDim,
                 SU2_Comm MPICommunicator);

  /*!
   * \brief Destructor of the class.
   */
  ~CGeneralDriver(void);

  /*! 
   * \brief Run a single iteration of the physics within a single zone.
   */  
  void Run();

  /*!
   * \brief Update the dual-time solution for a single zone.
   */
  void Update();

  /*!
   * \brief Reset the convergence flag (set to false) of the single zone solver.
   */
  void ResetConvergence();

  /*!
   * \brief Perform a dynamic mesh deformation, included grid velocity computation and the update of the multigrid structure (single zone).
   */
  void DynamicMeshUpdate(unsigned long ExtIter);

  /*!
   * \brief Perform a static mesh deformation, without considering grid velocity (single zone).
   */
  void StaticMeshUpdate();

  /*!
   * \brief Perform a mesh deformation as initial condition (single zone).
   */
  void SetInitialMesh();
};


/*!
 * \class CFluidDriver
 * \brief Class for driving an iteration of the physics within multiple zones.
 * \author T. Economon, G. Gori
 * \version 5.0.0 "Raven"
 */
class CFluidDriver : public CDriver {
public:
  
  /*!
   * \brief Constructor of the class.
   * \param[in] confFile - Configuration file name.
   * \param[in] val_nZone - Total number of zones.
   * \param[in] val_nDim - Number of dimensions.
   * \param[in] MPICommunicator - MPI communicator for SU2.
   */
  CFluidDriver(char* confFile,
               unsigned short val_nZone,
               unsigned short val_nDim,
               SU2_Comm MPICommunicator);

  /*!
   * \brief Destructor of the class.
   */
  ~CFluidDriver(void);

  /*!
   * \brief Run a single iteration of the physics within multiple zones.
   */
  void Run();

  /*!
   * \brief Update the dual-time solution within multiple zones.
   */
  void Update();

  /*!
   * \brief Reset the convergence flag (set to false) of the multizone solver.
   */
  void ResetConvergence();

  /*!
   * \brief Perform a dynamic mesh deformation, included grid velocity computation and the update of the multigrid structure (multiple zone).
   */
  void DynamicMeshUpdate(unsigned long ExtIter);

  /*!
   * \brief Perform a static mesh deformation, without considering grid velocity (multiple zone).
   */
  void StaticMeshUpdate();

  /*!
   * \brief Perform a mesh deformation as initial condition (multiple zone).
   */
  void SetInitialMesh();

  /*!
   * \brief Transfer data among different zones (multiple zone).
   */
  void Transfer_Data(unsigned short donorZone, unsigned short targetZone);
};


/*!
 * \class CTurbomachineryDriver
 * \brief Class for driving an iteration for turbomachinery flow analysis.
 * \author S. Vitale
 * \version 5.0.0 "Raven"
 */
class CTurbomachineryDriver : public CFluidDriver {
public:

  /*!
   * \brief Constructor of the class.
   * \param[in] confFile - Configuration file name.
   * \param[in] val_nZone - Total number of zones.
   * \param[in] val_nDim - Number of dimensions.
   */
  CTurbomachineryDriver(char* confFile,
                        unsigned short val_nZone,
                        unsigned short val_nDim,
                        SU2_Comm MPICommunicator);

  /*!
   * \brief Destructor of the class.
   */
  ~CTurbomachineryDriver(void);

  /*!
   * \brief Run a single iteration of the physics within multiple zones.
   */

  void Run();

  /*!
   * \brief Set Mixing Plane interface within multiple zones.
   */
  void SetMixingPlane(unsigned short iZone);

  /*!
   * \brief Set Mixing Plane interface within multiple zones.
   */
  void SetTurboPerformance(unsigned short targetZone);

  /*!
   * \brief Monitor the computation.
   */
  bool Monitor(unsigned long ExtIter);



};


/*!
 * \class CDiscAdjMultiZoneDriver
 * \brief Class for driving an iteration of the discrete adjoint within multiple zones.
 * \author T. Albring
 * \version 5.0.0 "Raven"
 */
class CDiscAdjFluidDriver : public CFluidDriver {

protected:
  unsigned short RecordingState; /*!< \brief The kind of recording the tape currently holds.*/
  su2double ObjFunc;             /*!< \brief The value of the objective function.*/
  CIteration** direct_iteration; /*!< \brief A pointer to the direct iteration.*/

public:

  /*!
    * \brief Constructor of the class.
    * \param[in] confFile - Configuration file name.
    * \param[in] val_nZone - Total number of zones.
    * \param[in] val_nDim - Number of dimensions.
    */
  CDiscAdjFluidDriver(char* confFile,
                   unsigned short val_nZone,
                   unsigned short val_nDim,
                   SU2_Comm MPICommunicator);

  /*!
   * \brief Destructor of the class.
   */
  ~CDiscAdjFluidDriver(void);

  /*!
   * \brief Run a single iteration of the discrete adjoint solver within multiple zones.
   */

  void Run();

  /*!
   * \brief Record one iteration of a flow iteration in within multiple zones.
   * \param[in] kind_recording - Type of recording (either CONS_VARS, MESH_COORDS, COMBINED or NONE)
   */

  void SetRecording(unsigned short kind_recording);

  /*!
   * \brief Run one iteration of the solver. It is virtual because it depends on the kind of physics.
   */
  virtual void DirectRun();

  /*!
   * \brief Set the objective function. It is virtual because it depends on the kind of physics.
   */
  virtual void SetObjFunction();

  /*!
   * \brief Initialize the adjoint value of the objective function.
   */
  void SetAdj_ObjFunction();
};

/*!
 * \class CDiscAdjTurbomachineryDriver
 * \brief Class for driving an iteration of the discrete adjoint within multiple zones.
 * \author S. Vitale, T. Albring
 * \version 5.0.0 "Raven"
 */
class CDiscAdjTurbomachineryDriver : public  CDiscAdjFluidDriver {

public:

	 /*!
	   * \brief Constructor of the class.
	   * \param[in] confFile - Configuration file name.
	   * \param[in] val_nZone - Total number of zones.
	   * \param[in] val_nDim - Number of dimensions.
	   */
  CDiscAdjTurbomachineryDriver(char* confFile,
                   unsigned short val_nZone,
                   unsigned short val_nDim, SU2_Comm MPICommunicator);

  /*!
   * \brief Destructor of the class.
   */
  ~CDiscAdjTurbomachineryDriver(void);

  /*!
   * \brief Run a single iteration of the direct solver.
   */
  void DirectRun();

  /*!
   * \brief Set Obj.Function for turbomachinery design.
   */
  void SetObjFunction();

  /*!
   * \brief Set Mixing Plane interface within multiple zones.
   */
  void SetMixingPlane(unsigned short iZone);

  /*!
   * \brief Set Mixing Plane interface within multiple zones.
   */
  void SetTurboPerformance(unsigned short targetZone);


};
/*!
 * \class CHBDriver
 * \brief Class for driving an iteration of Harmonic Balance (HB) method problem using multiple time zones.
 * \author T. Economon
 * \version 5.0.0 "Raven"
 */
class CHBDriver : public CDriver {

private:

  su2double **D; /*!< \brief Harmonic Balance operator. */

public:

  /*!
   * \brief Constructor of the class.
   * \param[in] confFile - Configuration file name.
   * \param[in] val_nZone - Total number of zones.
   * \param[in] val_nDim - Number of dimensions.
   * \param[in] MPICommunicator - MPI communicator for SU2.
   */
  CHBDriver(char* confFile,
            unsigned short val_nZone,
            unsigned short val_nDim,
            SU2_Comm MPICommunicator);

  /*!
   * \brief Destructor of the class.
   */
  ~CHBDriver(void);

  /*!
   * \brief Run a single iteration of a Harmonic Balance problem.
   */
  void Run();

  /*!
   * \brief Computation and storage of the Harmonic Balance method source terms.
   * \author T. Economon, K. Naik
   * \param[in] iZone - Current zone number.
   */
  void SetHarmonicBalance(unsigned short iZone);

  /*!
   * \brief Computation of the Harmonic Balance operator matrix for harmonic balance.
   * \author A. Rubino, S. Nimmagadda
   */
  void ComputeHB_Operator();

  /*!
   * \brief Update the solution for the Harmonic Balance.
   */
  void Update();

  /*!
   * \brief Reset the convergence flag (set to false) of the solver for the Harmonic Balance.
   */
  void ResetConvergence();
};


/*!
 * \class CFSIDriver
 * \brief Class for driving a BGS iteration for a fluid-structure interaction problem in multiple zones.
 * \author R. Sanchez.
 * \version 5.0.0 "Raven"
 */
class CFSIDriver : public CDriver {
public:

  /*!
   * \brief Constructor of the class.
   * \param[in] confFile - Configuration file name.
   * \param[in] val_nZone - Total number of zones.
   * \param[in] MPICommunicator - MPI communicator for SU2.
   */
  CFSIDriver(char* confFile,
             unsigned short val_nZone,
             unsigned short val_nDim,
             SU2_Comm MPICommunicator);

  /*!
   * \brief Destructor of the class.
   */
  ~CFSIDriver(void);

  /*!
   * \brief Run a Block Gauss-Seidel iteration of the FSI problem.
   */
  void Run();

  /*!
   * \brief Predict the structural displacements to pass them into the fluid solver on a BGS implementation.
   * \param[in] donorZone - zone in which the displacements will be predicted.
   * \param[in] targetZone - zone which receives the predicted displacements.
   */
  void Predict_Displacements(unsigned short donorZone, unsigned short targetZone);

  /*!
   * \brief Predict the fluid tractions to pass them into the structural solver on a BGS implementation.
   * \param[in] donorZone - zone in which the tractions will be predicted.
   * \param[in] targetZone - zone which receives the predicted traction.
   */
  void Predict_Tractions(unsigned short donorZone, unsigned short targetZone);
  
  /*!
   * \brief Transfer the displacements computed on the structural solver into the fluid solver.
   * \param[in] donorZone - zone in which the displacements will be transferred.
   * \param[in] targetZone - zone which receives the tractions transferred.
   */
  void Transfer_Displacements(unsigned short donorZone, unsigned short targetZone);
  
  /*!
   * \brief Transfer the tractions computed on the fluid solver into the structural solver.
   * \param[in] donorZone - zone from which the tractions will be transferred.
   * \param[in] targetZone - zone which receives the tractions transferred.
   */
  void Transfer_Tractions(unsigned short donorZone, unsigned short targetZone);
  
  /*!
   * \brief Apply a relaxation method into the computed displacements.
   * \param[in] donorZone - origin of the information.
   * \param[in] targetZone - destination of the information.
   * \param[in] iFSIIter - Fluid-Structure Interaction subiteration.
   */
  void Relaxation_Displacements(unsigned short donorZone, unsigned short targetZone, unsigned long iFSIIter);
  
  /*!
   * \brief Apply a relaxation method into the computed tractions.
   * \param[in] donorZone - origin of the information.
   * \param[in] targetZone - destination of the information.
   * \param[in] iFSIIter - Fluid-Structure Interaction subiteration.
   */
  void Relaxation_Tractions(unsigned short donorZone, unsigned short targetZone, unsigned long iFSIIter);
  
  /*!
   * \brief Enforce the coupling condition at the end of the time step
   * \param[in] zoneFlow - zone of the flow equations.
   * \param[in] zoneStruct - zone of the structural equations.
   */
  void Update(unsigned short zoneFlow, unsigned short zoneStruct);
  using CDriver::Update;
};<|MERGE_RESOLUTION|>--- conflicted
+++ resolved
@@ -70,12 +70,8 @@
   nZone,                          /*!< \brief Total number of zones in the problem. */
   nDim;                           /*!< \brief Number of dimensions.*/
   bool StopCalc,                                /*!< \brief Stop computation flag.*/
-<<<<<<< HEAD
-  fsi;                                     /*!< \brief FSI simulation flag.*/
-=======
        mixingplane,                             /*!< \brief mixing-plane simulation flag.*/
        fsi;                                     /*!< \brief FSI simulation flag.*/
->>>>>>> 6bac9128
   CIteration **iteration_container;             /*!< \brief Container vector with all the iteration methods. */
   COutput *output;                              /*!< \brief Pointer to the COutput class. */
   CIntegration ***integration_container;        /*!< \brief Container vector with all the integration methods. */
@@ -271,13 +267,8 @@
   /*!
    * \brief Monitor the computation.
    */
-<<<<<<< HEAD
-  bool Monitor(unsigned long ExtIter);
-  
-=======
   virtual bool Monitor(unsigned long ExtIter);
 
->>>>>>> 6bac9128
   /*!
    * \brief Output the solution in solution file.
    */
