﻿/*!
 * \file CNEMOEulerVariable.hpp
 * \brief Class for defining the variables of the compressible NEMO Euler solver.
 * \author C. Garbacz, W. Maier, S.R. Copeland
 * \version 7.0.8 "Blackbird"
 *
 * SU2 Project Website: https://su2code.github.io
 *
 * The SU2 Project is maintained by the SU2 Foundation
 * (http://su2foundation.org)
 *
 * Copyright 2012-2020, SU2 Contributors (cf. AUTHORS.md)
 *
 * SU2 is free software; you can redistribute it and/or
 * modify it under the terms of the GNU Lesser General Public
 * License as published by the Free Software Foundation; either
 * version 2.1 of the License, or (at your option) any later version.
 *
 * SU2 is distributed in the hope that it will be useful,
 * but WITHOUT ANY WARRANTY; without even the implied warranty of
 * MERCHANTABILITY or FITNESS FOR A PARTICULAR PURPOSE. See the GNU
 * Lesser General Public License for more details.
 *
 * You should have received a copy of the GNU Lesser General Public
 * License along with SU2. If not, see <http://www.gnu.org/licenses/>.
 */

#pragma once

#include "CVariable.hpp"
#include "../fluid/CNEMOGas.hpp"

/*!
 * \class CNEMOEulerVariable
 * \brief Main class for defining the variables of the NEMO Euler's solver.
 * \ingroup Euler_Equations
 * \author S. R. Copeland, F. Palacios, W. Maier, C. Garbacz
 * \version 7.0.8
 */
class CNEMOEulerVariable : public CVariable {
public:
  static constexpr size_t MAXNVAR = 25;

protected:

  bool ionization;          /*!< \brief Presence of charged species in gas mixture. */
  bool monoatomic = false;  /*!< \brief Presence of single species gas. */
  
  VectorType Velocity2;     /*!< \brief Square of the velocity vector. */
  MatrixType Precond_Beta;  /*!< \brief Low Mach number preconditioner value, Beta. */

  CVectorOfMatrix& Gradient_Reconstruction;  /*!< \brief Reference to the gradient of the conservative variables for MUSCL reconstruction for the convective term */
  CVectorOfMatrix  Gradient_Aux;             /*!< \brief Auxiliary structure to store a second gradient for reconstruction, if required. */
  
  /*--- Primitive variable definition ---*/
  MatrixType Primitive;                /*!< \brief Primitive variables (rhos_s, T, Tve, ...) in compressible flows. */
  MatrixType Primitive_Aux;            /*!< \brief Primitive auxiliary variables (Y_s, T, Tve, ...) in compressible flows. */
  CVectorOfMatrix Gradient_Primitive;  /*!< \brief Gradient of the primitive variables (rhos_s, T, Tve, ...). */
  MatrixType Limiter_Primitive;        /*!< \brief Limiter of the primitive variables  (rhos_s, T, Tve, ...). */
  
  /*--- Secondary variable definition ---*/
  MatrixType Secondary;                /*!< \brief Primitive variables (T, vx, vy, vz, P, rho, h, c) in compressible flows. */
  CVectorOfMatrix Gradient_Secondary;  /*!< \brief Gradient of the primitive variables (T, vx, vy, vz, P, rho). */
  
  /*--- New solution container for Classical RK4 ---*/
  MatrixType Solution_New;  /*!< \brief New solution container for Classical RK4. */

  /*--- Other Necessary Variable Definition ---*/
  MatrixType dPdU;   /*!< \brief Partial derivative of pressure w.r.t. conserved variables. */
  MatrixType dTdU;   /*!< \brief Partial derivative of temperature w.r.t. conserved variables. */
  MatrixType dTvedU; /*!< \brief Partial derivative of vib.-el. temperature w.r.t. conserved variables. */
  MatrixType eves;   /*!< \brief energy of vib-el mode w.r.t. species. */
  MatrixType Cvves;  /*!< \brief Specific heat of vib-el mode w.r.t. species. */
  VectorType Gamma;  /*!< \brief Ratio of specific heats. */
  
  CNEMOGas *fluidmodel;

  /*!< \brief Index definition for NEMO pritimive variables. */
  unsigned long RHOS_INDEX, T_INDEX, TVE_INDEX, VEL_INDEX, P_INDEX, 
  RHO_INDEX, H_INDEX, A_INDEX, RHOCVTR_INDEX, RHOCVVE_INDEX,
  LAM_VISC_INDEX, EDDY_VISC_INDEX, nSpecies;

  su2double Tve_Freestream; /*!< \brief Freestream vib-el temperature. */

public:

  /*!
   * \brief Constructor of the class.
   * \param[in] val_pressure - Value of the flow pressure (initialization value).
   * \param[in] val_massfrac - Value of the mass fraction (initialization value).
   * \param[in] val_mach - Value of the Mach number (initialization value).
   * \param[in] val_temperature - Value of the flow temperature (initialization value).
   * \param[in] val_temperature_ve - Value of the flow temperature_ve (initialization value).
   * \param[in] npoint - Number of points/nodes/vertices in the domain.
   * \param[in] val_nDim - Number of dimensions of the problem.
   * \param[in] val_nVar - Number of conserved variables.
   * \param[in] val_nVarPrim - Number of primitive variables.
   * \param[in] val_nVarPrimGrad - Number of primitive gradient variables.
   * \param[in] config - Definition of the particular problem.
   */
  CNEMOEulerVariable(su2double val_pressure, const su2double *val_massfrac,
                     su2double *val_mach, su2double val_temperature,
                     su2double val_temperature_ve, unsigned long npoint,
                     unsigned long ndim,
                     unsigned long nvar, unsigned long nvalprim,
                     unsigned long nvarprimgrad, CConfig *config, CNEMOGas *fluidmodel);

  /*!
   * \brief Destructor of the class.
   */
  ~CNEMOEulerVariable() override = default;

  /*---------------------------------------*/
  /*---          U,V,S Routines         ---*/
  /*---------------------------------------*/

  /*!
   * \brief Get the new solution of the problem (Classical RK4).
   * \param[in] iVar - Index of the variable.
   * \return Pointer to the old solution vector.
   */
  inline su2double GetSolution_New(unsigned long iPoint, unsigned long iVar) const final { return Solution_New(iPoint,iVar); }

  /*!
   * \brief Set the new solution container for Classical RK4.
   */
  void SetSolution_New() final;

  /*!
   * \brief Add a value to the new solution container for Classical RK4.
   * \param[in] iVar - Number of the variable.
   * \param[in] val_solution - Value that we want to add to the solution.
   */
  inline void AddSolution_New(unsigned long iPoint, unsigned long iVar, su2double val_solution) final {
    Solution_New(iPoint,iVar) += val_solution;
  }

  /*!
   * \brief Set the value of the primitive variables.
   * \param[in] iVar - Index of the variable.
   * \param[in] iVar - Index of the variable.
   * \return Set the value of the primitive variable for the index <i>iVar</i>.
   */
  inline void SetPrimitive(unsigned long iPoint, unsigned long iVar, su2double val_prim) override { Primitive(iPoint,iVar) = val_prim; }

  /*!
   * \brief Set the value of the primitive variables.
   * \param[in] val_prim - Primitive variables.
   * \return Set the value of the primitive variable for the index <i>iVar</i>.
   */
  inline void SetPrimitive(unsigned long iPoint, const su2double *val_prim) final {
    for (unsigned long iVar = 0; iVar < nPrimVar; iVar++)
      Primitive(iPoint,iVar) = val_prim[iVar];
  }

  /*!
   * \brief Get the primitive variables limiter.
   * \return Primitive variables limiter for the entire domain.
   */
  inline MatrixType& GetLimiter_Primitive(void) {return Limiter_Primitive; }

  /*!
   * \brief Set the gradient of the primitive variables.
   * \param[in] iVar - Index of the variable.
   * \param[in] iDim - Index of the dimension.
   * \param[in] value - Value of the gradient.
   */
  inline su2double GetLimiter_Primitive(unsigned long iPoint, unsigned long iVar) const final {return Limiter_Primitive(iPoint,iVar); }

  /*!
   * \brief Get the value of the primitive variables gradient.
   * \return Value of the primitive variables gradient.
   */
  inline su2double *GetLimiter_Primitive(unsigned long iPoint) final { return Limiter_Primitive[iPoint]; }

  /*!
   * \brief Set the gradient of the primitive variables.
   * \param[in] iVar - Index of the variable.
   * \param[in] value - Value of the gradient.
   */
  inline void SetLimiter_Primitive(unsigned long iPoint, unsigned long iVar, su2double value) final {
    Limiter_Primitive(iPoint,iVar) = value;
  }

  /*!
   * \brief Set the value of the primitive variables.
   * \param[in] iVar - Index of the variable.
   * \param[in] iVar - Index of the variable.
   * \return Set the value of the primitive variable for the index <i>iVar</i>.
   */
  inline void SetSecondary(unsigned long iPoint, unsigned long iVar, su2double val_secondary) final {Secondary(iPoint,iVar) = val_secondary; }

  /*!
   * \brief Set the value of the primitive variables.
   * \param[in] val_prim - Primitive variables.
   * \return Set the value of the primitive variable for the index <i>iVar</i>.
   */
  inline void SetSecondary(unsigned long iPoint, const su2double *val_secondary) final {
    for (unsigned long iVar = 0; iVar < nSecondaryVar; iVar++)
      Secondary(iPoint,iVar) = val_secondary[iVar];
  }

  /*!
   * \brief Set the value of the primitive auxiliary variables - with mass fractions.
   * \param[in] iVar - Index of the variable.
   * \param[in] iVar - Index of the variable.
   * \return Set the value of the primitive variable for the index <i>iVar</i>.
   */
  inline void SetPrimitive_Aux(unsigned long iPoint, unsigned long iVar, su2double val_prim) { Primitive_Aux(iPoint,iVar) = val_prim; }


  /*!
   * \brief Get the primitive variables.
   * \param[in] iVar - Index of the variable.
   * \return Value of the primitive variable for the index <i>iVar</i>.
   */
  inline su2double GetPrimitive(unsigned long iPoint, unsigned long iVar) const final { return Primitive(iPoint,iVar); }

  /*!
   * \brief Get the primitive variables of the problem.
   * \return Pointer to the primitive variable vector.
   */
  inline su2double *GetPrimitive(unsigned long iPoint) final {return Primitive[iPoint]; }

  /*!
   * \brief Get the primitive variables for all points.
   * \return Reference to primitives.
   */
  inline const MatrixType& GetPrimitive(void) const { return Primitive; }

   /*!
   * \brief Get the primitive variables for all points.
   * \return Reference to primitives.
   */
  inline const MatrixType& GetPrimitive_Aux(void) const { return Primitive_Aux; }


  /*!
   * \brief Get the primitive variables.
   * \param[in] iVar - Index of the variable.
   * \return Value of the primitive variable for the index <i>iVar</i>.
   */
  inline su2double GetSecondary(unsigned long iPoint, unsigned long iVar) const final {return Secondary(iPoint,iVar); }

  /*!
   * \brief Get the primitive variables of the problem.
   * \return Pointer to the primitive variable vector.
   */
  inline su2double *GetSecondary(unsigned long iPoint) final { return Secondary[iPoint]; }

  /*---------------------------------------*/
  /*---  Gradient Routines  ---*/
  /*---------------------------------------*/

 /*!
   * \brief Get the reconstruction gradient for primitive variable at all points.
   * \return Reference to variable reconstruction gradient.
   */
  inline CVectorOfMatrix& GetGradient_Reconstruction(void) final { return Gradient_Reconstruction; }

  /*!
   * \brief Get the value of the reconstruction variables gradient at a node.
   * \param[in] iPoint - Index of the current node.
   * \param[in] iVar   - Index of the variable.
   * \param[in] iDim   - Index of the dimension.
   * \return Value of the reconstruction variables gradient at a node.
   */
  inline su2double GetGradient_Reconstruction(unsigned long iPoint, unsigned long iVar, unsigned long iDim) const final {
    return Gradient_Reconstruction(iPoint,iVar,iDim);
  }

  /*!
   * \brief Get the array of the reconstruction variables gradient at a node.
   * \param[in] iPoint - Index of the current node.
   * \return Array of the reconstruction variables gradient at a node.
   */
  inline su2double **GetGradient_Reconstruction(unsigned long iPoint) final { return Gradient_Reconstruction[iPoint]; }

  /*!
   * \brief Get the value of the reconstruction variables gradient at a node.
   * \param[in] iPoint - Index of the current node.
   * \param[in] iVar   - Index of the variable.
   * \param[in] iDim   - Index of the dimension.
   * \param[in] value  - Value of the reconstruction gradient component.
   */
  inline void SetGradient_Reconstruction(unsigned long iPoint, unsigned long iVar, unsigned long iDim, su2double value) override {
    Gradient_Reconstruction(iPoint,iVar,iDim) = value;
  }

  /*!
   * \brief Set to zero the gradient of the primitive variables.
   */
  void SetGradient_PrimitiveZero();

  /*!
   * \brief Add <i>value</i> to the gradient of the primitive variables.
   * \param[in] iVar - Index of the variable.
   * \param[in] iDim - Index of the dimension.
   * \param[in] value - Value to add to the gradient of the primitive variables.
   */
  inline void AddGradient_Primitive(unsigned long iPoint, unsigned long iVar, unsigned long iDim, su2double value) final {
    Gradient_Primitive(iPoint,iVar,iDim) += value;
  }

  /*!
   * \brief Subtract <i>value</i> to the gradient of the primitive variables.
   * \param[in] iVar - Index of the variable.
   * \param[in] iDim - Index of the dimension.
   * \param[in] value - Value to subtract to the gradient of the primitive variables.
   */
  inline void SubtractGradient_Primitive(unsigned long iPoint, unsigned long iVar, unsigned long iDim, su2double value) {
    Gradient_Primitive(iPoint,iVar,iDim) -= value;
  }

  /*!
   * \brief Get the value of the primitive variables gradient.
   * \param[in] iVar - Index of the variable.
   * \param[in] iDim - Index of the dimension.
   * \return Value of the primitive variables gradient.
   */
  inline su2double GetGradient_Primitive(unsigned long iPoint, unsigned long iVar, unsigned long iDim) const final {
    return Gradient_Primitive(iPoint,iVar,iDim);
  }

  /*!
   * \brief Set the gradient of the primitive variables.
   * \param[in] iVar - Index of the variable.
   * \param[in] iDim - Index of the dimension.
   * \param[in] value - Value of the gradient.
   */
  inline void SetGradient_Primitive(unsigned long iPoint, unsigned long iVar, unsigned long iDim, su2double value) final {
    Gradient_Primitive(iPoint,iVar,iDim) = value;
  }

  /*!
   * \brief Get the value of the primitive variables gradient.
   * \return Value of the primitive variables gradient.
   */
  inline su2double **GetGradient_Primitive(unsigned long iPoint) final { return Gradient_Primitive[iPoint]; }

  /*!
   * \brief Get the primitive variable gradients for all points.
   * \return Reference to primitive variable gradient.
   */
  inline CVectorOfMatrix& GetGradient_Primitive(void) { return Gradient_Primitive; }

  /*!
   * \brief Set all the primitive variables for compressible flows.
   */
  bool SetPrimVar(unsigned long iPoint, CFluidModel *FluidModel) override;

<<<<<<< HEAD
 /*!
=======
   /*!
>>>>>>> 29de2616
  * \brief Set all the primitive and secondary variables from the conserved vector.
  */
  bool Cons2PrimVar(su2double *U, su2double *V, su2double *dPdU,
                    su2double *dTdU, su2double *dTvedU, su2double *val_eves,
                    su2double *val_Cvves);

<<<<<<< HEAD
 /*!
  * \brief Set all the conserved variables from the primitive vector..
  */
  void Prim2ConsVar(su2double *U, su2double *V);

 /*!
  * \brief Check for unphysical points.
  * \return Boolean value of physical point 
  */
  bool CheckNonPhys(su2double *V);

=======
>>>>>>> 29de2616
  /*---------------------------------------*/
  /*---   Specific variable routines    ---*/
  /*---------------------------------------*/

   /*!
   * \brief Set the norm 2 of the velocity.
   * \return Norm 2 of the velocity vector.
   */
  void SetVelocity2(unsigned long iPoint) override;

  /*!
   * \brief Get the norm 2 of the velocity.
   * \return Norm 2 of the velocity vector.
   */
  inline su2double GetVelocity2(unsigned long iPoint) const final { return Velocity2(iPoint); }

  /*!
   * \brief Get the flow pressure.
   * \return Value of the flow pressure.
   */
  inline su2double GetPressure(unsigned long iPoint) const final { return Primitive(iPoint,P_INDEX); }

  /*!
   * \brief Get the speed of the sound.
   * \return Value of speed of the sound.
   */
  inline su2double GetSoundSpeed(unsigned long iPoint) const final { return Primitive(iPoint,A_INDEX); }

  /*!
   * \brief Get the enthalpy of the flow.
   * \return Value of the enthalpy of the flow.
   */
  inline su2double GetEnthalpy(unsigned long iPoint) const final { return Primitive(iPoint,H_INDEX); }

  /*!
   * \brief Get the density of the flow.
   * \return Value of the density of the flow.
   */
  inline su2double GetDensity(unsigned long iPoint) const final { return Primitive(iPoint,RHO_INDEX); }

  /*!
   * \brief Get the specie density of the flow.
   * \return Value of the specie density of the flow.
   */
  inline su2double GetDensity(unsigned long iPoint, unsigned long val_Species) const final { return Primitive(iPoint,RHOS_INDEX+val_Species); }

  /*!
   * \brief Get the energy of the flow.
   * \return Value of the energy of the flow.
   */
  inline su2double GetEnergy(unsigned long iPoint) const final { return Solution(iPoint,nSpecies+nDim)/Primitive(iPoint,RHO_INDEX); }

  /*!
   * \brief Get the temperature of the flow.
   * \return Value of the temperature of the flow.
   */
  inline su2double GetTemperature(unsigned long iPoint) const final { return Primitive(iPoint,T_INDEX); }

  /*!
   * \brief Get the velocity of the flow.
   * \param[in] iDim - Index of the dimension.
   * \return Value of the velocity for the dimension <i>iDim</i>.
   */
  inline su2double GetVelocity(unsigned long iPoint, unsigned long iDim) const final { return Primitive(iPoint,VEL_INDEX+iDim); }

  /*!
   * \brief Get the projected velocity in a unitary vector direction (compressible solver).
   * \param[in] val_vector - Direction of projection.
   * \return Value of the projected velocity.
   */
  inline su2double GetProjVel(unsigned long iPoint, const su2double *val_vector) const final {
    su2double ProjVel = 0.0;
    for (unsigned long iDim = 0; iDim < nDim; iDim++)
      ProjVel += Primitive(iPoint,VEL_INDEX+iDim)*val_vector[iDim];
    return ProjVel;
  }

  /*!
   * \brief Set the velocity vector from the solution.
   * \param[in] val_velocity - Pointer to the velocity.
   */
  inline void SetVelocity(unsigned long iPoint) final {
    Velocity2(iPoint) = 0.0;
    for (unsigned long iDim = 0; iDim < nDim; iDim++) {
      Primitive(iPoint,VEL_INDEX+iDim) = Solution(iPoint,nSpecies+iDim) / Primitive(iPoint,RHO_INDEX);
      Velocity2(iPoint) += pow(Primitive(iPoint,VEL_INDEX+iDim),2);
    }
  }

  /*!
   * \brief Set the velocity vector from the old solution.
   * \param[in] val_velocity - Pointer to the velocity.
   */
  inline void SetVelocity_Old(unsigned long iPoint, const su2double *val_velocity) final {
    for (unsigned long iDim = 0; iDim < nDim; iDim++){
      Solution_Old(iPoint,nSpecies+iDim) = val_velocity[iDim]*Primitive(iPoint,RHO_INDEX);
     }
  }

  /*!
   * \brief Set the Energy vector from the old solution.
   * \param[in] val_energy - Pointer to energy.
   */
  inline void SetEnergy_Old(unsigned long iPoint, const vector<su2double>& val_energy)  {
    for (unsigned long i = 0; i < 2; i++){
      Solution_Old(iPoint,nSpecies+nDim+i) = val_energy[i]*Primitive(iPoint,RHO_INDEX);
     }
  }

  /*!
   * \brief A virtual member.
   * \return Value of the vibrational-electronic temperature.
   */
  inline su2double GetTemperature_ve(unsigned long iPoint) const override
                                    { return Primitive(iPoint,TVE_INDEX); }

  /*!
   * \brief Sets the vibrational electronic temperature of the flow.
   * \return Value of the temperature of the flow.
   */
  inline bool SetTemperature_ve(unsigned long iPoint, su2double val_Tve) override
                               { Primitive(iPoint,TVE_INDEX) = val_Tve; return false; }

  /*!
   * \brief Get the mixture specific heat at constant volume (trans.-rot.).
   * \return \f$\rho C^{t-r}_{v} \f$
   */
  inline su2double GetRhoCv_tr(unsigned long iPoint) const override
                              { return Primitive(iPoint,RHOCVTR_INDEX); }

  /*!
   * \brief Get the mixture specific heat at constant volume (vib.-el.).
   * \return \f$\rho C^{v-e}_{v} \f$
   */
  inline su2double GetRhoCv_ve(unsigned long iPoint) const override
                              { return Primitive(iPoint,RHOCVVE_INDEX); }

  /*!
   * \brief Returns the stored value of Eve at the specified node
   */
  inline su2double *GetEve(unsigned long iPoint) { return eves[iPoint]; }

  /*!
   * \brief Returns the value of Cvve at the specified node
   */
  su2double *GetCvve(unsigned long iPoint) { return Cvves[iPoint]; }

  /*!
   * \brief Set partial derivative of pressure w.r.t. density \f$\frac{\partial P}{\partial \rho_s}\f$
   */
  inline su2double *GetdPdU(unsigned long iPoint) override { return dPdU[iPoint]; }

  /*!
   * \brief Set partial derivative of temperature w.r.t. density \f$\frac{\partial T}{\partial \rho_s}\f$
   */
  inline su2double *GetdTdU(unsigned long iPoint) override { return dTdU[iPoint]; }

  /*!
   * \brief Set partial derivative of vib.-el. temperature w.r.t. density \f$\frac{\partial T^{V-E}}{\partial \rho_s}\f$
   */
  inline su2double *GetdTvedU(unsigned long iPoint) override { return dTvedU[iPoint]; }

  /*!
   * \brief Get the mass fraction \f$\rho_s / \rho \f$ of species s.
   * \param[in] val_Species - Index of species s.
   * \return Value of the mass fraction of species s.
   */
  inline su2double GetMassFraction(unsigned long iPoint, unsigned short val_Species) const {
    return Primitive(iPoint,RHOS_INDEX+val_Species) / Primitive(iPoint,RHO_INDEX);
  }

  /*!
   * \brief Returns the stored value of Gamma at the specified node
   */
  inline su2double GetGamma(unsigned long iPoint) { return Gamma(iPoint); }

  /*---------------------------------------*/
  /*---           NEMO indices          ---*/
  /*---------------------------------------*/

  /*!
   * \brief Retrieves the value of the species density in the primitive variable vector.
   */
  inline unsigned short GetRhosIndex(void) { return RHOS_INDEX; }

  /*!
   * \brief Retrieves the value of the total density in the primitive variable vector.
   */
  inline unsigned short GetRhoIndex(void) { return RHO_INDEX; }

  /*!
   * \brief Retrieves the value of the pressure in the primitive variable vector.
   */
  inline unsigned short GetPIndex(void) { return P_INDEX; }

  /*!
   * \brief Retrieves the value of the in temperature the primitive variable vector.
   */
  inline unsigned short GetTIndex(void) { return T_INDEX; }

  /*!
   * \brief Retrieves the value of the vibe-elec temperature in the primitive variable vector.
   */
  inline unsigned short GetTveIndex(void) { return TVE_INDEX; }

  /*!
   * \brief Retrieves the value of the velocity  in the primitive variable vector.
   */
  inline unsigned short GetVelIndex(void) { return VEL_INDEX; }

  /*!
   * \brief Retrieves the value of the enthalpy in the primitive variable vector.
   */
  inline unsigned short GetHIndex(void) { return H_INDEX; }

  /*!
   * \brief Retrieves the value of the soundspeed in the primitive variable vector.
   */
  inline unsigned short GetAIndex(void) { return A_INDEX; }

  /*!
   * \brief Retrieves the value of the RhoCvtr in the primitive variable vector.
   */
  inline unsigned short GetRhoCvtrIndex(void) { return RHOCVTR_INDEX; }

  /*!
   * \brief Retrieves the value of the RhoCvve in the primitive variable vector.
   */
  inline unsigned short GetRhoCvveIndex(void) { return RHOCVVE_INDEX; }
  
};
<|MERGE_RESOLUTION|>--- conflicted
+++ resolved
@@ -1,607 +1,589 @@
-﻿/*!
- * \file CNEMOEulerVariable.hpp
- * \brief Class for defining the variables of the compressible NEMO Euler solver.
- * \author C. Garbacz, W. Maier, S.R. Copeland
- * \version 7.0.8 "Blackbird"
- *
- * SU2 Project Website: https://su2code.github.io
- *
- * The SU2 Project is maintained by the SU2 Foundation
- * (http://su2foundation.org)
- *
- * Copyright 2012-2020, SU2 Contributors (cf. AUTHORS.md)
- *
- * SU2 is free software; you can redistribute it and/or
- * modify it under the terms of the GNU Lesser General Public
- * License as published by the Free Software Foundation; either
- * version 2.1 of the License, or (at your option) any later version.
- *
- * SU2 is distributed in the hope that it will be useful,
- * but WITHOUT ANY WARRANTY; without even the implied warranty of
- * MERCHANTABILITY or FITNESS FOR A PARTICULAR PURPOSE. See the GNU
- * Lesser General Public License for more details.
- *
- * You should have received a copy of the GNU Lesser General Public
- * License along with SU2. If not, see <http://www.gnu.org/licenses/>.
- */
-
-#pragma once
-
-#include "CVariable.hpp"
-#include "../fluid/CNEMOGas.hpp"
-
-/*!
- * \class CNEMOEulerVariable
- * \brief Main class for defining the variables of the NEMO Euler's solver.
- * \ingroup Euler_Equations
- * \author S. R. Copeland, F. Palacios, W. Maier, C. Garbacz
- * \version 7.0.8
- */
-class CNEMOEulerVariable : public CVariable {
-public:
-  static constexpr size_t MAXNVAR = 25;
-
-protected:
-
-  bool ionization;          /*!< \brief Presence of charged species in gas mixture. */
-  bool monoatomic = false;  /*!< \brief Presence of single species gas. */
-  
-  VectorType Velocity2;     /*!< \brief Square of the velocity vector. */
-  MatrixType Precond_Beta;  /*!< \brief Low Mach number preconditioner value, Beta. */
-
-  CVectorOfMatrix& Gradient_Reconstruction;  /*!< \brief Reference to the gradient of the conservative variables for MUSCL reconstruction for the convective term */
-  CVectorOfMatrix  Gradient_Aux;             /*!< \brief Auxiliary structure to store a second gradient for reconstruction, if required. */
-  
-  /*--- Primitive variable definition ---*/
-  MatrixType Primitive;                /*!< \brief Primitive variables (rhos_s, T, Tve, ...) in compressible flows. */
-  MatrixType Primitive_Aux;            /*!< \brief Primitive auxiliary variables (Y_s, T, Tve, ...) in compressible flows. */
-  CVectorOfMatrix Gradient_Primitive;  /*!< \brief Gradient of the primitive variables (rhos_s, T, Tve, ...). */
-  MatrixType Limiter_Primitive;        /*!< \brief Limiter of the primitive variables  (rhos_s, T, Tve, ...). */
-  
-  /*--- Secondary variable definition ---*/
-  MatrixType Secondary;                /*!< \brief Primitive variables (T, vx, vy, vz, P, rho, h, c) in compressible flows. */
-  CVectorOfMatrix Gradient_Secondary;  /*!< \brief Gradient of the primitive variables (T, vx, vy, vz, P, rho). */
-  
-  /*--- New solution container for Classical RK4 ---*/
-  MatrixType Solution_New;  /*!< \brief New solution container for Classical RK4. */
-
-  /*--- Other Necessary Variable Definition ---*/
-  MatrixType dPdU;   /*!< \brief Partial derivative of pressure w.r.t. conserved variables. */
-  MatrixType dTdU;   /*!< \brief Partial derivative of temperature w.r.t. conserved variables. */
-  MatrixType dTvedU; /*!< \brief Partial derivative of vib.-el. temperature w.r.t. conserved variables. */
-  MatrixType eves;   /*!< \brief energy of vib-el mode w.r.t. species. */
-  MatrixType Cvves;  /*!< \brief Specific heat of vib-el mode w.r.t. species. */
-  VectorType Gamma;  /*!< \brief Ratio of specific heats. */
-  
-  CNEMOGas *fluidmodel;
-
-  /*!< \brief Index definition for NEMO pritimive variables. */
-  unsigned long RHOS_INDEX, T_INDEX, TVE_INDEX, VEL_INDEX, P_INDEX, 
-  RHO_INDEX, H_INDEX, A_INDEX, RHOCVTR_INDEX, RHOCVVE_INDEX,
-  LAM_VISC_INDEX, EDDY_VISC_INDEX, nSpecies;
-
-  su2double Tve_Freestream; /*!< \brief Freestream vib-el temperature. */
-
-public:
-
-  /*!
-   * \brief Constructor of the class.
-   * \param[in] val_pressure - Value of the flow pressure (initialization value).
-   * \param[in] val_massfrac - Value of the mass fraction (initialization value).
-   * \param[in] val_mach - Value of the Mach number (initialization value).
-   * \param[in] val_temperature - Value of the flow temperature (initialization value).
-   * \param[in] val_temperature_ve - Value of the flow temperature_ve (initialization value).
-   * \param[in] npoint - Number of points/nodes/vertices in the domain.
-   * \param[in] val_nDim - Number of dimensions of the problem.
-   * \param[in] val_nVar - Number of conserved variables.
-   * \param[in] val_nVarPrim - Number of primitive variables.
-   * \param[in] val_nVarPrimGrad - Number of primitive gradient variables.
-   * \param[in] config - Definition of the particular problem.
-   */
-  CNEMOEulerVariable(su2double val_pressure, const su2double *val_massfrac,
-                     su2double *val_mach, su2double val_temperature,
-                     su2double val_temperature_ve, unsigned long npoint,
-                     unsigned long ndim,
-                     unsigned long nvar, unsigned long nvalprim,
-                     unsigned long nvarprimgrad, CConfig *config, CNEMOGas *fluidmodel);
-
-  /*!
-   * \brief Destructor of the class.
-   */
-  ~CNEMOEulerVariable() override = default;
-
-  /*---------------------------------------*/
-  /*---          U,V,S Routines         ---*/
-  /*---------------------------------------*/
-
-  /*!
-   * \brief Get the new solution of the problem (Classical RK4).
-   * \param[in] iVar - Index of the variable.
-   * \return Pointer to the old solution vector.
-   */
-  inline su2double GetSolution_New(unsigned long iPoint, unsigned long iVar) const final { return Solution_New(iPoint,iVar); }
-
-  /*!
-   * \brief Set the new solution container for Classical RK4.
-   */
-  void SetSolution_New() final;
-
-  /*!
-   * \brief Add a value to the new solution container for Classical RK4.
-   * \param[in] iVar - Number of the variable.
-   * \param[in] val_solution - Value that we want to add to the solution.
-   */
-  inline void AddSolution_New(unsigned long iPoint, unsigned long iVar, su2double val_solution) final {
-    Solution_New(iPoint,iVar) += val_solution;
-  }
-
-  /*!
-   * \brief Set the value of the primitive variables.
-   * \param[in] iVar - Index of the variable.
-   * \param[in] iVar - Index of the variable.
-   * \return Set the value of the primitive variable for the index <i>iVar</i>.
-   */
-  inline void SetPrimitive(unsigned long iPoint, unsigned long iVar, su2double val_prim) override { Primitive(iPoint,iVar) = val_prim; }
-
-  /*!
-   * \brief Set the value of the primitive variables.
-   * \param[in] val_prim - Primitive variables.
-   * \return Set the value of the primitive variable for the index <i>iVar</i>.
-   */
-  inline void SetPrimitive(unsigned long iPoint, const su2double *val_prim) final {
-    for (unsigned long iVar = 0; iVar < nPrimVar; iVar++)
-      Primitive(iPoint,iVar) = val_prim[iVar];
-  }
-
-  /*!
-   * \brief Get the primitive variables limiter.
-   * \return Primitive variables limiter for the entire domain.
-   */
-  inline MatrixType& GetLimiter_Primitive(void) {return Limiter_Primitive; }
-
-  /*!
-   * \brief Set the gradient of the primitive variables.
-   * \param[in] iVar - Index of the variable.
-   * \param[in] iDim - Index of the dimension.
-   * \param[in] value - Value of the gradient.
-   */
-  inline su2double GetLimiter_Primitive(unsigned long iPoint, unsigned long iVar) const final {return Limiter_Primitive(iPoint,iVar); }
-
-  /*!
-   * \brief Get the value of the primitive variables gradient.
-   * \return Value of the primitive variables gradient.
-   */
-  inline su2double *GetLimiter_Primitive(unsigned long iPoint) final { return Limiter_Primitive[iPoint]; }
-
-  /*!
-   * \brief Set the gradient of the primitive variables.
-   * \param[in] iVar - Index of the variable.
-   * \param[in] value - Value of the gradient.
-   */
-  inline void SetLimiter_Primitive(unsigned long iPoint, unsigned long iVar, su2double value) final {
-    Limiter_Primitive(iPoint,iVar) = value;
-  }
-
-  /*!
-   * \brief Set the value of the primitive variables.
-   * \param[in] iVar - Index of the variable.
-   * \param[in] iVar - Index of the variable.
-   * \return Set the value of the primitive variable for the index <i>iVar</i>.
-   */
-  inline void SetSecondary(unsigned long iPoint, unsigned long iVar, su2double val_secondary) final {Secondary(iPoint,iVar) = val_secondary; }
-
-  /*!
-   * \brief Set the value of the primitive variables.
-   * \param[in] val_prim - Primitive variables.
-   * \return Set the value of the primitive variable for the index <i>iVar</i>.
-   */
-  inline void SetSecondary(unsigned long iPoint, const su2double *val_secondary) final {
-    for (unsigned long iVar = 0; iVar < nSecondaryVar; iVar++)
-      Secondary(iPoint,iVar) = val_secondary[iVar];
-  }
-
-  /*!
-   * \brief Set the value of the primitive auxiliary variables - with mass fractions.
-   * \param[in] iVar - Index of the variable.
-   * \param[in] iVar - Index of the variable.
-   * \return Set the value of the primitive variable for the index <i>iVar</i>.
-   */
-  inline void SetPrimitive_Aux(unsigned long iPoint, unsigned long iVar, su2double val_prim) { Primitive_Aux(iPoint,iVar) = val_prim; }
-
-
-  /*!
-   * \brief Get the primitive variables.
-   * \param[in] iVar - Index of the variable.
-   * \return Value of the primitive variable for the index <i>iVar</i>.
-   */
-  inline su2double GetPrimitive(unsigned long iPoint, unsigned long iVar) const final { return Primitive(iPoint,iVar); }
-
-  /*!
-   * \brief Get the primitive variables of the problem.
-   * \return Pointer to the primitive variable vector.
-   */
-  inline su2double *GetPrimitive(unsigned long iPoint) final {return Primitive[iPoint]; }
-
-  /*!
-   * \brief Get the primitive variables for all points.
-   * \return Reference to primitives.
-   */
-  inline const MatrixType& GetPrimitive(void) const { return Primitive; }
-
-   /*!
-   * \brief Get the primitive variables for all points.
-   * \return Reference to primitives.
-   */
-  inline const MatrixType& GetPrimitive_Aux(void) const { return Primitive_Aux; }
-
-
-  /*!
-   * \brief Get the primitive variables.
-   * \param[in] iVar - Index of the variable.
-   * \return Value of the primitive variable for the index <i>iVar</i>.
-   */
-  inline su2double GetSecondary(unsigned long iPoint, unsigned long iVar) const final {return Secondary(iPoint,iVar); }
-
-  /*!
-   * \brief Get the primitive variables of the problem.
-   * \return Pointer to the primitive variable vector.
-   */
-  inline su2double *GetSecondary(unsigned long iPoint) final { return Secondary[iPoint]; }
-
-  /*---------------------------------------*/
-  /*---  Gradient Routines  ---*/
-  /*---------------------------------------*/
-
- /*!
-   * \brief Get the reconstruction gradient for primitive variable at all points.
-   * \return Reference to variable reconstruction gradient.
-   */
-  inline CVectorOfMatrix& GetGradient_Reconstruction(void) final { return Gradient_Reconstruction; }
-
-  /*!
-   * \brief Get the value of the reconstruction variables gradient at a node.
-   * \param[in] iPoint - Index of the current node.
-   * \param[in] iVar   - Index of the variable.
-   * \param[in] iDim   - Index of the dimension.
-   * \return Value of the reconstruction variables gradient at a node.
-   */
-  inline su2double GetGradient_Reconstruction(unsigned long iPoint, unsigned long iVar, unsigned long iDim) const final {
-    return Gradient_Reconstruction(iPoint,iVar,iDim);
-  }
-
-  /*!
-   * \brief Get the array of the reconstruction variables gradient at a node.
-   * \param[in] iPoint - Index of the current node.
-   * \return Array of the reconstruction variables gradient at a node.
-   */
-  inline su2double **GetGradient_Reconstruction(unsigned long iPoint) final { return Gradient_Reconstruction[iPoint]; }
-
-  /*!
-   * \brief Get the value of the reconstruction variables gradient at a node.
-   * \param[in] iPoint - Index of the current node.
-   * \param[in] iVar   - Index of the variable.
-   * \param[in] iDim   - Index of the dimension.
-   * \param[in] value  - Value of the reconstruction gradient component.
-   */
-  inline void SetGradient_Reconstruction(unsigned long iPoint, unsigned long iVar, unsigned long iDim, su2double value) override {
-    Gradient_Reconstruction(iPoint,iVar,iDim) = value;
-  }
-
-  /*!
-   * \brief Set to zero the gradient of the primitive variables.
-   */
-  void SetGradient_PrimitiveZero();
-
-  /*!
-   * \brief Add <i>value</i> to the gradient of the primitive variables.
-   * \param[in] iVar - Index of the variable.
-   * \param[in] iDim - Index of the dimension.
-   * \param[in] value - Value to add to the gradient of the primitive variables.
-   */
-  inline void AddGradient_Primitive(unsigned long iPoint, unsigned long iVar, unsigned long iDim, su2double value) final {
-    Gradient_Primitive(iPoint,iVar,iDim) += value;
-  }
-
-  /*!
-   * \brief Subtract <i>value</i> to the gradient of the primitive variables.
-   * \param[in] iVar - Index of the variable.
-   * \param[in] iDim - Index of the dimension.
-   * \param[in] value - Value to subtract to the gradient of the primitive variables.
-   */
-  inline void SubtractGradient_Primitive(unsigned long iPoint, unsigned long iVar, unsigned long iDim, su2double value) {
-    Gradient_Primitive(iPoint,iVar,iDim) -= value;
-  }
-
-  /*!
-   * \brief Get the value of the primitive variables gradient.
-   * \param[in] iVar - Index of the variable.
-   * \param[in] iDim - Index of the dimension.
-   * \return Value of the primitive variables gradient.
-   */
-  inline su2double GetGradient_Primitive(unsigned long iPoint, unsigned long iVar, unsigned long iDim) const final {
-    return Gradient_Primitive(iPoint,iVar,iDim);
-  }
-
-  /*!
-   * \brief Set the gradient of the primitive variables.
-   * \param[in] iVar - Index of the variable.
-   * \param[in] iDim - Index of the dimension.
-   * \param[in] value - Value of the gradient.
-   */
-  inline void SetGradient_Primitive(unsigned long iPoint, unsigned long iVar, unsigned long iDim, su2double value) final {
-    Gradient_Primitive(iPoint,iVar,iDim) = value;
-  }
-
-  /*!
-   * \brief Get the value of the primitive variables gradient.
-   * \return Value of the primitive variables gradient.
-   */
-  inline su2double **GetGradient_Primitive(unsigned long iPoint) final { return Gradient_Primitive[iPoint]; }
-
-  /*!
-   * \brief Get the primitive variable gradients for all points.
-   * \return Reference to primitive variable gradient.
-   */
-  inline CVectorOfMatrix& GetGradient_Primitive(void) { return Gradient_Primitive; }
-
-  /*!
-   * \brief Set all the primitive variables for compressible flows.
-   */
-  bool SetPrimVar(unsigned long iPoint, CFluidModel *FluidModel) override;
-
-<<<<<<< HEAD
- /*!
-=======
-   /*!
->>>>>>> 29de2616
-  * \brief Set all the primitive and secondary variables from the conserved vector.
-  */
-  bool Cons2PrimVar(su2double *U, su2double *V, su2double *dPdU,
-                    su2double *dTdU, su2double *dTvedU, su2double *val_eves,
-                    su2double *val_Cvves);
-
-<<<<<<< HEAD
- /*!
-  * \brief Set all the conserved variables from the primitive vector..
-  */
-  void Prim2ConsVar(su2double *U, su2double *V);
-
- /*!
-  * \brief Check for unphysical points.
-  * \return Boolean value of physical point 
-  */
-  bool CheckNonPhys(su2double *V);
-
-=======
->>>>>>> 29de2616
-  /*---------------------------------------*/
-  /*---   Specific variable routines    ---*/
-  /*---------------------------------------*/
-
-   /*!
-   * \brief Set the norm 2 of the velocity.
-   * \return Norm 2 of the velocity vector.
-   */
-  void SetVelocity2(unsigned long iPoint) override;
-
-  /*!
-   * \brief Get the norm 2 of the velocity.
-   * \return Norm 2 of the velocity vector.
-   */
-  inline su2double GetVelocity2(unsigned long iPoint) const final { return Velocity2(iPoint); }
-
-  /*!
-   * \brief Get the flow pressure.
-   * \return Value of the flow pressure.
-   */
-  inline su2double GetPressure(unsigned long iPoint) const final { return Primitive(iPoint,P_INDEX); }
-
-  /*!
-   * \brief Get the speed of the sound.
-   * \return Value of speed of the sound.
-   */
-  inline su2double GetSoundSpeed(unsigned long iPoint) const final { return Primitive(iPoint,A_INDEX); }
-
-  /*!
-   * \brief Get the enthalpy of the flow.
-   * \return Value of the enthalpy of the flow.
-   */
-  inline su2double GetEnthalpy(unsigned long iPoint) const final { return Primitive(iPoint,H_INDEX); }
-
-  /*!
-   * \brief Get the density of the flow.
-   * \return Value of the density of the flow.
-   */
-  inline su2double GetDensity(unsigned long iPoint) const final { return Primitive(iPoint,RHO_INDEX); }
-
-  /*!
-   * \brief Get the specie density of the flow.
-   * \return Value of the specie density of the flow.
-   */
-  inline su2double GetDensity(unsigned long iPoint, unsigned long val_Species) const final { return Primitive(iPoint,RHOS_INDEX+val_Species); }
-
-  /*!
-   * \brief Get the energy of the flow.
-   * \return Value of the energy of the flow.
-   */
-  inline su2double GetEnergy(unsigned long iPoint) const final { return Solution(iPoint,nSpecies+nDim)/Primitive(iPoint,RHO_INDEX); }
-
-  /*!
-   * \brief Get the temperature of the flow.
-   * \return Value of the temperature of the flow.
-   */
-  inline su2double GetTemperature(unsigned long iPoint) const final { return Primitive(iPoint,T_INDEX); }
-
-  /*!
-   * \brief Get the velocity of the flow.
-   * \param[in] iDim - Index of the dimension.
-   * \return Value of the velocity for the dimension <i>iDim</i>.
-   */
-  inline su2double GetVelocity(unsigned long iPoint, unsigned long iDim) const final { return Primitive(iPoint,VEL_INDEX+iDim); }
-
-  /*!
-   * \brief Get the projected velocity in a unitary vector direction (compressible solver).
-   * \param[in] val_vector - Direction of projection.
-   * \return Value of the projected velocity.
-   */
-  inline su2double GetProjVel(unsigned long iPoint, const su2double *val_vector) const final {
-    su2double ProjVel = 0.0;
-    for (unsigned long iDim = 0; iDim < nDim; iDim++)
-      ProjVel += Primitive(iPoint,VEL_INDEX+iDim)*val_vector[iDim];
-    return ProjVel;
-  }
-
-  /*!
-   * \brief Set the velocity vector from the solution.
-   * \param[in] val_velocity - Pointer to the velocity.
-   */
-  inline void SetVelocity(unsigned long iPoint) final {
-    Velocity2(iPoint) = 0.0;
-    for (unsigned long iDim = 0; iDim < nDim; iDim++) {
-      Primitive(iPoint,VEL_INDEX+iDim) = Solution(iPoint,nSpecies+iDim) / Primitive(iPoint,RHO_INDEX);
-      Velocity2(iPoint) += pow(Primitive(iPoint,VEL_INDEX+iDim),2);
-    }
-  }
-
-  /*!
-   * \brief Set the velocity vector from the old solution.
-   * \param[in] val_velocity - Pointer to the velocity.
-   */
-  inline void SetVelocity_Old(unsigned long iPoint, const su2double *val_velocity) final {
-    for (unsigned long iDim = 0; iDim < nDim; iDim++){
-      Solution_Old(iPoint,nSpecies+iDim) = val_velocity[iDim]*Primitive(iPoint,RHO_INDEX);
-     }
-  }
-
-  /*!
-   * \brief Set the Energy vector from the old solution.
-   * \param[in] val_energy - Pointer to energy.
-   */
-  inline void SetEnergy_Old(unsigned long iPoint, const vector<su2double>& val_energy)  {
-    for (unsigned long i = 0; i < 2; i++){
-      Solution_Old(iPoint,nSpecies+nDim+i) = val_energy[i]*Primitive(iPoint,RHO_INDEX);
-     }
-  }
-
-  /*!
-   * \brief A virtual member.
-   * \return Value of the vibrational-electronic temperature.
-   */
-  inline su2double GetTemperature_ve(unsigned long iPoint) const override
-                                    { return Primitive(iPoint,TVE_INDEX); }
-
-  /*!
-   * \brief Sets the vibrational electronic temperature of the flow.
-   * \return Value of the temperature of the flow.
-   */
-  inline bool SetTemperature_ve(unsigned long iPoint, su2double val_Tve) override
-                               { Primitive(iPoint,TVE_INDEX) = val_Tve; return false; }
-
-  /*!
-   * \brief Get the mixture specific heat at constant volume (trans.-rot.).
-   * \return \f$\rho C^{t-r}_{v} \f$
-   */
-  inline su2double GetRhoCv_tr(unsigned long iPoint) const override
-                              { return Primitive(iPoint,RHOCVTR_INDEX); }
-
-  /*!
-   * \brief Get the mixture specific heat at constant volume (vib.-el.).
-   * \return \f$\rho C^{v-e}_{v} \f$
-   */
-  inline su2double GetRhoCv_ve(unsigned long iPoint) const override
-                              { return Primitive(iPoint,RHOCVVE_INDEX); }
-
-  /*!
-   * \brief Returns the stored value of Eve at the specified node
-   */
-  inline su2double *GetEve(unsigned long iPoint) { return eves[iPoint]; }
-
-  /*!
-   * \brief Returns the value of Cvve at the specified node
-   */
-  su2double *GetCvve(unsigned long iPoint) { return Cvves[iPoint]; }
-
-  /*!
-   * \brief Set partial derivative of pressure w.r.t. density \f$\frac{\partial P}{\partial \rho_s}\f$
-   */
-  inline su2double *GetdPdU(unsigned long iPoint) override { return dPdU[iPoint]; }
-
-  /*!
-   * \brief Set partial derivative of temperature w.r.t. density \f$\frac{\partial T}{\partial \rho_s}\f$
-   */
-  inline su2double *GetdTdU(unsigned long iPoint) override { return dTdU[iPoint]; }
-
-  /*!
-   * \brief Set partial derivative of vib.-el. temperature w.r.t. density \f$\frac{\partial T^{V-E}}{\partial \rho_s}\f$
-   */
-  inline su2double *GetdTvedU(unsigned long iPoint) override { return dTvedU[iPoint]; }
-
-  /*!
-   * \brief Get the mass fraction \f$\rho_s / \rho \f$ of species s.
-   * \param[in] val_Species - Index of species s.
-   * \return Value of the mass fraction of species s.
-   */
-  inline su2double GetMassFraction(unsigned long iPoint, unsigned short val_Species) const {
-    return Primitive(iPoint,RHOS_INDEX+val_Species) / Primitive(iPoint,RHO_INDEX);
-  }
-
-  /*!
-   * \brief Returns the stored value of Gamma at the specified node
-   */
-  inline su2double GetGamma(unsigned long iPoint) { return Gamma(iPoint); }
-
-  /*---------------------------------------*/
-  /*---           NEMO indices          ---*/
-  /*---------------------------------------*/
-
-  /*!
-   * \brief Retrieves the value of the species density in the primitive variable vector.
-   */
-  inline unsigned short GetRhosIndex(void) { return RHOS_INDEX; }
-
-  /*!
-   * \brief Retrieves the value of the total density in the primitive variable vector.
-   */
-  inline unsigned short GetRhoIndex(void) { return RHO_INDEX; }
-
-  /*!
-   * \brief Retrieves the value of the pressure in the primitive variable vector.
-   */
-  inline unsigned short GetPIndex(void) { return P_INDEX; }
-
-  /*!
-   * \brief Retrieves the value of the in temperature the primitive variable vector.
-   */
-  inline unsigned short GetTIndex(void) { return T_INDEX; }
-
-  /*!
-   * \brief Retrieves the value of the vibe-elec temperature in the primitive variable vector.
-   */
-  inline unsigned short GetTveIndex(void) { return TVE_INDEX; }
-
-  /*!
-   * \brief Retrieves the value of the velocity  in the primitive variable vector.
-   */
-  inline unsigned short GetVelIndex(void) { return VEL_INDEX; }
-
-  /*!
-   * \brief Retrieves the value of the enthalpy in the primitive variable vector.
-   */
-  inline unsigned short GetHIndex(void) { return H_INDEX; }
-
-  /*!
-   * \brief Retrieves the value of the soundspeed in the primitive variable vector.
-   */
-  inline unsigned short GetAIndex(void) { return A_INDEX; }
-
-  /*!
-   * \brief Retrieves the value of the RhoCvtr in the primitive variable vector.
-   */
-  inline unsigned short GetRhoCvtrIndex(void) { return RHOCVTR_INDEX; }
-
-  /*!
-   * \brief Retrieves the value of the RhoCvve in the primitive variable vector.
-   */
-  inline unsigned short GetRhoCvveIndex(void) { return RHOCVVE_INDEX; }
-  
-};
+﻿/*!
+ * \file CNEMOEulerVariable.hpp
+ * \brief Class for defining the variables of the compressible NEMO Euler solver.
+ * \author C. Garbacz, W. Maier, S.R. Copeland
+ * \version 7.0.8 "Blackbird"
+ *
+ * SU2 Project Website: https://su2code.github.io
+ *
+ * The SU2 Project is maintained by the SU2 Foundation
+ * (http://su2foundation.org)
+ *
+ * Copyright 2012-2020, SU2 Contributors (cf. AUTHORS.md)
+ *
+ * SU2 is free software; you can redistribute it and/or
+ * modify it under the terms of the GNU Lesser General Public
+ * License as published by the Free Software Foundation; either
+ * version 2.1 of the License, or (at your option) any later version.
+ *
+ * SU2 is distributed in the hope that it will be useful,
+ * but WITHOUT ANY WARRANTY; without even the implied warranty of
+ * MERCHANTABILITY or FITNESS FOR A PARTICULAR PURPOSE. See the GNU
+ * Lesser General Public License for more details.
+ *
+ * You should have received a copy of the GNU Lesser General Public
+ * License along with SU2. If not, see <http://www.gnu.org/licenses/>.
+ */
+
+#pragma once
+
+#include "CVariable.hpp"
+#include "../fluid/CNEMOGas.hpp"
+
+/*!
+ * \class CNEMOEulerVariable
+ * \brief Main class for defining the variables of the NEMO Euler's solver.
+ * \ingroup Euler_Equations
+ * \author S. R. Copeland, F. Palacios, W. Maier, C. Garbacz
+ * \version 7.0.8
+ */
+class CNEMOEulerVariable : public CVariable {
+public:
+  static constexpr size_t MAXNVAR = 25;
+
+protected:
+
+  bool ionization;          /*!< \brief Presence of charged species in gas mixture. */
+  bool monoatomic = false;  /*!< \brief Presence of single species gas. */
+  
+  VectorType Velocity2;     /*!< \brief Square of the velocity vector. */
+  MatrixType Precond_Beta;  /*!< \brief Low Mach number preconditioner value, Beta. */
+
+  CVectorOfMatrix& Gradient_Reconstruction;  /*!< \brief Reference to the gradient of the conservative variables for MUSCL reconstruction for the convective term */
+  CVectorOfMatrix  Gradient_Aux;             /*!< \brief Auxiliary structure to store a second gradient for reconstruction, if required. */
+  
+  /*--- Primitive variable definition ---*/
+  MatrixType Primitive;                /*!< \brief Primitive variables (rhos_s, T, Tve, ...) in compressible flows. */
+  MatrixType Primitive_Aux;            /*!< \brief Primitive auxiliary variables (Y_s, T, Tve, ...) in compressible flows. */
+  CVectorOfMatrix Gradient_Primitive;  /*!< \brief Gradient of the primitive variables (rhos_s, T, Tve, ...). */
+  MatrixType Limiter_Primitive;        /*!< \brief Limiter of the primitive variables  (rhos_s, T, Tve, ...). */
+  
+  /*--- Secondary variable definition ---*/
+  MatrixType Secondary;                /*!< \brief Primitive variables (T, vx, vy, vz, P, rho, h, c) in compressible flows. */
+  CVectorOfMatrix Gradient_Secondary;  /*!< \brief Gradient of the primitive variables (T, vx, vy, vz, P, rho). */
+  
+  /*--- New solution container for Classical RK4 ---*/
+  MatrixType Solution_New;  /*!< \brief New solution container for Classical RK4. */
+
+  /*--- Other Necessary Variable Definition ---*/
+  MatrixType dPdU;   /*!< \brief Partial derivative of pressure w.r.t. conserved variables. */
+  MatrixType dTdU;   /*!< \brief Partial derivative of temperature w.r.t. conserved variables. */
+  MatrixType dTvedU; /*!< \brief Partial derivative of vib.-el. temperature w.r.t. conserved variables. */
+  MatrixType eves;   /*!< \brief energy of vib-el mode w.r.t. species. */
+  MatrixType Cvves;  /*!< \brief Specific heat of vib-el mode w.r.t. species. */
+  VectorType Gamma;  /*!< \brief Ratio of specific heats. */
+  
+  CNEMOGas *fluidmodel;
+
+  /*!< \brief Index definition for NEMO pritimive variables. */
+  unsigned long RHOS_INDEX, T_INDEX, TVE_INDEX, VEL_INDEX, P_INDEX, 
+  RHO_INDEX, H_INDEX, A_INDEX, RHOCVTR_INDEX, RHOCVVE_INDEX,
+  LAM_VISC_INDEX, EDDY_VISC_INDEX, nSpecies;
+
+  su2double Tve_Freestream; /*!< \brief Freestream vib-el temperature. */
+
+public:
+
+  /*!
+   * \brief Constructor of the class.
+   * \param[in] val_pressure - Value of the flow pressure (initialization value).
+   * \param[in] val_massfrac - Value of the mass fraction (initialization value).
+   * \param[in] val_mach - Value of the Mach number (initialization value).
+   * \param[in] val_temperature - Value of the flow temperature (initialization value).
+   * \param[in] val_temperature_ve - Value of the flow temperature_ve (initialization value).
+   * \param[in] npoint - Number of points/nodes/vertices in the domain.
+   * \param[in] val_nDim - Number of dimensions of the problem.
+   * \param[in] val_nVar - Number of conserved variables.
+   * \param[in] val_nVarPrim - Number of primitive variables.
+   * \param[in] val_nVarPrimGrad - Number of primitive gradient variables.
+   * \param[in] config - Definition of the particular problem.
+   */
+  CNEMOEulerVariable(su2double val_pressure, const su2double *val_massfrac,
+                     su2double *val_mach, su2double val_temperature,
+                     su2double val_temperature_ve, unsigned long npoint,
+                     unsigned long ndim,
+                     unsigned long nvar, unsigned long nvalprim,
+                     unsigned long nvarprimgrad, CConfig *config, CNEMOGas *fluidmodel);
+
+  /*!
+   * \brief Destructor of the class.
+   */
+  ~CNEMOEulerVariable() override = default;
+
+  /*---------------------------------------*/
+  /*---          U,V,S Routines         ---*/
+  /*---------------------------------------*/
+
+  /*!
+   * \brief Get the new solution of the problem (Classical RK4).
+   * \param[in] iVar - Index of the variable.
+   * \return Pointer to the old solution vector.
+   */
+  inline su2double GetSolution_New(unsigned long iPoint, unsigned long iVar) const final { return Solution_New(iPoint,iVar); }
+
+  /*!
+   * \brief Set the new solution container for Classical RK4.
+   */
+  void SetSolution_New() final;
+
+  /*!
+   * \brief Add a value to the new solution container for Classical RK4.
+   * \param[in] iVar - Number of the variable.
+   * \param[in] val_solution - Value that we want to add to the solution.
+   */
+  inline void AddSolution_New(unsigned long iPoint, unsigned long iVar, su2double val_solution) final {
+    Solution_New(iPoint,iVar) += val_solution;
+  }
+
+  /*!
+   * \brief Set the value of the primitive variables.
+   * \param[in] iVar - Index of the variable.
+   * \param[in] iVar - Index of the variable.
+   * \return Set the value of the primitive variable for the index <i>iVar</i>.
+   */
+  inline void SetPrimitive(unsigned long iPoint, unsigned long iVar, su2double val_prim) override { Primitive(iPoint,iVar) = val_prim; }
+
+  /*!
+   * \brief Set the value of the primitive variables.
+   * \param[in] val_prim - Primitive variables.
+   * \return Set the value of the primitive variable for the index <i>iVar</i>.
+   */
+  inline void SetPrimitive(unsigned long iPoint, const su2double *val_prim) final {
+    for (unsigned long iVar = 0; iVar < nPrimVar; iVar++)
+      Primitive(iPoint,iVar) = val_prim[iVar];
+  }
+
+  /*!
+   * \brief Get the primitive variables limiter.
+   * \return Primitive variables limiter for the entire domain.
+   */
+  inline MatrixType& GetLimiter_Primitive(void) {return Limiter_Primitive; }
+
+  /*!
+   * \brief Set the gradient of the primitive variables.
+   * \param[in] iVar - Index of the variable.
+   * \param[in] iDim - Index of the dimension.
+   * \param[in] value - Value of the gradient.
+   */
+  inline su2double GetLimiter_Primitive(unsigned long iPoint, unsigned long iVar) const final {return Limiter_Primitive(iPoint,iVar); }
+
+  /*!
+   * \brief Get the value of the primitive variables gradient.
+   * \return Value of the primitive variables gradient.
+   */
+  inline su2double *GetLimiter_Primitive(unsigned long iPoint) final { return Limiter_Primitive[iPoint]; }
+
+  /*!
+   * \brief Set the gradient of the primitive variables.
+   * \param[in] iVar - Index of the variable.
+   * \param[in] value - Value of the gradient.
+   */
+  inline void SetLimiter_Primitive(unsigned long iPoint, unsigned long iVar, su2double value) final {
+    Limiter_Primitive(iPoint,iVar) = value;
+  }
+
+  /*!
+   * \brief Set the value of the primitive variables.
+   * \param[in] iVar - Index of the variable.
+   * \param[in] iVar - Index of the variable.
+   * \return Set the value of the primitive variable for the index <i>iVar</i>.
+   */
+  inline void SetSecondary(unsigned long iPoint, unsigned long iVar, su2double val_secondary) final {Secondary(iPoint,iVar) = val_secondary; }
+
+  /*!
+   * \brief Set the value of the primitive variables.
+   * \param[in] val_prim - Primitive variables.
+   * \return Set the value of the primitive variable for the index <i>iVar</i>.
+   */
+  inline void SetSecondary(unsigned long iPoint, const su2double *val_secondary) final {
+    for (unsigned long iVar = 0; iVar < nSecondaryVar; iVar++)
+      Secondary(iPoint,iVar) = val_secondary[iVar];
+  }
+
+  /*!
+   * \brief Set the value of the primitive auxiliary variables - with mass fractions.
+   * \param[in] iVar - Index of the variable.
+   * \param[in] iVar - Index of the variable.
+   * \return Set the value of the primitive variable for the index <i>iVar</i>.
+   */
+  inline void SetPrimitive_Aux(unsigned long iPoint, unsigned long iVar, su2double val_prim) { Primitive_Aux(iPoint,iVar) = val_prim; }
+
+
+  /*!
+   * \brief Get the primitive variables.
+   * \param[in] iVar - Index of the variable.
+   * \return Value of the primitive variable for the index <i>iVar</i>.
+   */
+  inline su2double GetPrimitive(unsigned long iPoint, unsigned long iVar) const final { return Primitive(iPoint,iVar); }
+
+  /*!
+   * \brief Get the primitive variables of the problem.
+   * \return Pointer to the primitive variable vector.
+   */
+  inline su2double *GetPrimitive(unsigned long iPoint) final {return Primitive[iPoint]; }
+
+  /*!
+   * \brief Get the primitive variables for all points.
+   * \return Reference to primitives.
+   */
+  inline const MatrixType& GetPrimitive(void) const { return Primitive; }
+
+   /*!
+   * \brief Get the primitive variables for all points.
+   * \return Reference to primitives.
+   */
+  inline const MatrixType& GetPrimitive_Aux(void) const { return Primitive_Aux; }
+
+
+  /*!
+   * \brief Get the primitive variables.
+   * \param[in] iVar - Index of the variable.
+   * \return Value of the primitive variable for the index <i>iVar</i>.
+   */
+  inline su2double GetSecondary(unsigned long iPoint, unsigned long iVar) const final {return Secondary(iPoint,iVar); }
+
+  /*!
+   * \brief Get the primitive variables of the problem.
+   * \return Pointer to the primitive variable vector.
+   */
+  inline su2double *GetSecondary(unsigned long iPoint) final { return Secondary[iPoint]; }
+
+  /*---------------------------------------*/
+  /*---  Gradient Routines  ---*/
+  /*---------------------------------------*/
+
+ /*!
+   * \brief Get the reconstruction gradient for primitive variable at all points.
+   * \return Reference to variable reconstruction gradient.
+   */
+  inline CVectorOfMatrix& GetGradient_Reconstruction(void) final { return Gradient_Reconstruction; }
+
+  /*!
+   * \brief Get the value of the reconstruction variables gradient at a node.
+   * \param[in] iPoint - Index of the current node.
+   * \param[in] iVar   - Index of the variable.
+   * \param[in] iDim   - Index of the dimension.
+   * \return Value of the reconstruction variables gradient at a node.
+   */
+  inline su2double GetGradient_Reconstruction(unsigned long iPoint, unsigned long iVar, unsigned long iDim) const final {
+    return Gradient_Reconstruction(iPoint,iVar,iDim);
+  }
+
+  /*!
+   * \brief Get the array of the reconstruction variables gradient at a node.
+   * \param[in] iPoint - Index of the current node.
+   * \return Array of the reconstruction variables gradient at a node.
+   */
+  inline su2double **GetGradient_Reconstruction(unsigned long iPoint) final { return Gradient_Reconstruction[iPoint]; }
+
+  /*!
+   * \brief Get the value of the reconstruction variables gradient at a node.
+   * \param[in] iPoint - Index of the current node.
+   * \param[in] iVar   - Index of the variable.
+   * \param[in] iDim   - Index of the dimension.
+   * \param[in] value  - Value of the reconstruction gradient component.
+   */
+  inline void SetGradient_Reconstruction(unsigned long iPoint, unsigned long iVar, unsigned long iDim, su2double value) override {
+    Gradient_Reconstruction(iPoint,iVar,iDim) = value;
+  }
+
+  /*!
+   * \brief Set to zero the gradient of the primitive variables.
+   */
+  void SetGradient_PrimitiveZero();
+
+  /*!
+   * \brief Add <i>value</i> to the gradient of the primitive variables.
+   * \param[in] iVar - Index of the variable.
+   * \param[in] iDim - Index of the dimension.
+   * \param[in] value - Value to add to the gradient of the primitive variables.
+   */
+  inline void AddGradient_Primitive(unsigned long iPoint, unsigned long iVar, unsigned long iDim, su2double value) final {
+    Gradient_Primitive(iPoint,iVar,iDim) += value;
+  }
+
+  /*!
+   * \brief Subtract <i>value</i> to the gradient of the primitive variables.
+   * \param[in] iVar - Index of the variable.
+   * \param[in] iDim - Index of the dimension.
+   * \param[in] value - Value to subtract to the gradient of the primitive variables.
+   */
+  inline void SubtractGradient_Primitive(unsigned long iPoint, unsigned long iVar, unsigned long iDim, su2double value) {
+    Gradient_Primitive(iPoint,iVar,iDim) -= value;
+  }
+
+  /*!
+   * \brief Get the value of the primitive variables gradient.
+   * \param[in] iVar - Index of the variable.
+   * \param[in] iDim - Index of the dimension.
+   * \return Value of the primitive variables gradient.
+   */
+  inline su2double GetGradient_Primitive(unsigned long iPoint, unsigned long iVar, unsigned long iDim) const final {
+    return Gradient_Primitive(iPoint,iVar,iDim);
+  }
+
+  /*!
+   * \brief Set the gradient of the primitive variables.
+   * \param[in] iVar - Index of the variable.
+   * \param[in] iDim - Index of the dimension.
+   * \param[in] value - Value of the gradient.
+   */
+  inline void SetGradient_Primitive(unsigned long iPoint, unsigned long iVar, unsigned long iDim, su2double value) final {
+    Gradient_Primitive(iPoint,iVar,iDim) = value;
+  }
+
+  /*!
+   * \brief Get the value of the primitive variables gradient.
+   * \return Value of the primitive variables gradient.
+   */
+  inline su2double **GetGradient_Primitive(unsigned long iPoint) final { return Gradient_Primitive[iPoint]; }
+
+  /*!
+   * \brief Get the primitive variable gradients for all points.
+   * \return Reference to primitive variable gradient.
+   */
+  inline CVectorOfMatrix& GetGradient_Primitive(void) { return Gradient_Primitive; }
+
+  /*!
+   * \brief Set all the primitive variables for compressible flows.
+   */
+  bool SetPrimVar(unsigned long iPoint, CFluidModel *FluidModel) override;
+
+   /*!
+  * \brief Set all the primitive and secondary variables from the conserved vector.
+  */
+  bool Cons2PrimVar(su2double *U, su2double *V, su2double *dPdU,
+                    su2double *dTdU, su2double *dTvedU, su2double *val_eves,
+                    su2double *val_Cvves);
+
+  /*---------------------------------------*/
+  /*---   Specific variable routines    ---*/
+  /*---------------------------------------*/
+
+   /*!
+   * \brief Set the norm 2 of the velocity.
+   * \return Norm 2 of the velocity vector.
+   */
+  void SetVelocity2(unsigned long iPoint) override;
+
+  /*!
+   * \brief Get the norm 2 of the velocity.
+   * \return Norm 2 of the velocity vector.
+   */
+  inline su2double GetVelocity2(unsigned long iPoint) const final { return Velocity2(iPoint); }
+
+  /*!
+   * \brief Get the flow pressure.
+   * \return Value of the flow pressure.
+   */
+  inline su2double GetPressure(unsigned long iPoint) const final { return Primitive(iPoint,P_INDEX); }
+
+  /*!
+   * \brief Get the speed of the sound.
+   * \return Value of speed of the sound.
+   */
+  inline su2double GetSoundSpeed(unsigned long iPoint) const final { return Primitive(iPoint,A_INDEX); }
+
+  /*!
+   * \brief Get the enthalpy of the flow.
+   * \return Value of the enthalpy of the flow.
+   */
+  inline su2double GetEnthalpy(unsigned long iPoint) const final { return Primitive(iPoint,H_INDEX); }
+
+  /*!
+   * \brief Get the density of the flow.
+   * \return Value of the density of the flow.
+   */
+  inline su2double GetDensity(unsigned long iPoint) const final { return Primitive(iPoint,RHO_INDEX); }
+
+  /*!
+   * \brief Get the specie density of the flow.
+   * \return Value of the specie density of the flow.
+   */
+  inline su2double GetDensity(unsigned long iPoint, unsigned long val_Species) const final { return Primitive(iPoint,RHOS_INDEX+val_Species); }
+
+  /*!
+   * \brief Get the energy of the flow.
+   * \return Value of the energy of the flow.
+   */
+  inline su2double GetEnergy(unsigned long iPoint) const final { return Solution(iPoint,nSpecies+nDim)/Primitive(iPoint,RHO_INDEX); }
+
+  /*!
+   * \brief Get the temperature of the flow.
+   * \return Value of the temperature of the flow.
+   */
+  inline su2double GetTemperature(unsigned long iPoint) const final { return Primitive(iPoint,T_INDEX); }
+
+  /*!
+   * \brief Get the velocity of the flow.
+   * \param[in] iDim - Index of the dimension.
+   * \return Value of the velocity for the dimension <i>iDim</i>.
+   */
+  inline su2double GetVelocity(unsigned long iPoint, unsigned long iDim) const final { return Primitive(iPoint,VEL_INDEX+iDim); }
+
+  /*!
+   * \brief Get the projected velocity in a unitary vector direction (compressible solver).
+   * \param[in] val_vector - Direction of projection.
+   * \return Value of the projected velocity.
+   */
+  inline su2double GetProjVel(unsigned long iPoint, const su2double *val_vector) const final {
+    su2double ProjVel = 0.0;
+    for (unsigned long iDim = 0; iDim < nDim; iDim++)
+      ProjVel += Primitive(iPoint,VEL_INDEX+iDim)*val_vector[iDim];
+    return ProjVel;
+  }
+
+  /*!
+   * \brief Set the velocity vector from the solution.
+   * \param[in] val_velocity - Pointer to the velocity.
+   */
+  inline void SetVelocity(unsigned long iPoint) final {
+    Velocity2(iPoint) = 0.0;
+    for (unsigned long iDim = 0; iDim < nDim; iDim++) {
+      Primitive(iPoint,VEL_INDEX+iDim) = Solution(iPoint,nSpecies+iDim) / Primitive(iPoint,RHO_INDEX);
+      Velocity2(iPoint) += pow(Primitive(iPoint,VEL_INDEX+iDim),2);
+    }
+  }
+
+  /*!
+   * \brief Set the velocity vector from the old solution.
+   * \param[in] val_velocity - Pointer to the velocity.
+   */
+  inline void SetVelocity_Old(unsigned long iPoint, const su2double *val_velocity) final {
+    for (unsigned long iDim = 0; iDim < nDim; iDim++){
+      Solution_Old(iPoint,nSpecies+iDim) = val_velocity[iDim]*Primitive(iPoint,RHO_INDEX);
+     }
+  }
+
+  /*!
+   * \brief Set the Energy vector from the old solution.
+   * \param[in] val_energy - Pointer to energy.
+   */
+  inline void SetEnergy_Old(unsigned long iPoint, const vector<su2double>& val_energy)  {
+    for (unsigned long i = 0; i < 2; i++){
+      Solution_Old(iPoint,nSpecies+nDim+i) = val_energy[i]*Primitive(iPoint,RHO_INDEX);
+     }
+  }
+
+  /*!
+   * \brief A virtual member.
+   * \return Value of the vibrational-electronic temperature.
+   */
+  inline su2double GetTemperature_ve(unsigned long iPoint) const override
+                                    { return Primitive(iPoint,TVE_INDEX); }
+
+  /*!
+   * \brief Sets the vibrational electronic temperature of the flow.
+   * \return Value of the temperature of the flow.
+   */
+  inline bool SetTemperature_ve(unsigned long iPoint, su2double val_Tve) override
+                               { Primitive(iPoint,TVE_INDEX) = val_Tve; return false; }
+
+  /*!
+   * \brief Get the mixture specific heat at constant volume (trans.-rot.).
+   * \return \f$\rho C^{t-r}_{v} \f$
+   */
+  inline su2double GetRhoCv_tr(unsigned long iPoint) const override
+                              { return Primitive(iPoint,RHOCVTR_INDEX); }
+
+  /*!
+   * \brief Get the mixture specific heat at constant volume (vib.-el.).
+   * \return \f$\rho C^{v-e}_{v} \f$
+   */
+  inline su2double GetRhoCv_ve(unsigned long iPoint) const override
+                              { return Primitive(iPoint,RHOCVVE_INDEX); }
+
+  /*!
+   * \brief Returns the stored value of Eve at the specified node
+   */
+  inline su2double *GetEve(unsigned long iPoint) { return eves[iPoint]; }
+
+  /*!
+   * \brief Returns the value of Cvve at the specified node
+   */
+  su2double *GetCvve(unsigned long iPoint) { return Cvves[iPoint]; }
+
+  /*!
+   * \brief Set partial derivative of pressure w.r.t. density \f$\frac{\partial P}{\partial \rho_s}\f$
+   */
+  inline su2double *GetdPdU(unsigned long iPoint) override { return dPdU[iPoint]; }
+
+  /*!
+   * \brief Set partial derivative of temperature w.r.t. density \f$\frac{\partial T}{\partial \rho_s}\f$
+   */
+  inline su2double *GetdTdU(unsigned long iPoint) override { return dTdU[iPoint]; }
+
+  /*!
+   * \brief Set partial derivative of vib.-el. temperature w.r.t. density \f$\frac{\partial T^{V-E}}{\partial \rho_s}\f$
+   */
+  inline su2double *GetdTvedU(unsigned long iPoint) override { return dTvedU[iPoint]; }
+
+  /*!
+   * \brief Get the mass fraction \f$\rho_s / \rho \f$ of species s.
+   * \param[in] val_Species - Index of species s.
+   * \return Value of the mass fraction of species s.
+   */
+  inline su2double GetMassFraction(unsigned long iPoint, unsigned short val_Species) const {
+    return Primitive(iPoint,RHOS_INDEX+val_Species) / Primitive(iPoint,RHO_INDEX);
+  }
+
+  /*!
+   * \brief Returns the stored value of Gamma at the specified node
+   */
+  inline su2double GetGamma(unsigned long iPoint) { return Gamma(iPoint); }
+
+  /*---------------------------------------*/
+  /*---           NEMO indices          ---*/
+  /*---------------------------------------*/
+
+  /*!
+   * \brief Retrieves the value of the species density in the primitive variable vector.
+   */
+  inline unsigned short GetRhosIndex(void) { return RHOS_INDEX; }
+
+  /*!
+   * \brief Retrieves the value of the total density in the primitive variable vector.
+   */
+  inline unsigned short GetRhoIndex(void) { return RHO_INDEX; }
+
+  /*!
+   * \brief Retrieves the value of the pressure in the primitive variable vector.
+   */
+  inline unsigned short GetPIndex(void) { return P_INDEX; }
+
+  /*!
+   * \brief Retrieves the value of the in temperature the primitive variable vector.
+   */
+  inline unsigned short GetTIndex(void) { return T_INDEX; }
+
+  /*!
+   * \brief Retrieves the value of the vibe-elec temperature in the primitive variable vector.
+   */
+  inline unsigned short GetTveIndex(void) { return TVE_INDEX; }
+
+  /*!
+   * \brief Retrieves the value of the velocity  in the primitive variable vector.
+   */
+  inline unsigned short GetVelIndex(void) { return VEL_INDEX; }
+
+  /*!
+   * \brief Retrieves the value of the enthalpy in the primitive variable vector.
+   */
+  inline unsigned short GetHIndex(void) { return H_INDEX; }
+
+  /*!
+   * \brief Retrieves the value of the soundspeed in the primitive variable vector.
+   */
+  inline unsigned short GetAIndex(void) { return A_INDEX; }
+
+  /*!
+   * \brief Retrieves the value of the RhoCvtr in the primitive variable vector.
+   */
+  inline unsigned short GetRhoCvtrIndex(void) { return RHOCVTR_INDEX; }
+
+  /*!
+   * \brief Retrieves the value of the RhoCvve in the primitive variable vector.
+   */
+  inline unsigned short GetRhoCvveIndex(void) { return RHOCVVE_INDEX; }
+  
+};