/*!
 * \file CVariable.hpp
 * \brief Declaration and inlines of the parent class for defining problem
          variables, function definitions in file <i>CVariable.cpp</i>.
          All variables are children of at least this class.
 * \author F. Palacios, T. Economon
 * \version 7.1.1 "Blackbird"
 *
 * SU2 Project Website: https://su2code.github.io
 *
 * The SU2 Project is maintained by the SU2 Foundation
 * (http://su2foundation.org)
 *
 * Copyright 2012-2021, SU2 Contributors (cf. AUTHORS.md)
 *
 * SU2 is free software; you can redistribute it and/or
 * modify it under the terms of the GNU Lesser General Public
 * License as published by the Free Software Foundation; either
 * version 2.1 of the License, or (at your option) any later version.
 *
 * SU2 is distributed in the hope that it will be useful,
 * but WITHOUT ANY WARRANTY; without even the implied warranty of
 * MERCHANTABILITY or FITNESS FOR A PARTICULAR PURPOSE. See the GNU
 * Lesser General Public License for more details.
 *
 * You should have received a copy of the GNU Lesser General Public
 * License along with SU2. If not, see <http://www.gnu.org/licenses/>.
 */

#pragma once

#include "../../../Common/include/parallelization/mpi_structure.hpp"

#include <cmath>
#include <iostream>
#include <cstdlib>

#include "../../../Common/include/CConfig.hpp"
#include "../../../Common/include/containers/container_decorators.hpp"

class CFluidModel;
class CNEMOGas;

using namespace std;

/*!
 * \class CVariable
 * \brief Main class for defining the variables.
 * \author F. Palacios
 */
class CVariable {
protected:
  using VectorType = C2DContainer<unsigned long, su2double, StorageType::ColumnMajor, 64, DynamicSize, 1>;
  using MatrixType = C2DContainer<unsigned long, su2double, StorageType::RowMajor,    64, DynamicSize, DynamicSize>;

  MatrixType Solution;       /*!< \brief Solution of the problem. */
  MatrixType Solution_Old;   /*!< \brief Old solution of the problem R-K. */

  MatrixType External;       /*!< \brief External (outer) contribution in discrete adjoint multizone problems. */

  su2vector<bool> Non_Physical;  /*!< \brief Non-physical points in the solution (force first order). */
  su2vector<unsigned short>
  Non_Physical_Counter;          /*!< \brief Number of consecutive iterations that a point has been treated first-order.
                                  After a specified number of successful reconstructions, the point can be returned to second-order. */

  VectorType UnderRelaxation;  /*!< \brief Value of the under-relxation parameter local to the control volume. */
  VectorType LocalCFL;         /*!< \brief Value of the CFL number local to the control volume. */

  MatrixType Solution_time_n;    /*!< \brief Solution of the problem at time n for dual-time stepping technique. */
  MatrixType Solution_time_n1;   /*!< \brief Solution of the problem at time n-1 for dual-time stepping technique. */
  VectorType Delta_Time;         /*!< \brief Time step. */

  CVectorOfMatrix Gradient;  /*!< \brief Gradient of the solution of the problem. */
  C3DDoubleMatrix Rmatrix;   /*!< \brief Geometry-based matrix for weighted least squares gradient calculations. */

  MatrixType Limiter;        /*!< \brief Limiter of the solution of the problem. */
  MatrixType Solution_Max;   /*!< \brief Max solution for limiter computation. */
  MatrixType Solution_Min;   /*!< \brief Min solution for limiter computation. */

  MatrixType AuxVar;             /*!< \brief Auxiliar variable for gradient computation. */
  CVectorOfMatrix Grad_AuxVar;   /*!< \brief Gradient of the auxilliary variables  of the problem. */

  VectorType Max_Lambda_Inv;   /*!< \brief Maximun inviscid eingenvalue. */
  VectorType Max_Lambda_Visc;  /*!< \brief Maximun viscous eingenvalue. */
  VectorType Lambda;           /*!< \brief Value of the eingenvalue. */

  VectorType Sensor;               /*!< \brief Pressure sensor for high order central scheme and Roe dissipation. */
  MatrixType Undivided_Laplacian;  /*!< \brief Undivided laplacian of the solution. */

  MatrixType Res_TruncError;  /*!< \brief Truncation error for multigrid cycle. */
  MatrixType Residual_Old;    /*!< \brief Auxiliar structure for residual smoothing. */
  MatrixType Residual_Sum;    /*!< \brief Auxiliar structure for residual smoothing. */

  MatrixType Solution_Adj_Old;   /*!< \brief Solution of the problem in the previous AD-BGS iteration. */

  MatrixType Solution_BGS_k;     /*!< \brief Old solution container for BGS iterations. */

  su2matrix<int> AD_InputIndex;    /*!< \brief Indices of Solution variables in the adjoint vector. */
  su2matrix<int> AD_OutputIndex;   /*!< \brief Indices of Solution variables in the adjoint vector after having been updated. */

  unsigned long nPoint = 0;  /*!< \brief Number of points in the domain. */
  unsigned long nDim = 0;      /*!< \brief Number of dimension of the problem. */
  unsigned long nVar = 0;        /*!< \brief Number of variables of the problem. */
  unsigned long nPrimVar = 0;      /*!< \brief Number of primitive variables. */
  unsigned long nPrimVarGrad = 0;    /*!< \brief Number of primitives for which a gradient is computed. */
  unsigned long nSecondaryVar = 0;     /*!< \brief Number of secondary variables. */
  unsigned long nSecondaryVarGrad = 0;   /*!< \brief Number of secondaries for which a gradient is computed. */
  unsigned long nAuxVar = 0; /*!< \brief Number of auxiliary variables. */

  /*--- Only allow default construction by derived classes. ---*/
  CVariable() = default;

  inline static void AssertOverride() {
    assert(false && "A base method of CVariable was used, but it should have been overridden by the derived class.");
  }

public:
  /*--- Disable copy and assignment. ---*/
  CVariable(const CVariable&) = delete;
  CVariable(CVariable&&) = delete;
  CVariable& operator= (const CVariable&) = delete;
  CVariable& operator= (CVariable&&) = delete;

  /*!
   * \overload
   * \param[in] npoint - Number of points/nodes/vertices in the domain.
   * \param[in] nvar - Number of variables of the problem.
   * \param[in] config - Definition of the particular problem.
   */
  CVariable(unsigned long npoint, unsigned long nvar, CConfig *config);

  /*!
   * \overload
   * \param[in] npoint - Number of points/nodes/vertices in the domain.
   * \param[in] ndim - Number of dimensions of the problem.
   * \param[in] nvar - Number of variables of the problem.
   * \param[in] config - Definition of the particular problem.
   */
  CVariable(unsigned long npoint, unsigned long ndim, unsigned long nvar, CConfig *config);

  /*!
   * \brief Destructor of the class.
   */
  virtual ~CVariable() = default;

  /*!
   * \brief Get the number of auxiliary variables.
   */
  inline unsigned long GetnAuxVar() const { return nAuxVar; }

  /*!
   * \brief Set the value of the solution, all variables.
   * \param[in] iPoint - Point index.
   * \param[in] solution - Solution of the problem.
   */
  inline void SetSolution(unsigned long iPoint, const su2double *solution) {
    for (unsigned long iVar = 0; iVar < nVar; iVar++) Solution(iPoint,iVar) = solution[iVar];
  }

  /*!
   * \brief Set the value of the solution, one variable.
   * \param[in] iPoint - Point index.
   * \param[in] iVar - Index of the variable.
   * \param[in] solution - Value of the solution for the index <i>iVar</i>.
   */
  inline void SetSolution(unsigned long iPoint, unsigned long iVar, su2double solution) { Solution(iPoint,iVar) = solution; }

  /*!
   * \brief Add the value of the solution vector to the previous solution (incremental approach).
   * \param[in] iPoint - Point index.
   * \param[in] iVar - Index of the variable.
   * \param[in] solution - Value of the solution for the index <i>iVar</i>.
   */
  inline void Add_DeltaSolution(unsigned long iPoint, unsigned long iVar, su2double solution) { Solution(iPoint,iVar) += solution; }

  /*!
   * \brief Set the value of the non-physical point.
   * \param[in] iPoint - Point index.
   * \param[in] value - identification of the non-physical point.
   */
  inline void SetNon_Physical(unsigned long iPoint, bool val_value) {
    if (val_value) {
      Non_Physical(iPoint) = val_value;
      Non_Physical_Counter(iPoint) = 0;
    } else {
      Non_Physical_Counter(iPoint)++;
      if (Non_Physical_Counter(iPoint) > 20) {
        Non_Physical(iPoint) = false;
      }
    }
  }

  /*!
   * \brief Get the value of the non-physical boolean at a point.
   * \param[in] iPoint - Point index.
   * \return Value of the Non-physical point.
   */
  inline bool GetNon_Physical(unsigned long iPoint) { return Non_Physical(iPoint); }

  /*!
   * \brief Get the solution.
   * \param[in] iPoint - Point index.
   * \param[in] iVar - Index of the variable.
   * \return Value of the solution for the index <i>iVar</i>.
   */
  inline su2double GetSolution(unsigned long iPoint, unsigned long iVar) const { return Solution(iPoint,iVar); }

  /*!
   * \brief Get the old solution of the problem (Runge-Kutta method)
   * \param[in] iPoint - Point index.
   * \param[in] iVar - Index of the variable.
   * \return Pointer to the old solution vector.
   */
  inline su2double GetSolution_Old(unsigned long iPoint, unsigned long iVar) const { return Solution_Old(iPoint,iVar); }

  /*!
   * \brief Get the old solution of the discrete adjoint problem (for multiphysics subiterations)
   * \param[in] iPoint - Point index.
   * \param[in] iVar - Index of the variable.
   * \return Pointer to the old solution vector.
   */
  inline su2double GetSolution_Old_Adj(unsigned long iPoint, unsigned long iVar) const { return Solution_Adj_Old(iPoint,iVar); }

  /*!
   * \brief Set the value of the old solution.
   * \param[in] iPoint - Point index.
   * \param[in] solution_old - Pointer to the residual vector.
   */
  inline void SetSolution_Old(unsigned long iPoint, const su2double *solution_old) {
    for (unsigned long iVar = 0; iVar < nVar; iVar++)
      Solution_Old(iPoint,iVar) = solution_old[iVar];
  }

  /*!
   * \overload
   * \param[in] iVar - Index of the variable.
   * \param[in] iPoint - Point index.
   * \param[in] solution_old - Value of the old solution for the index <i>iVar</i>.
   */
  inline void SetSolution_Old(unsigned long iPoint, unsigned long iVar, su2double solution_old) { Solution_Old(iPoint,iVar) = solution_old; }

  /*!
   * \brief Set old variables to the value of the current variables.
   */
  void Set_OldSolution();

  /*!
   * \brief Set variables to the value of the old variables.
   */
  void Set_Solution();

  /*!
   * \brief Set the variable solution at time n.
   */
  void Set_Solution_time_n();

  /*!
   * \brief Set the variable solution at time n-1.
   */
  void Set_Solution_time_n1();

  /*!
   * \brief Set the variable solution at time n.
   * \param[in] iPoint - Point index.
   */
  inline void Set_Solution_time_n(unsigned long iPoint, const su2double* val_sol) {
    for (unsigned long iVar = 0; iVar < nVar; iVar++) Solution_time_n(iPoint,iVar) = val_sol[iVar];
  }

  /*!
   * \brief Set the variable solution at time n-1.
   * \param[in] iPoint - Point index.
   */
  inline void Set_Solution_time_n1(unsigned long iPoint, const su2double* val_sol) {
    for (unsigned long iVar = 0; iVar < nVar; iVar++)
      Solution_time_n1(iPoint,iVar) = val_sol[iVar];
  }

  /*!
   * \brief Set the variable solution at time n.
   * \param[in] iPoint - Point index.
   */
  inline void Set_Solution_time_n(unsigned long iPoint, unsigned long iVar, su2double val_sol) {
    Solution_time_n(iPoint,iVar) = val_sol;
  }

  /*!
   * \brief Set the variable solution at time n-1.
   * \param[in] iPoint - Point index.
   */
  inline void Set_Solution_time_n1(unsigned long iPoint, unsigned long iVar, su2double val_sol) {
    Solution_time_n1(iPoint,iVar) = val_sol;
  }

  /*!
   * \brief Virtual Member. Specify a vector to set the velocity components of the solution.
   *        Multiplied by density for compressible cases.
   * \param[in] iPoint - Point index.
   * \param[in] val_vector - Pointer to the vector.
   */
  inline virtual void SetVelSolutionVector(unsigned long iPoint, const su2double *val_vector) { }

  /*!
   * \brief Add a value to the solution.
   * \param[in] iPoint - Point index.
   * \param[in] iVar - Number of the variable.
   * \param[in] solution - Value that we want to add to the solution.
   */
  inline void AddSolution(unsigned long iPoint, unsigned long iVar, su2double solution) {
    Solution(iPoint, iVar) = Solution_Old(iPoint, iVar) + solution;
  }

  /*!
   * \brief Add a value to the solution.
   * \param[in] iPoint - Point index.
   * \param[in] solution - Value that we want to add to the solution.
   */
  inline void AddSolution(unsigned long iPoint, const su2double *solution) {
    for (unsigned long iVar = 0; iVar < nVar; iVar++) Solution(iPoint, iVar) += solution[iVar];
  }

  /*!
   * \brief A virtual member.
   * \param[in] iPoint - Point index.
   * \param[in] iVar - Index of the variable.
   * \return Pointer to the old solution vector.
   */
  inline virtual su2double GetSolution_New(unsigned long iPoint, unsigned long iVar) const { return 0.0; }

  /*!
   * \brief A virtual member.
   * \param[in] iPoint - Point index.
   */
  inline virtual su2double GetRoe_Dissipation(unsigned long iPoint) const { return 0.0; }

  /*!
   * \brief A virtual member.
   * \param[in] iPoint - Point index.
   */
  inline virtual void SetRoe_Dissipation(unsigned long iPoint, su2double val_dissipation) {}

  /*!
   * \brief A virtual member.
   * \param[in] iPoint - Point index.
   */
  inline virtual void SetRoe_Dissipation_FD(unsigned long iPoint, su2double val_wall_dist) {}

  /*!
   * \brief A virtual member.
   * \param[in] iPoint - Point index.
   * \param[in] val_delta - A scalar measure of the grid size
   * \param[in] val_const_DES - The DES constant (C_DES)
   */
  inline virtual void SetRoe_Dissipation_NTS(unsigned long iPoint, su2double val_delta, su2double val_const_DES) {}

  /*!
   * \brief A virtual member.
   * \param[in] iPoint - Point index.
   */
  inline virtual su2double GetDES_LengthScale(unsigned long iPoint) const { return 0.0; }

  /*!
   * \brief A virtual member.
   * \param[in] iPoint - Point index.
   */
  inline virtual void SetDES_LengthScale(unsigned long iPoint, su2double val_des_lengthscale) {}

  /*!
   * \brief A virtual member.
   * \param[in] iPoint - Point index.
   */
  virtual void SetSolution_New() {}

  /*!
   * \brief Set external contributions to zero.
   */
  void SetExternalZero();

  /*!
   * \brief Set old External to the value of the current variables.
   */
  void Set_OldExternal();

  /*!
   * \brief A virtual member.
   * \param[in] iPoint - Point index.
   * \param[in] iVar - Number of the variable.
   * \param[in] solution - Value that we want to add to the solution.
   */
  inline virtual void AddSolution_New(unsigned long iPoint, unsigned long iVar, su2double solution) {}

  /*!
   * \brief Add a value to the External vector.
   * \param[in] iPoint - Point index.
   * \param[in] val_sol - vector that has to be added component-wise
   */
  inline void Add_External(unsigned long iPoint, const su2double* val_sol) {
    for(unsigned long iVar = 0; iVar < nVar; iVar++) External(iPoint,iVar) += val_sol[iVar];
  }

  /*!
   * \brief Add a value to the solution, clipping the values.
   * \param[in] iPoint - Point index.
   * \param[in] iVar - Index of the variable.
   * \param[in] solution - Value of the solution change.
   * \param[in] lowerlimit - Lower value.
   * \param[in] upperlimit - Upper value.
   */
  inline void AddClippedSolution(unsigned long iPoint, unsigned long iVar, su2double solution,
                                 su2double lowerlimit, su2double upperlimit) {

    su2double val_new = Solution_Old(iPoint, iVar) + solution;
    Solution(iPoint,iVar) = min(max(val_new, lowerlimit), upperlimit);
  }

  /*!
   * \brief Update the variables using a conservative format.
   * \param[in] iPoint - Point index.
   * \param[in] iVar - Index of the variable.
   * \param[in] solution - Value of the solution change.
   * \param[in] val_density - Value of the density.
   * \param[in] val_density_old - Value of the old density.
   * \param[in] lowerlimit - Lower value.
   * \param[in] upperlimit - Upper value.
   */
  inline void AddConservativeSolution(unsigned long iPoint, unsigned long iVar, su2double solution,
                                      su2double val_density, su2double val_density_old,
                                      su2double lowerlimit, su2double upperlimit) {

    su2double val_new = (Solution_Old(iPoint,iVar)*val_density_old + solution)/val_density;
    Solution(iPoint,iVar) = min(max(val_new, lowerlimit), upperlimit);
  }

  /*!
   * \brief Get the entire solution of the problem.
   * \return Reference to the solution matrix.
   */
  inline const MatrixType& GetSolution(void) const { return Solution; }

  /*!
   * \brief Get the solution of the problem.
   * \param[in] iPoint - Point index.
   * \return Pointer to the solution vector.
   */
  inline su2double *GetSolution(unsigned long iPoint) { return Solution[iPoint]; }

  /*!
   * \brief Get the old solution of the problem (Runge-Kutta method)
   * \param[in] iPoint - Point index.
   * \return Pointer to the old solution vector.
   */
  inline su2double *GetSolution_Old(unsigned long iPoint) { return Solution_Old[iPoint]; }

  /*!
   * \brief Get the external contributions of the problem.
   * \param[in] iPoint - Point index.
   * \return Pointer to the External row for iPoint.
   */
  inline const su2double *Get_External(unsigned long iPoint) const { return External[iPoint]; }
  inline const MatrixType& Get_External() const { return External; }

  /*!
   * \brief Get the solution at time n.
   * \param[in] iPoint - Point index.
   * \return Pointer to the solution (at time n) vector.
   */
  inline su2double *GetSolution_time_n(unsigned long iPoint) { return Solution_time_n[iPoint]; }

  /*!
   * \brief Get the solution at time n-1.
   * \param[in] iPoint - Point index.
   * \return Pointer to the solution (at time n-1) vector.
   */
  inline su2double *GetSolution_time_n1(unsigned long iPoint) { return Solution_time_n1[iPoint]; }

  /*!
   * \brief Set the value of the old residual.
   * \param[in] iPoint - Point index.
   * \param[in] val_residual_old - Pointer to the residual vector.
   */
  inline void SetResidual_Old(unsigned long iPoint, const su2double *val_residual_old) {
    for (unsigned long iVar = 0; iVar < nVar; iVar++)
      Residual_Old(iPoint,iVar) = val_residual_old[iVar];
  }

  /*!
   * \brief Add a value to the summed residual vector.
   * \param[in] iPoint - Point index.
   * \param[in] val_residual - Pointer to the residual vector.
   */
  inline void AddResidual_Sum(unsigned long iPoint, const su2double *val_residual) {
    for (unsigned long iVar = 0; iVar < nVar; iVar++)
      Residual_Sum(iPoint,iVar) += val_residual[iVar];
  }

  /*!
   * \brief Set summed residual vector to zero value.
   */
  inline void SetResidualSumZero(unsigned long iPoint) {
    for (unsigned long iVar = 0; iVar < nVar; iVar++) Residual_Sum(iPoint,iVar) = 0.0;
  }

  /*!
   * \brief Get the value of the summed residual.
   * \param[in] iPoint - Point index.
   * \return Pointer to the summed residual.
   */
  inline su2double *GetResidual_Sum(unsigned long iPoint) { return Residual_Sum[iPoint]; }

  /*!
   * \brief Get the value of the old residual.
   * \param[in] iPoint - Point index.
   * \return Pointer to the old residual.
   */
  inline su2double *GetResidual_Old(unsigned long iPoint) { return Residual_Old[iPoint]; }

  /*!
   * \brief Get the value of the summed residual.
   * \param[in] iPoint - Point index.
   * \param[in] val_residual - Pointer to the summed residual.
   */
  inline void GetResidual_Sum(unsigned long iPoint, su2double *val_residual) const {
    for (unsigned long iVar = 0; iVar < nVar; iVar++)
      val_residual[iVar] = Residual_Sum(iPoint,iVar);
  }

  /*!
   * \brief Set the value of the under-relaxation parameter for the current control volume (CV).
   * \param[in] iPoint - Point index.
   * \param[in] val_under_relaxation - the input value of the under-relaxation parameter for this CV.
   */
  inline void SetUnderRelaxation(unsigned long iPoint, su2double val_under_relaxation) { UnderRelaxation(iPoint) = val_under_relaxation; }

  /*!
   * \brief Get the value of the under-relaxation parameter for the current control volume (CV).
   * \param[in] iPoint - Point index.
   * \return Value of the under-relaxation parameter for this CV.
   */
  inline su2double GetUnderRelaxation(unsigned long iPoint) const { return UnderRelaxation(iPoint); }

  /*!
   * \brief Set the value of the local CFL number for the current control volume (CV).
   * \param[in] iPoint - Point index.
   * \param[in] val_cfl - the input value of the local CFL number for this CV.
   */
  inline void SetLocalCFL(unsigned long iPoint, su2double val_cfl) { LocalCFL(iPoint) = val_cfl; }

  /*!
   * \brief Get the value of the local CFL number for the current control volume (CV).
   * \param[in] iPoint - Point index.
   * \return Value of the local CFL number for this CV.
   */
  inline su2double GetLocalCFL(unsigned long iPoint) const { return LocalCFL(iPoint); }

  /*!
   * \brief Get the entire Aux matrix of the problem.
   * \return Reference to the aux var  matrix.
   */
  inline const MatrixType& GetAuxVar(void) const { return AuxVar; }

  /*!
   * \brief Get the Aux var value at Point i, variable j.
   */
  inline su2double GetAuxVar(unsigned long iPoint, unsigned long iVar = 0) const { return AuxVar(iPoint,iVar); }

  /*!
   * \brief Set auxiliary variables.
   * \param[in] iPoint - Point index.
   * \param[in] iVar - Varriable indexs
   * \param[in] val_auxvar - Value of the auxiliar variable.
   */
  inline void SetAuxVar(unsigned long iPoint, unsigned long iVar, const su2double auxvar) {
    AuxVar(iPoint,iVar) = auxvar;
  }

  /*!
   * \brief Set value of auxillary gradients.
   * \param[in] iPoint - Point index.
   * \param[in] iVar - Index of the variable.
   * \param[in] iDim - Index of the dimension.
   * \param[in] value - Value of the gradient.
   */
  inline void SetAuxVarGradient(unsigned long iPoint, unsigned long iVar, unsigned long iDim, su2double value) {
    Grad_AuxVar(iPoint,iVar,iDim) = value;
  }

  /*!
   * \brief Get the gradient of the auxilary variables.
   * \return Reference to gradient.
   */
  inline CVectorOfMatrix& GetAuxVarGradient(void) { return Grad_AuxVar; }

  /*!
   * \brief Get the value of the auxilliary gradient.
   * \param[in] iPoint - Point index.
   * \param[in] iVar - Index of the variable.
   * \param[in] iDim - Index of the dimension.
   * \return Value of the solution gradient.
   */
  inline su2double GetAuxVarGradient(unsigned long iPoint, unsigned long iVar, unsigned long iDim) const {
    return Grad_AuxVar(iPoint,iVar,iDim);
  }

  /*!
   * \brief Get the value of the auxilliary gradient.
   * \param[in] iPoint - Point index.
   * \return Value of the solution gradient.
   */
  inline su2double** GetAuxVarGradient(unsigned long iPoint) {
    return Grad_AuxVar[iPoint];
  }

  /*!
   * \brief Add a value to the truncation error.
   * \param[in] iPoint - Point index.
   * \param[in] val_truncation_error - Value that we want to add to the truncation error.
   */
  inline void AddRes_TruncError(unsigned long iPoint, const su2double *val_truncation_error) {
    for (unsigned long iVar = 0; iVar < nVar; iVar++)
      Res_TruncError(iPoint, iVar) += val_truncation_error[iVar];
  }

  /*!
   * \brief Subtract a value to the truncation error.
   * \param[in] iPoint - Point index.
   * \param[in] val_truncation_error - Value that we want to subtract to the truncation error.
   */
  inline void SubtractRes_TruncError(unsigned long iPoint, const su2double *val_truncation_error) {
    for (unsigned long iVar = 0; iVar < nVar; iVar++)
      Res_TruncError(iPoint, iVar) -= val_truncation_error[iVar];
  }

  /*!
   * \brief Set the truncation error to zero.
   * \param[in] iPoint - Point index.
   */
  inline void SetRes_TruncErrorZero(unsigned long iPoint) {
    for (unsigned long iVar = 0; iVar < nVar; iVar++) Res_TruncError(iPoint, iVar) = 0.0;
  }

  /*!
   * \brief Set the truncation error to zero.
   * \param[in] iPoint - Point index.
   */
  inline void SetVal_ResTruncError_Zero(unsigned long iPoint, unsigned long iVar) {Res_TruncError(iPoint, iVar) = 0.0;}

  /*!
   * \brief Set the momentum part of the truncation error to zero.
   * \param[in] iPoint - Point index.
   */
  inline virtual void SetVel_ResTruncError_Zero(unsigned long iPoint) { }

  /*!
   * \brief Set the velocity of the truncation error to zero.
   * \param[in] iPoint - Point index.
   */
  inline void SetEnergy_ResTruncError_Zero(unsigned long iPoint) { Res_TruncError(iPoint,nDim+1) = 0.0;}

  /*!
   * \brief Get the truncation error.
   * \param[in] iPoint - Point index.
   * \return Pointer to the truncation error.
   */
  inline su2double *GetResTruncError(unsigned long iPoint) { return Res_TruncError[iPoint]; }

  /*!
   * \brief Get the truncation error.
   * \param[in] iPoint - Point index.
   * \param[in] val_trunc_error - Pointer to the truncation error.
   */
  inline void GetResTruncError(unsigned long iPoint, su2double *val_trunc_error) const {
    for (unsigned long iVar = 0; iVar < nVar; iVar++)
      val_trunc_error[iVar] = Res_TruncError(iPoint, iVar);
  }

  /*!
   * \brief Set the gradient of the solution.
   * \param[in] iPoint - Point index.
   * \param[in] gradient - Gradient of the solution.
   */
  inline void SetGradient(unsigned long iPoint, su2double **gradient) {
    for (unsigned long iVar = 0; iVar < nVar; iVar++)
      for (unsigned long iDim = 0; iDim < nDim; iDim++)
        Gradient(iPoint,iVar,iDim) = gradient[iVar][iDim];
  }

  /*!
   * \brief Get the gradient of the entire solution.
   * \return Reference to gradient.
   */
  inline CVectorOfMatrix& GetGradient(void) { return Gradient; }

  /*!
   * \brief Get the value of the solution gradient.
   * \param[in] iPoint - Point index.
   * \return Value of the gradient solution.
   */
  inline su2double **GetGradient(unsigned long iPoint) { return Gradient[iPoint]; }

  /*!
   * \brief Get the value of the solution gradient.
   * \param[in] iPoint - Point index.
   * \param[in] iVar - Index of the variable.
   * \param[in] iDim - Index of the dimension.
   * \return Value of the solution gradient.
   */
  inline su2double GetGradient(unsigned long iPoint, unsigned long iVar, unsigned long iDim) const { return Gradient(iPoint,iVar,iDim); }

  /*!
   * \brief Add <i>value</i> to the Rmatrix for least squares gradient calculations.
   * \param[in] iPoint - Point index.
   * \param[in] iDim - Index of the dimension.
   * \param[in] jDim - Index of the dimension.
   * \param[in] value - Value of the Rmatrix entry.
   */
  inline void AddRmatrix(unsigned long iPoint, unsigned long iDim, unsigned long jDim, su2double value) { Rmatrix(iPoint,iDim,jDim) += value; }

  /*!
   * \brief Get the value of the Rmatrix entry for least squares gradient calculations.
   * \param[in] iPoint - Point index.
   * \param[in] iDim - Index of the dimension.
   * \param[in] jDim - Index of the dimension.
   * \return Value of the Rmatrix entry.
   */
  inline su2double GetRmatrix(unsigned long iPoint, unsigned long iDim, unsigned long jDim) const { return Rmatrix(iPoint,iDim,jDim); }

  /*!
   * \brief Get the value Rmatrix for the entire domain.
   * \return Reference to the Rmatrix.
   */
  inline C3DDoubleMatrix& GetRmatrix(void) { return Rmatrix; }

  /*!
   * \brief Get the slope limiter.
   * \return Reference to the limiters vector.
   */
  inline MatrixType& GetLimiter(void) { return Limiter; }

  /*!
   * \brief Get the value of the slope limiter.
   * \param[in] iPoint - Point index.
   * \return Pointer to the limiters vector.
   */
  inline su2double *GetLimiter(unsigned long iPoint) { return Limiter[iPoint]; }

  /*!
   * \brief Get the value of the slope limiter.
   * \param[in] iPoint - Point index.
   * \param[in] iVar - Index of the variable.
   * \return Value of the limiter vector for the variable <i>iVar</i>.
   */
  inline su2double GetLimiter(unsigned long iPoint, unsigned long iVar) const { return Limiter(iPoint,iVar); }

  /*!
   * \brief Get the min solution.
   * \return Value of the min solution for the domain.
   */
  inline MatrixType& GetSolution_Max() { return Solution_Max; }
  inline const MatrixType& GetSolution_Max() const { return Solution_Max; }

  /*!
   * \brief Get the min solution.
   * \return Value of the min solution for the domain.
   */
  inline MatrixType& GetSolution_Min() { return Solution_Min; }
  inline const MatrixType& GetSolution_Min() const { return Solution_Min; }

  /*!
   * \brief Get the value of the wind gust
   * \param[in] iPoint - Point index.
   * \return Value of the wind gust
   */
  inline virtual su2double* GetWindGust(unsigned long iPoint) { return nullptr; }

  /*!
   * \brief Set the value of the wind gust
   * \param[in] iPoint - Point index.
   * \param[in] val_WindGust - Value of the wind gust
   */
  inline virtual void SetWindGust(unsigned long iPoint, const su2double* val_WindGust) {}

  /*!
   * \brief Get the value of the derivatives of the wind gust
   * \param[in] iPoint - Point index.
   * \return Value of the derivatives of the wind gust
   */
  inline virtual su2double* GetWindGustDer(unsigned long iPoint) { return nullptr;}

  /*!
   * \brief Set the value of the derivatives of the wind gust
   * \param[in] iPoint - Point index.
   * \param[in] val_WindGust - Value of the derivatives of the wind gust
   */
  inline virtual void SetWindGustDer(unsigned long iPoint, const su2double* val_WindGust) {}

  /*!
   * \brief Set the value of the time step.
   * \param[in] iPoint - Point index.
   * \param[in] val_delta_time - Value of the time step.
   */
  inline void SetDelta_Time(unsigned long iPoint, su2double val_delta_time) { Delta_Time(iPoint) = val_delta_time; }

  /*!
   * \brief Get the value of the time step.
   * \param[in] iPoint - Point index.
   * \return Value of the time step.
   */
  inline su2double GetDelta_Time(unsigned long iPoint) const {return Delta_Time(iPoint); }

  /*!
   * \brief Set the value of the maximum eigenvalue for the inviscid terms of the PDE.
   * \param[in] iPoint - Point index.
   * \param[in] val_max_lambda - Value of the maximum eigenvalue for the inviscid terms of the PDE.
   */
  inline void SetMax_Lambda_Inv(unsigned long iPoint, su2double val_max_lambda) { Max_Lambda_Inv(iPoint) = val_max_lambda; }

  /*!
   * \brief Set the value of the maximum eigenvalue for the viscous terms of the PDE.
   * \param[in] iPoint - Point index.
   * \param[in] val_max_lambda - Value of the maximum eigenvalue for the viscous terms of the PDE.
   */
  inline void SetMax_Lambda_Visc(unsigned long iPoint, su2double val_max_lambda) { Max_Lambda_Visc(iPoint) = val_max_lambda; }

  /*!
   * \brief Add a value to the maximum eigenvalue for the inviscid terms of the PDE.
   * \param[in] iPoint - Point index.
   * \param[in] val_max_lambda - Value of the maximum eigenvalue for the inviscid terms of the PDE.
   */
  inline void AddMax_Lambda_Inv(unsigned long iPoint, su2double val_max_lambda) { Max_Lambda_Inv(iPoint) += val_max_lambda; }

  /*!
   * \brief Add a value to the maximum eigenvalue for the viscous terms of the PDE.
   * \param[in] iPoint - Point index.
   * \param[in] val_max_lambda - Value of the maximum eigenvalue for the viscous terms of the PDE.
   */
  inline void AddMax_Lambda_Visc(unsigned long iPoint, su2double val_max_lambda) { Max_Lambda_Visc(iPoint) += val_max_lambda; }

  /*!
   * \brief Get the value of the maximum eigenvalue for the inviscid terms of the PDE.
   * \param[in] iPoint - Point index.
   * \return the value of the maximum eigenvalue for the inviscid terms of the PDE.
   */
  inline su2double GetMax_Lambda_Inv(unsigned long iPoint) const { return Max_Lambda_Inv(iPoint); }

  /*!
   * \brief Get the value of the maximum eigenvalue for the viscous terms of the PDE.
   * \param[in] iPoint - Point index.
   * \return the value of the maximum eigenvalue for the viscous terms of the PDE.
   */
  inline su2double GetMax_Lambda_Visc(unsigned long iPoint) const { return Max_Lambda_Visc(iPoint); }

  /*!
   * \brief Set the value of the spectral radius.
   * \param[in] iPoint - Point index.
   * \param[in] val_lambda - Value of the spectral radius.
   */
  inline void SetLambda(unsigned long iPoint, su2double val_lambda) { Lambda(iPoint) = val_lambda; }

  /*!
   * \brief Add the value of the spectral radius.
   * \param[in] iPoint - Point index.
   * \param[in] val_lambda - Value of the spectral radius.
   */
  inline void AddLambda(unsigned long iPoint, su2double val_lambda) { Lambda(iPoint) += val_lambda; }

  /*!
   * \brief Get the value of the spectral radius.
   * \param[in] iPoint - Point index.
   * \return Value of the spectral radius.
   */
  inline su2double GetLambda(unsigned long iPoint) const { return Lambda(iPoint); }
  inline const VectorType& GetLambda() const { return Lambda; }

  /*!
   * \brief Set pressure sensor.
   * \param[in] iPoint - Point index.
   * \param[in] val_sensor - Value of the pressure sensor.
   */
  inline void SetSensor(unsigned long iPoint, su2double val_sensor) { Sensor(iPoint) = val_sensor; }

  /*!
   * \brief Get the pressure sensor.
   * \param[in] iPoint - Point index.
   * \return Value of the pressure sensor.
   */
  inline su2double GetSensor(unsigned long iPoint) const { return Sensor(iPoint); }
  inline const VectorType& GetSensor() const { return Sensor; }

  /*!
   * \brief Increment the value of the undivided laplacian of the solution.
   * \param[in] iPoint - Point index.
   * \param[in] iVar - Variable of the undivided laplacian.
   * \param[in] val_und_lapl - Value of the undivided solution.
   */
  inline void AddUnd_Lapl(unsigned long iPoint, unsigned long iVar, su2double val_und_lapl) {
    Undivided_Laplacian(iPoint, iVar) += val_und_lapl;
  }

  /*!
   * \brief Set a value to the undivided laplacian.
   * \param[in] iPoint - Point index.
   * \param[in] iVar - Variable of the undivided laplacian.
   * \param[in] val_und_lapl - Value of the undivided laplacian.
   */
  inline void SetUnd_Lapl(unsigned long iPoint, unsigned long iVar, su2double val_und_lapl) {
    Undivided_Laplacian(iPoint, iVar) = val_und_lapl;
  }

  /*!
   * \brief Get the undivided laplacian of the solution.
   * \param[in] iPoint - Point index.
   * \return Pointer to the undivided laplacian vector.
   */
  inline su2double *GetUndivided_Laplacian(unsigned long iPoint) { return Undivided_Laplacian[iPoint]; }

  /*!
   * \brief Get the undivided laplacian of the solution.
   * \param[in] iPoint - Point index.
   * \param[in] iVar - Variable of the undivided laplacian.
   * \return Value of the undivided laplacian vector.
   */
  inline su2double GetUndivided_Laplacian(unsigned long iPoint, unsigned long iVar) const { return Undivided_Laplacian(iPoint, iVar); }
  inline const MatrixType& GetUndivided_Laplacian() const { return Undivided_Laplacian; }

  /*!
   * \brief A virtual member.
   * \param[in] iPoint - Point index.
   * \return Value of the flow density.
   */
  inline virtual su2double GetDensity(unsigned long iPoint) const { return 0.0; }

  /*!
   * \brief A virtual member.
   * \param[in] iPoint - Point index.
   * \return Value of the flow density.
   */
  inline virtual su2double GetDensity(unsigned long iPoint, unsigned long val_iSpecies) const { return 0.0; }

  /*!
   * \brief A virtual member.
   * \param[in] iPoint - Point index.
   * \param[in] val_Species - Index of species s.
   * \return Value of the mass fraction of species s.
   */
  inline virtual su2double GetMassFraction(unsigned long iPoint, unsigned long val_Species) const { return 0.0; }

  /*!
   * \brief A virtual member.
   * \param[in] iPoint - Point index.
   * \return Value of the flow energy.
   */
  inline virtual su2double GetEnergy(unsigned long iPoint) const { return 0.0; }

  /*!
   * \brief A virtual member.
   * \param[in] iPoint - Point index.
   * \return Pointer to the force projection vector.
   */
  inline virtual su2double *GetForceProj_Vector(unsigned long iPoint) { return nullptr; }

  /*!
   * \brief A virtual member.
   * \param[in] iPoint - Point index.
   * \return Pointer to the objective function source.
   */
  inline virtual su2double *GetObjFuncSource(unsigned long iPoint) { return nullptr; }

  /*!
   * \brief A virtual member.
   * \param[in] iPoint - Point index.
   * \return Pointer to the internal boundary vector.
   */
  inline virtual su2double *GetIntBoundary_Jump(unsigned long iPoint) { return nullptr; }

  /*!
   * \brief A virtual member.
   * \param[in] iPoint - Point index.
   * \return Value of the eddy viscosity.
   */
  inline virtual su2double GetEddyViscosity(unsigned long iPoint) const { return 0.0; }

  /*!
   * \brief A virtual member.
   * \param[in] iPoint - Point index.
   * \return Value of the flow enthalpy.
   */
  inline virtual su2double GetEnthalpy(unsigned long iPoint) const { return 0.0; }

  /*!
   * \brief A virtual member.
   * \param[in] iPoint - Point index.
   * \return Value of the flow pressure.
   */
  inline virtual su2double GetPressure(unsigned long iPoint) const { return 0.0; }

  /*!
   * \brief A virtual member.
   * \param[in] iPoint - Point index.
   * \param[in] val_vector - Direction of projection.
   * \return Value of the projected velocity.
   */
  inline virtual su2double GetProjVel(unsigned long iPoint, const su2double *val_vector) const { return 0.0; }

  /*!
   * \brief A virtual member.
   * \param[in] iPoint - Point index.
   * \return Value of the sound speed.
   */
  inline virtual su2double GetSoundSpeed(unsigned long iPoint) const { return 0.0; }

  /*!
   * \brief A virtual member.
   * \param[in] iPoint - Point index.
   * \return Value of the beta for the incompressible flow.
   */
  inline virtual su2double GetBetaInc2(unsigned long iPoint) const { return 0.0; }

  /*!
   * \brief A virtual member.
   * \return Value of the temperature.
   */
  inline virtual su2double GetTemperature(unsigned long iPoint) const { return 0.0; }

  /*!
   * \brief A virtual member.
   * \param[in] iPoint - Point index.
   * \return Value of the vibrational-electronic temperature.
   */
  inline virtual su2double GetTemperature_ve(unsigned long iPoint) const { return 0.0; }

  /*!
   * \brief A virtual member -- Get the mixture specific heat at constant volume (trans.-rot.).
   * \param[in] iPoint - Point index.
   * \return \f$\rho C^{t-r}_{v} \f$
   */
  inline virtual su2double GetRhoCv_tr(unsigned long iPoint) const { return 0.0; }

  /*!
   * \brief A virtual member -- Get the mixture specific heat at constant volume (vib.-el.).
   * \param[in] iPoint - Point index.
   * \return \f$\rho C^{v-e}_{v} \f$
   */
  inline virtual su2double GetRhoCv_ve(unsigned long iPoint) const { return 0.0; }

  /*!
   * \brief A virtual member.
   * \param[in] iPoint - Point index.
   * \param[in] iDim - Index of the dimension.
   * \return Value of the velocity for the dimension <i>iDim</i>.
   */
  inline virtual su2double GetVelocity(unsigned long iPoint, unsigned long iDim) const { return 0.0; }

  /*!
   * \brief A virtual member.
   * \param[in] iPoint - Point index.
   * \return Norm 2 of the velocity vector.
   */
  inline virtual su2double GetVelocity2(unsigned long iPoint) const { return 0.0; }

  /*!
   * \brief A virtual member.
   * \param[in] iPoint - Point index.
   * \return The laminar viscosity of the flow.
   */
  inline virtual su2double GetLaminarViscosity(unsigned long iPoint) const { return 0.0; }

  /*!
   * \brief A virtual member.
   * \param[in] iPoint - Point index.
   * \return Value of the species diffusion coefficient.
   */
  inline virtual su2double* GetDiffusionCoeff(unsigned long iPoint) {return nullptr; }

  /*!
   * \brief A virtual member.
   * \param[in] iPoint - Point index.
   * \return Value of the thermal conductivity (translational/rotational)
   */
  inline virtual su2double GetThermalConductivity(unsigned long iPoint) const { return 0.0; }

  /*!
   * \brief A virtual member.
   * \param[in] iPoint - Point index.
   * \return Value of the specific heat at constant P
   */
  inline virtual su2double GetSpecificHeatCp(unsigned long iPoint) const { return 0.0; }

  /*!
   * \brief A virtual member.
   * \param[in] iPoint - Point index.
   * \return Value of the specific heat at constant V
   */
  inline virtual su2double GetSpecificHeatCv(unsigned long iPoint) const { return 0.0; }

  /*!
   * \brief A virtual member.
   * \param[in] iPoint - Point index.
   * \return Value of the thermal conductivity (vibrational)
   */
  inline virtual su2double GetThermalConductivity_ve(unsigned long iPoint) const { return 0.0; }

  /*!
   * \brief A virtual member.
   * \param[in] iPoint - Point index.
   * \return Sets separation intermittency
   */
  inline virtual void SetGammaSep(unsigned long iPoint, su2double gamma_sep) {}

  /*!
   * \brief A virtual member.
   * \param[in] iPoint - Point index.
   * \return Sets separation intermittency
   */
  inline virtual void SetGammaEff(unsigned long iPoint) {}

  /*!
   * \brief A virtual member.
   * \param[in] iPoint - Point index.
   * \return Returns intermittency
   */
  inline virtual su2double GetIntermittency(unsigned long iPoint) const { return 0.0; }

  /*!
   * \brief A virtual member.
   * \param[in] iPoint - Point index.
   * \return Value of the vorticity.
   */
  inline virtual su2double *GetVorticity(unsigned long iPoint) { return nullptr; }

  /*!
   * \brief A virtual member.
   * \param[in] iPoint - Point index.
   * \return Value of the rate of strain magnitude.
   */
  inline virtual su2double GetStrainMag(unsigned long iPoint) const { return 0.0; }

  /*!
   * \brief A virtual member.
   * \param[in] iPoint - Point index.
   * \param[in] val_ForceProj_Vector - Pointer to the force projection vector.
   */
  inline virtual void SetForceProj_Vector(unsigned long iPoint, const su2double *val_ForceProj_Vector) {}

  /*!
   * \brief A virtual member.
   * \param[in] iPoint - Point index.
   * \param[in] val_SetObjFuncSource - Pointer to the objective function source.
   */
  inline virtual void SetObjFuncSource(unsigned long iPoint, const su2double *val_SetObjFuncSource) {}

  /*!
   * \brief A virtual member.
   * \param[in] iPoint - Point index.
   * \param[in] val_IntBoundary_Jump - Pointer to the interior boundary jump.
   */
  inline virtual void SetIntBoundary_Jump(unsigned long iPoint, const su2double *val_IntBoundary_Jump) {}

  /*!
   * \brief A virtual member.
   * \param[in] iPoint - Point index.
   * \return Value of the gamma_BC of B-C transition model.
   */
  inline virtual su2double GetGammaBC(unsigned long iPoint) const { return 0.0; }

  /*!
   * \brief A virtual member.
   * \param[in] iPoint - Point index.
   */
  inline virtual void SetGammaBC(unsigned long iPoint, su2double val_gamma) {}

  /*!
   * \brief A virtual member.
   * \param[in] iPoint - Point index.
   * \param[in] eddy_visc - Value of the eddy viscosity.
   */
  inline virtual void SetEddyViscosity(unsigned long iPoint, su2double eddy_visc) {}

  /*!
   * \brief A virtual member.
   * \param[in] iPoint - Point index.
   */
  inline virtual void SetEnthalpy(unsigned long iPoint) {}

  /*!
   * \brief A virtual member.
   * \param[in] iPoint - Point index.
   */
  inline virtual bool SetPrimVar(unsigned long iPoint, CConfig *config) { return true; }

  /*!
   * \brief A virtual member.
   * \param[in] iPoint - Point index.
   */
  inline virtual bool SetPrimVar(unsigned long iPoint, CFluidModel *FluidModel) { return true; }

  /*!
   * \brief A virtual member.
   * \param[in] iPoint - Point index.
   * \param[in] fluidmodel - fluid model.
   */
  inline virtual bool SetPrimVar(unsigned long iPoint, CNEMOGas *fluidmodel) {return false;}

  /*!
   * \brief A virtual member.
   */
  inline virtual void SetSecondaryVar(unsigned long iPoint, CFluidModel *FluidModel) {}

  /*!
   * \brief A virtual member.
   */
  inline virtual bool SetPrimVar(unsigned long iPoint, su2double SharpEdge_Distance, bool check, CConfig *config) { return true; }

  /*!
   * \brief A virtual member.
   */
  inline virtual bool SetPrimVar(unsigned long iPoint, su2double eddy_visc, su2double turb_ke, CConfig *config) { return true; }

  /*!
   * \brief A virtual member.
   */
  inline virtual bool SetPrimVar(unsigned long iPoint, su2double eddy_visc, su2double turb_ke, CFluidModel *FluidModel) { return true; }

  /*!
   * \brief A virtual member.
   */
  inline virtual bool SetPrimVar(unsigned long iPoint, su2double Density_Inf, CConfig *config) { return true; }

  /*!
   * \brief A virtual member.
   */
  inline virtual bool SetPrimVar(unsigned long iPoint, su2double Density_Inf, su2double Viscosity_Inf,
                                 su2double eddy_visc, su2double turb_ke, CConfig *config) {return true; }

  /*!
   * \brief Get the primitive variables for all points.
   * \return Reference to primitives.
   */
  inline virtual const MatrixType& GetPrimitive() const { AssertOverride(); return Solution; }

  /*!
   * \brief A virtual member.
   */
  inline virtual su2double GetPrimitive(unsigned long iPoint, unsigned long iVar) const { return 0.0; }

  /*!
   * \brief A virtual member.
   */
  inline virtual void SetPrimitive(unsigned long iPoint, unsigned long iVar, su2double val_prim) {}

  /*!
   * \brief A virtual member.
   */
  inline virtual void SetPrimitive(unsigned long iPoint, const su2double *val_prim) {}

  /*!
   * \brief A virtual member.
   */
  inline virtual su2double *GetPrimitive(unsigned long iPoint) { return nullptr; }

  /*!
   * \brief A virtual member.
   */
  inline virtual su2double GetSecondary(unsigned long iPoint, unsigned long iVar) const { return 0.0; }

  /*!
   * \brief A virtual member.
   */
  inline virtual void SetSecondary(unsigned long iPoint, unsigned long iVar, su2double val_secondary) {}

  /*!
   * \brief A virtual member.
   */
  inline virtual void SetSecondary(unsigned long iPoint, const su2double *val_secondary) {}

  /*!
   * \brief A virtual member.
   */
  inline virtual void SetdPdrho_e(unsigned long iPoint, su2double dPdrho_e) {}

  /*!
   * \brief A virtual member.
   */
  inline virtual void SetdPde_rho(unsigned long iPoint, su2double dPde_rho) {}

  /*!
   * \brief A virtual member.
   */
  inline virtual void SetdTdrho_e(unsigned long iPoint, su2double dTdrho_e) {}

  /*!
   * \brief A virtual member.
   */
  inline virtual void SetdTde_rho(unsigned long iPoint, su2double dTde_rho) {}

  /*!
   * \brief A virtual member.
   */
  inline virtual void Setdmudrho_T(unsigned long iPoint, su2double dmudrho_T) {}

  /*!
   * \brief A virtual member.
   */
  inline virtual void SetdmudT_rho(unsigned long iPoint, su2double dmudT_rho) {}

  /*!
   * \brief A virtual member.
   */
  inline virtual void Setdktdrho_T(unsigned long iPoint, su2double dktdrho_T) {}

  /*!
   * \brief A virtual member.
   */
  inline virtual void SetdktdT_rho(unsigned long iPoint, su2double dktdT_rho) {}

  /*!
   * \brief A virtual member.
   */
  inline virtual su2double *GetSecondary(unsigned long iPoint) { return nullptr; }

  /*!
   * \brief A virtual member.
   */
  inline virtual bool SetDensity(unsigned long iPoint, su2double val_density) { return false; }

  /*!
   * \brief A virtual member.
   */
  inline virtual bool SetDensity(unsigned long iPoint) { return false; }

  /*!
   * \brief A virtual member.
   */
  inline virtual void SetPressure(unsigned long iPoint) {}

  /*!
   * \brief A virtual member.
   */
  inline virtual void SetVelocity(unsigned long iPoint) {}

  /*!
   * \brief A virtual member.
   */
  inline virtual void SetBetaInc2(unsigned long iPoint, su2double val_betainc2) {}

  /*!
   * \brief A virtual member.
   * \param[in] val_phi - Value of the adjoint velocity.
   */
  inline virtual void SetPhi_Old(unsigned long iPoint, const su2double *val_phi) {}

  /*!
   * \brief A virtual member.
   * \param[in] Gamma - Ratio of Specific heats
   */
  inline virtual bool SetPressure(unsigned long iPoint, su2double Gamma) { return false; }

  /*!
   * \brief A virtual member.
   * \param[in] config
   */
  inline virtual bool SetPressure(unsigned long iPoint, CConfig *config) { return false; }

  /*!
   * \brief A virtual member.
   */
  inline virtual bool SetPressure(unsigned long iPoint, su2double Gamma, su2double turb_ke) { return false; }

  /*!
   * \brief A virtual member.
   */
  inline virtual su2double *GetdPdU(unsigned long iPoint) { return nullptr; }

  /*!
   * \brief A virtual member.
   */
  inline virtual su2double *GetdTdU(unsigned long iPoint) { return nullptr; }

  /*!
   * \brief A virtual member.
   */
  inline virtual su2double *GetdTvedU(unsigned long iPoint) { return nullptr; }

  /*!
   * \brief A virtual member.
   * \param[in] val_velocity - Value of the velocity.
   * \param[in] Gamma - Ratio of Specific heats
   */
  inline virtual void SetDeltaPressure(unsigned long iPoint, const su2double *val_velocity, su2double Gamma) {}

  /*!
   * \brief A virtual member.
   * \param[in] Gamma - Ratio of specific heats.
   */
  inline virtual bool SetSoundSpeed(unsigned long iPoint, su2double Gamma) { return false; }

  /*!
   * \brief A virtual member.
   * \param[in] config - Configuration parameters.
   */
  inline virtual bool SetSoundSpeed(unsigned long iPoint, CConfig *config) { return false; }

  /*!
   * \brief A virtual member.
   */
  inline virtual bool SetSoundSpeed(unsigned long iPoint) { return false; }

  /*!
   * \brief A virtual member.
   * \param[in] Gas_Constant - Value of the Gas Constant
   */
  inline virtual bool SetTemperature(unsigned long iPoint, su2double Gas_Constant) { return false; }

  /*!
   * \brief Sets the vibrational electronic temperature of the flow.
   * \return Value of the temperature of the flow.
   */
  inline virtual bool SetTemperature_ve(unsigned long iPoint, su2double val_Tve) { return false; }

  /*!
   * \brief A virtual member.
   * \param[in] config - Configuration parameters.
   */
  inline virtual bool SetTemperature(unsigned long iPoint, CConfig *config) { return false; }

  /*!
   * \brief A virtual member.
   * \param[in] config - Configuration parameters.
   */
  inline virtual void SetPrimitive(unsigned long iPoint, CConfig *config) {}

  /*!
   * \brief A virtual member.
   * \param[in] Temperature_Wall - Value of the Temperature at the wall
   */
  inline virtual void SetWallTemperature(unsigned long iPoint, su2double Temperature_Wall) {}

  /*!
   * \brief A virtual member.
   * \param[in] Temperature_Wall - Value of the Temperature at the wall
   */
  inline virtual void SetWallTemperature(unsigned long iPoint, su2double* Temperature_Wall) {}

  /*!
   * \brief Set the thermal coefficient.
   * \param[in] config - Configuration parameters.
   */
  inline virtual void SetThermalCoeff(unsigned long iPoint, CConfig *config) {}

  /*!
   * \brief A virtual member.
   */
  inline virtual void SetStress_FEM(unsigned long iPoint, unsigned long iVar, su2double val_stress) {}

  /*!
   * \brief A virtual member.
   */
  inline virtual void AddStress_FEM(unsigned long iPoint, unsigned long iVar, su2double val_stress) {}

  /*!
   * \brief A virtual member.
   */
  inline virtual const su2double *GetStress_FEM(unsigned long iPoint) const {return nullptr;}

  /*!
   * \brief A virtual member.
   */
  inline virtual void SetVonMises_Stress(unsigned long iPoint, su2double val_stress) {}

  /*!
   * \brief A virtual member.
   */
  inline virtual su2double GetVonMises_Stress(unsigned long iPoint) const { return 0.0; }

  /*!
   * \brief A virtual member.
   */
  inline virtual void Add_SurfaceLoad_Res(unsigned long iPoint, const su2double *val_surfForce) {}

  /*!
   * \brief A virtual member.
   */
  inline virtual su2double Get_SurfaceLoad_Res(unsigned long iPoint, unsigned long iVar) const { return 0.0; }

  /*!
   * \brief A virtual member.
   */
  inline virtual void Clear_SurfaceLoad_Res() {}

  /*!
   * \brief A virtual member.
   */
  virtual void Set_SurfaceLoad_Res_n() {}

  /*!
   * \brief A virtual member.
   */
  inline virtual su2double Get_SurfaceLoad_Res_n(unsigned long iPoint, unsigned long iVar) const { return 0.0; }

  /*!
   * \brief A virtual member.
   */
  inline virtual void Add_BodyForces_Res(unsigned long iPoint, const su2double *val_bodyForce) {}

  /*!
   * \brief A virtual member.
   */
  inline virtual su2double Get_BodyForces_Res(unsigned long iPoint, unsigned long iVar) const { return 0.0; }

  /*!
   * \brief A virtual member.
   */
  inline virtual void Clear_BodyForces_Res(unsigned long iPoint) {}

  /*!
   * \brief A virtual member.
   */
  inline virtual void Set_FlowTraction(unsigned long iPoint, const su2double *val_flowTraction) {}

  /*!
   * \brief A virtual member.
   */
  inline virtual void Add_FlowTraction(unsigned long iPoint, const su2double *val_flowTraction) {}

  /*!
   * \brief A virtual member.
   */
  inline virtual su2double Get_FlowTraction(unsigned long iPoint, unsigned long iVar) const { return 0.0; }

  /*!
   * \brief A virtual member.
   */
  virtual void Set_FlowTraction_n() {}

  /*!
   * \brief A virtual member.
   */
  inline virtual su2double Get_FlowTraction_n(unsigned long iPoint, unsigned long iVar) const { return 0.0; }

  /*!
   * \brief A virtual member.
   */
  inline virtual void Clear_FlowTraction() {}

  /*!
   * \brief A virtual member.
   */
  inline virtual void Set_isVertex(unsigned long iPoint, bool isVertex) {}

  /*!
   * \brief A virtual member.
   */
  inline virtual bool Get_isVertex(unsigned long iPoint) const { return false; }

  /*!
   * \brief A virtual member.
   */
  inline virtual void SetVelocity2(unsigned long iPoint) {}

  /*!
   * \brief A virtual member.
   * \param[in] val_velocity - Pointer to the velocity.
   */
  inline virtual void SetVelocity_Old(unsigned long iPoint, const su2double *val_velocity) {}

  /*!
   * \brief A virtual member.
   * \param[in] laminarViscosity
   */
  inline virtual void SetLaminarViscosity(unsigned long iPoint, su2double laminarViscosity) {}

  /*!
   * \brief A virtual member.
   * \param[in] config - Definition of the particular problem.
   */
  inline virtual void SetLaminarViscosity(unsigned long iPoint, CConfig *config) {}

  /*!
   * \brief A virtual member.
   * \param[in] thermalConductivity
   */
  inline virtual void SetThermalConductivity(unsigned long iPoint, su2double thermalConductivity) {}

  /*!
   * \brief A virtual member.
   * \param[in] config - Definition of the particular problem.
   */
  inline virtual void SetThermalConductivity(unsigned long iPoint, CConfig *config) {}

  /*!
   * \brief A virtual member.
   * \param[in] Cp - Constant pressure specific heat.
   */
  inline virtual void SetSpecificHeatCp(unsigned long iPoint, su2double Cp) {}

  /*!
   * \brief A virtual member.
   * \param[in] Cv - Constant volume specific heat.
   */
  inline virtual void SetSpecificHeatCv(unsigned long iPoint, su2double Cv) {}

  /*!
   * \brief A virtual member.
   */
  inline virtual void SetVelSolutionDVector(unsigned long iPoint) {}

  /*!
   * \brief A virtual member.
   * \param[in] iVar - Index of the variable.
   * \param[in] iDim - Index of the dimension.
   * \return Value of the primitive variables gradient.
   */
  inline virtual su2double GetGradient_Primitive(unsigned long iPoint, unsigned long iVar, unsigned long iDim) const { return 0.0; }

  /*!
   * \brief Get the primitive variable gradients for all points.
   * \return Reference to primitive variable gradient.
   */
  inline virtual CVectorOfMatrix& GetGradient_Primitive() { AssertOverride(); return Gradient; }
  inline virtual const CVectorOfMatrix& GetGradient_Primitive() const { AssertOverride(); return Gradient; }

  /*!
   * \brief Get the primitive variables limiter.
   * \return Primitive variables limiter for the entire domain.
   */
  inline virtual MatrixType& GetLimiter_Primitive() { AssertOverride(); return Limiter; }
  inline virtual const MatrixType& GetLimiter_Primitive() const { AssertOverride(); return Limiter; }

  /*!
   * \brief A virtual member.
   * \param[in] iVar - Index of the variable.
   * \return Value of the primitive variables gradient.
   */
  inline virtual su2double GetLimiter_Primitive(unsigned long iPoint, unsigned long iVar) const { return 0.0; }

  /*!
   * \brief A virtual member.
   * \return Value of the primitive variables gradient.
   */
  inline virtual su2double **GetGradient_Primitive(unsigned long iPoint) { return nullptr; }

  /*!
   * \brief A virtual member.
   * \return Value of the primitive variables gradient.
   */
  inline virtual su2double *GetLimiter_Primitive(unsigned long iPoint) { return nullptr; }

  /*!
   * \brief Get the value of the primitive gradient for MUSCL reconstruction.
   * \return Value of the primitive gradient for MUSCL reconstruction.
   */
  inline virtual su2double **GetGradient_Reconstruction(unsigned long iPoint) { return nullptr; }

  /*!
   * \brief Get the reconstruction gradient for primitive variable at all points.
   * \return Reference to variable reconstruction gradient.
   */
  inline virtual CVectorOfMatrix& GetGradient_Reconstruction() { AssertOverride(); return Gradient; }
  inline virtual const CVectorOfMatrix& GetGradient_Reconstruction() const { AssertOverride(); return Gradient; }

  /*!
   * \brief Set the blending function for the blending of k-w and k-eps.
   * \param[in] val_viscosity - Value of the vicosity.
   * \param[in] val_density - Value of the density.
   * \param[in] val_dist - Value of the distance to the wall.
   */
  inline virtual void SetBlendingFunc(unsigned long iPoint, su2double val_viscosity, su2double val_dist, su2double val_density) {}

  /*!
   * \brief Get the first blending function of the SST model.
   */
  inline virtual su2double GetF1blending(unsigned long iPoint) const { return 0.0; }

  /*!
   * \brief Get the second blending function of the SST model.
   */
  inline virtual su2double GetF2blending(unsigned long iPoint) const { return 0.0; }

  /*!
   * \brief Get the value of the cross diffusion of tke and omega.
   */
  inline virtual su2double GetCrossDiff(unsigned long iPoint) const { return 0.0; }

  /*!
   * \brief Get the value of the eddy viscosity.
   * \return the value of the eddy viscosity.
   */
  inline virtual su2double GetmuT(unsigned long iPoint) const { return 0.0; }

  /*!
   * \brief Set the value of the eddy viscosity.
   * \param[in] val_muT
   */
  inline virtual void SetmuT(unsigned long iPoint, su2double val_muT) {}

  /*!
   * \brief A virtual member.
   * \param[in] iVar - Index of the variable.
   * \param[in] val_source - Value of the harmonic balance source.
   */
  inline virtual void SetHarmonicBalance_Source(unsigned long iPoint, unsigned long iVar, su2double val_source) {}

  /*!
   * \brief A virtual member.
   */
  inline virtual su2double GetHarmonicBalance_Source(unsigned long iPoint, unsigned long iVar) const { return 0.0; }

  /*!
   * \brief Set the Eddy Viscosity Sensitivity of the problem.
   * \param[in] val_EddyViscSens - Eddy Viscosity Sensitivity.
   * \param[in] numTotalVar - Number of variables.
   */
  inline virtual void SetEddyViscSens(unsigned long iPoint, const su2double *val_EddyViscSens, unsigned long numTotalVar) {}

  /*!
   * \brief Get the Eddy Viscosity Sensitivity of the problem.
   * \return Pointer to the Eddy Viscosity Sensitivity.
   */
  inline virtual su2double *GetEddyViscSens(unsigned long iPoint) { return nullptr; }

  /*!
   * \brief A virtual member. Set the direct solution for the adjoint solver.
   * \param[in] solution_direct - Value of the direct solution.
   */
  inline virtual void SetSolution_Direct(unsigned long iPoint, const su2double *solution_direct) {}

  /*!
   * \brief A virtual member. Get the direct solution for the adjoint solver.
   * \return Pointer to the direct solution vector.
   */
  inline virtual su2double *GetSolution_Direct(unsigned long iPoint) { return nullptr; }

  /*!
   * \brief A virtual member. Set the restart geometry (coordinate of the converged solution)
   * \param[in] val_coordinate_direct - Value of the restart coordinate.
   */
  inline virtual void SetGeometry_Direct(unsigned long iPoint, const su2double *val_coordinate_direct) {}

  /*!
   * \brief A virtual member. Get the restart geometry (coordinate of the converged solution).
   * \return Pointer to the restart coordinate vector.
   */
  inline virtual su2double *GetGeometry_Direct(unsigned long iPoint) { return nullptr; }

  /*!
   * \brief A virtual member. Get the restart geometry (coordinate of the converged solution).
   * \return Coordinate of the direct solver restart for .
   */
  inline virtual su2double GetGeometry_Direct(unsigned long iPoint, unsigned long iDim) const { return 0.0; }

  /*!
   * \brief A virtual member. Get the geometry solution.
   * \param[in] iVar - Index of the variable.
   * \return Value of the solution for the index <i>iVar</i>.
   */
  inline virtual su2double GetSolution_Geometry(unsigned long iPoint, unsigned long iVar) const { return 0.0; }

  /*!
   * \brief A virtual member. Set the value of the mesh solution (adjoint).
   * \param[in] solution - Solution of the problem (acceleration).
   */
  inline virtual void SetSolution_Geometry(unsigned long iPoint, const su2double *solution_geometry) {}

  /*!
   * \brief A virtual member. Set the value of the mesh solution (adjoint).
   * \param[in] solution - Solution of the problem (acceleration).
   */
  inline virtual void SetSolution_Geometry(unsigned long iPoint, unsigned long iVar, su2double solution_geometry) {}

  /*!
   * \brief A virtual member. Set the value of the old geometry solution (adjoint).
   */
  inline virtual void Set_OldSolution_Geometry() {}

  /*!
   * \brief A virtual member. Get the value of the old geometry solution (adjoint).
   * \param[out] solution - old adjoint solution for coordinate iDim
   */
  inline virtual su2double Get_OldSolution_Geometry(unsigned long iPoint, unsigned long iDim) const { return 0.0; }

  /*!
   * \brief Get BGS solution to compute the BGS residual (difference between BGS and BGS_k).
   * \note This is virtual because for some classes the result of a BGS iteration is not "Solution".
   *       If this method is overriden, the BGSSolution_k ones proabably have to be too.
   */
  inline virtual su2double Get_BGSSolution(unsigned long iPoint, unsigned long iVar) const {
    return Solution(iPoint, iVar);
  }

  /*!
   * \brief Set the value of the solution in the previous BGS subiteration.
   */
  virtual void Set_BGSSolution_k();

  /*!
   * \brief Restore the previous BGS subiteration to solution.
   */
  virtual void Restore_BGSSolution_k();

  /*!
   * \brief Set the value of the solution in the previous BGS subiteration.
   */
  inline virtual void Set_BGSSolution_k(unsigned long iPoint, unsigned long iVar, su2double val_var) {
    Solution_BGS_k(iPoint,iVar) = val_var;
  }

  /*!
   * \brief Get the value of the solution in the previous BGS subiteration.
   * \param[out] val_solution - solution in the previous BGS subiteration.
   */
  inline virtual su2double Get_BGSSolution_k(unsigned long iPoint, unsigned long iVar) const {
    return Solution_BGS_k(iPoint,iVar);
  }

  /*!
   * \brief A virtual member. Set the direct velocity solution for the adjoint solver.
   * \param[in] solution_direct - Value of the direct velocity solution.
   */
  inline virtual void SetSolution_Vel_Direct(unsigned long iPoint, const su2double *sol) {}

  /*!
   * \brief A virtual member. Set the direct acceleration solution for the adjoint solver.
   * \param[in] solution_direct - Value of the direct acceleration solution.
   */
  inline virtual void SetSolution_Accel_Direct(unsigned long iPoint, const su2double *sol) {}

  /*!
   * \brief A virtual member. Get the direct velocity solution for the adjoint solver.
   * \return Pointer to the direct velocity solution vector.
   */
  inline virtual su2double* GetSolution_Vel_Direct(unsigned long iPoint) { return nullptr; }

  /*!
   * \brief A virtual member. Get the direct acceleraction solution for the adjoint solver.
   * \return Pointer to the direct acceleraction solution vector.
   */
  inline virtual su2double* GetSolution_Accel_Direct(unsigned long iPoint) { return nullptr; }

  /*!
   * \brief Set the value of the velocity (Structural Analysis).
   * \param[in] solution - Solution of the problem (velocity).
   */
  inline virtual void SetSolution_Vel(unsigned long iPoint, const su2double *solution) {}

  /*!
   * \overload
   * \param[in] iVar - Index of the variable.
   * \param[in] solution_vel - Value of the solution for the index <i>iVar</i>.
   */
  inline virtual void SetSolution_Vel(unsigned long iPoint, unsigned long iVar, su2double solution_vel) {}

  /*!
   * \brief Set the value of the velocity (Structural Analysis) at time n.
   * \param[in] solution_vel_time_n - Value of the old solution.
   */
  inline virtual void SetSolution_Vel_time_n(unsigned long iPoint, const su2double *solution_vel_time_n) {}

  /*!
   * \brief Set the value of the velocity (Structural Analysis) at time n.
   */
  inline virtual void SetSolution_Vel_time_n() {}

  /*!
   * \overload
   * \param[in] iVar - Index of the variable.
   * \param[in] solution_vel_time_n - Value of the old solution for the index <i>iVar</i>.
   */
  inline virtual void SetSolution_Vel_time_n(unsigned long iPoint, unsigned long iVar, su2double solution_vel_time_n) {}

  /*!
   * \brief Get the solution at time n.
   * \param[in] iVar - Index of the variable.
   * \return Value of the solution for the index <i>iVar</i>.
   */
  inline su2double GetSolution_time_n(unsigned long iPoint, unsigned long iVar) const { return Solution_time_n(iPoint,iVar); }

  /*!
   * \brief Get the solution at time n-1.
   * \param[in] iVar - Index of the variable.
   * \return Value of the solution for the index <i>iVar</i>.
   */
  inline su2double GetSolution_time_n1(unsigned long iPoint, unsigned long iVar) const { return Solution_time_n1(iPoint,iVar); }

  /*!
   * \brief Get the velocity (Structural Analysis).
   * \param[in] iVar - Index of the variable.
   * \return Value of the solution for the index <i>iVar</i>.
   */
  inline virtual su2double GetSolution_Vel(unsigned long iPoint, unsigned long iVar) const { return 0.0; }

  /*!
   * \brief Get the solution of the problem.
   * \return Pointer to the solution vector.
   */
  inline virtual su2double *GetSolution_Vel(unsigned long iPoint) {return nullptr; }

  /*!
   * \brief Get the velocity of the nodes (Structural Analysis) at time n.
   * \param[in] iVar - Index of the variable.
   * \return Pointer to the old solution vector.
   */
  inline virtual su2double GetSolution_Vel_time_n(unsigned long iPoint, unsigned long iVar) const { return 0.0; }

  /*!
   * \brief Get the solution at time n.
   * \return Pointer to the solution (at time n) vector.
   */
  inline virtual su2double *GetSolution_Vel_time_n(unsigned long iPoint) { return nullptr; }


  /*!
   * \brief Set the value of the acceleration (Structural Analysis).
   * \param[in] solution_accel - Solution of the problem (acceleration).
   */
  inline virtual void SetSolution_Accel(unsigned long iPoint, const su2double *solution_accel) {}

  /*!
   * \overload
   * \param[in] iVar - Index of the variable.
   * \param[in] solution_accel - Value of the solution for the index <i>iVar</i>.
   */
  inline virtual void SetSolution_Accel(unsigned long iPoint, unsigned long iVar, su2double solution_accel) {}

  /*!
   * \brief Set the value of the acceleration (Structural Analysis) at time n.
   * \param[in] solution_accel_time_n - Pointer to the residual vector.
   */
  inline virtual void SetSolution_Accel_time_n(unsigned long iPoint, const su2double *solution_accel_time_n) {}

  /*!
   * \brief Set the value of the acceleration (Structural Analysis) at time n.
   */
  inline virtual void SetSolution_Accel_time_n() {}

  /*!
   * \overload
   * \param[in] iVar - Index of the variable.
   * \param[in] solution_accel_time_n - Value of the old solution for the index <i>iVar</i>.
   */
  inline virtual void SetSolution_Accel_time_n(unsigned long iPoint, unsigned long iVar, su2double solution_accel_time_n) {}

  /*!
   * \brief Get the acceleration (Structural Analysis).
   * \param[in] iVar - Index of the variable.
   * \return Value of the solution for the index <i>iVar</i>.
   */
  inline virtual su2double GetSolution_Accel(unsigned long iPoint, unsigned long iVar) const { return 0.0; }

  /*!
   * \brief Get the solution of the problem.
   * \return Pointer to the solution vector.
   */
  inline virtual su2double *GetSolution_Accel(unsigned long iPoint) { return nullptr; }

  /*!
   * \brief Get the acceleration of the nodes (Structural Analysis) at time n.
   * \param[in] iVar - Index of the variable.
   * \return Pointer to the old solution vector.
   */
  inline virtual su2double GetSolution_Accel_time_n(unsigned long iPoint, unsigned long iVar) const { return 0.0; }

  /*!
   * \brief Get the solution at time n.
   * \return Pointer to the solution (at time n) vector.
   */
  inline virtual su2double *GetSolution_Accel_time_n(unsigned long iPoint) { return nullptr; }

  /*!
   * \brief A virtual member.
   */
  inline virtual void Set_OldSolution_Vel() {}

  /*!
   * \brief A virtual member.
   */
  inline virtual void Set_OldSolution_Accel() {}

  /*!
   * \brief  A virtual member. Set the value of the velocity solution predictor.
   */
  inline virtual void SetSolution_Vel_Pred(unsigned long iPoint) {}

  /*!
   * \brief  A virtual member. Set the value of the old solution.
   * \param[in] solution_pred - Pointer to the residual vector.
   */
  inline virtual void SetSolution_Pred(unsigned long iPoint, const su2double *solution_pred) {}

  /*!
   * \brief  A virtual member. Get the velocity solution predictor.
   * \return Pointer to the velocity solution vector.
   */
  inline virtual const su2double *GetSolution_Vel_Pred(unsigned long iPoint) const {return nullptr; }

  /*!
   * \brief  A virtual member. Get the solution at time n.
   * \return Pointer to the solution (at time n) vector.
   */
  inline virtual const su2double *GetSolution_Pred(unsigned long iPoint) const { return nullptr; }

  /*!
   * \brief  A virtual member. Set the value of the old solution.
   * \param[in] solution_pred_Old - Pointer to the residual vector.
   */
  inline virtual void SetSolution_Pred_Old(unsigned long iPoint, const su2double *solution_pred_Old) {}

  /*!
   * \brief  A virtual member. Get the solution at time n.
   * \return Pointer to the solution (at time n) vector.
   */
  inline virtual const su2double *GetSolution_Pred_Old(unsigned long iPoint) const { return nullptr; }

  /*!
   * \brief A virtual member.
   */
  inline virtual void SetReference_Geometry(unsigned long iPoint, unsigned long iVar, su2double ref_geometry) {}

  /*!
   * \brief A virtual member.
   */
  inline virtual const su2double* GetReference_Geometry(unsigned long iPoint) const { return nullptr; }

  /*!
   * \brief A virtual member.
   */
  inline virtual void SetPrestretch(unsigned long iPoint, unsigned long iVar, su2double val_prestretch) {}

  /*!
   * \brief A virtual member.
   */
  inline virtual const su2double *GetPrestretch(unsigned long iPoint) const {return nullptr; }

  /*!
   * \brief A virtual member.
   */
  inline virtual su2double GetPrestretch(unsigned long iPoint, unsigned long iVar) const { return 0.0; }

  /*!
   * \brief A virtual member. Get the value of the undeformed coordinates.
   * \param[in] iDim - Index of Mesh_Coord[nDim]
   * \return Value of the original coordinate iDim.
   */
  inline virtual su2double GetMesh_Coord(unsigned long iPoint, unsigned long iDim) const { return 0.0; }

  /*!
   * \brief A virtual member. Get the undeformed coordinates.
   * \return Pointer to the reference coordinates.
   */
  inline virtual const su2double *GetMesh_Coord(unsigned long iPoint) const { return nullptr; }

  /*!
   * \brief A virtual member. Set the value of the undeformed coordinates.
   * \param[in] iDim - Index of Mesh_Coord[nDim]
   * \param[in] val_coord - Value of Mesh_Coord[nDim]
   */
  inline virtual void SetMesh_Coord(unsigned long iPoint, unsigned long iDim, su2double val_coord) { }

    /*!
   * \brief A virtual member. Get the value of the wall distance in reference coordinates.
   * \param[in] iDim - Index of Mesh_Coord[nDim]
   * \return Value of the wall distance in reference coordinates.
   */
  inline virtual su2double GetWallDistance(unsigned long iPoint) const { return 0.0; }

  /*!
   * \brief A virtual member. Set the value of the wall distance in reference coordinates.
   * \param[in] val_dist - Value of wall distance.
   */
  inline virtual void SetWallDistance(unsigned long iPoint, su2double val_dist) { }

  /*!
   * \brief A virtual member. Register the reference coordinates of the mesh.
   * \param[in] input - Defines whether we are registering the variable as input or as output.
   */
  inline virtual void Register_MeshCoord(bool input) { }

  /*!
   * \brief A virtual member. Recover the value of the adjoint of the mesh coordinates.
   */
  inline virtual void GetAdjoint_MeshCoord(unsigned long iPoint, su2double *adj_mesh) const { }

  /*!
   * \brief A virtual member. Get the value of the displacement imposed at the boundary.
   * \return Value of the boundary displacement.
   */
  inline virtual su2double GetBound_Disp(unsigned long iPoint, unsigned long iDim) const { return 0.0; }

  /*!
   * \brief A virtual member. Get the value of the velocity imposed at the boundary.
   * \return Value of the boundary velocity.
   */
  inline virtual su2double GetBound_Vel(unsigned long iPoint, unsigned long iDim) const { return 0.0; }

  /*!
   * \brief A virtual member. Set the boundary displacement.
   * \param[in] val_BoundDisp - Pointer to the boundary displacements.
   */
  inline virtual void SetBound_Disp(unsigned long iPoint, const su2double *val_BoundDisp) { }

<<<<<<< HEAD
  /*!
   * \brief A virtual member. Set the boundary velocity.
   * \param[in] val_BoundVel - Pointer to the boundary velocity.
   */
  inline virtual void SetBound_Vel(unsigned long iPoint, const su2double *val_BoundVel) { }

=======
>>>>>>> 13c99430
  /*!
   * \brief A virtual member. Set the boundary displacement.
   * \param[in] iDim - Index of the dimension of interest.
   * \param[in] val_BoundDisp - Value of the boundary displacements.
   */
  inline virtual void SetBound_Disp(unsigned long iPoint, unsigned long iDim, const su2double val_BoundDisp) { }

  /*!
   * \brief A virtual member. Set the boundary velocity.
   * \param[in] iDim - Index of the dimension of interest.
   * \param[in] val_BoundVel - Value of the boundary velocity.
   */
  inline virtual void SetBound_Vel(unsigned long iPoint, unsigned long iDim, const su2double val_BoundVel) { }

  /*!
   * \brief A virtual member. Get the value of the displacement imposed at the boundary.
   * \return Value of the boundary displacement.
   */
  inline virtual const su2double* GetBoundDisp_Direct(unsigned long iPoint) const { return nullptr; }

  /*!
   * \brief A virtual member. Set the solution for the boundary displacements.
   * \param[in] val_BoundDisp - Pointer to the boundary displacements.
   */
  inline virtual void SetBoundDisp_Direct(unsigned long iPoint, const su2double *val_BoundDisp) { }

  /*!
   * \brief Set the value of the sensitivity with respect to the undeformed coordinates.
   * \param[in] val_sens - Pointer to the sensitivities of the boundary displacements.
   */
  inline virtual void SetBoundDisp_Sens(unsigned long iPoint, const su2double *val_sens) { }

  /*!
   * \brief A virtual member. Get the value of the sensitivity with respect to the undeformed coordinates.
   * \param[in] iDim - Index of Mesh_Coord_Sens[nDim]
   * \return Value of the original Mesh_Coord_Sens iDim.
   */
  inline virtual su2double GetBoundDisp_Sens(unsigned long iPoint, unsigned long iDim) const { return 0.0; }

  /*!
   * \brief A virtual member. Register the boundary displacements of the mesh.
   * \param[in] input - Defines whether we are registering the variable as input or as output.
   */
  inline virtual void Register_BoundDisp(bool input) { }

  /*!
   * \brief A virtual member. Recover the value of the adjoint of the boundary displacements.
   */
  inline virtual void GetAdjoint_BoundDisp(unsigned long iPoint, su2double *adj_disp) const { }

   /*!
    * \brief A virtual member.
    */
  inline virtual void Register_femSolution_time_n() {}

  /*!
   * \brief A virtual member.
   */
  inline virtual void RegisterSolution_Vel(bool input) {}

  /*!
   * \brief A virtual member.
   */
  inline virtual void RegisterSolution_Vel_time_n() {}

  /*!
   * \brief A virtual member.
   */
  inline virtual void RegisterSolution_Accel(bool input) {}

  /*!
   * \brief A virtual member.
   */
  inline virtual void RegisterSolution_Accel_time_n() {}

  /*!
   * \brief A virtual member.
   */
  inline virtual void SetAdjointSolution_Vel(unsigned long iPoint, const su2double *adj_sol) {}

  /*!
   * \brief A virtual member.
   */
  inline virtual void RegisterFlowTraction() { }

  /*!
   * \brief A virtual member.
   */
  inline virtual su2double ExtractFlowTraction_Sensitivity(unsigned long iPoint, unsigned long iDim) const { return 0.0; }

  /*!
   * \brief A virtual member.
   */
  inline virtual void GetAdjointSolution_Vel(unsigned long iPoint, su2double *adj_sol) const {}

  /*!
   * \brief A virtual member.
   */
  inline virtual void SetAdjointSolution_Vel_time_n(unsigned long iPoint, const su2double *adj_sol) {}

  /*!
   * \brief A virtual member.
   */
  inline virtual void GetAdjointSolution_Vel_time_n(unsigned long iPoint, su2double *adj_sol) const {}

  /*!
   * \brief A virtual member.
   */
  inline virtual void SetAdjointSolution_Accel(unsigned long iPoint, const su2double *adj_sol) {}

  /*!
   * \brief A virtual member.
   */
  inline virtual void GetAdjointSolution_Accel(unsigned long iPoint, su2double *adj_sol) const {}

  /*!
   * \brief A virtual member.
   */
  inline virtual void SetAdjointSolution_Accel_time_n(unsigned long iPoint, const su2double *adj_sol) {}

  /*!
   * \brief A virtual member.
   */
  inline virtual void GetAdjointSolution_Accel_time_n(unsigned long iPoint, su2double *adj_sol) const {}

  /*!
   * \brief Register the variables in the solution array as input/output variable.
   * \param[in] input - input or output variables.
   * \param[in] push_index - boolean whether we want to push the index or save it in a member variable.
   */
  void RegisterSolution(bool input, bool push_index = true);

  /*!
   * \brief Register the variables in the solution_time_n array as input/output variable.
   */
  void RegisterSolution_time_n();

  /*!
   * \brief Register the variables in the solution_time_n1 array as input/output variable.
   */
  void RegisterSolution_time_n1();

  /*!
   * \brief Set the adjoint values of the solution.
   * \param[in] adj_sol - The adjoint values of the solution.
   */
  inline void SetAdjointSolution(unsigned long iPoint, const su2double *adj_sol) {
    for (unsigned long iVar = 0; iVar < nVar; iVar++)
      SU2_TYPE::SetDerivative(Solution(iPoint,iVar), SU2_TYPE::GetValue(adj_sol[iVar]));
  }

  /*!
   * \brief Set the adjoint values of the solution.
   * \param[in] adj_sol - The adjoint values of the solution.
   */
  inline void SetAdjointSolution_LocalIndex(unsigned long iPoint, const su2double *adj_sol) {
    for (unsigned long iVar = 0; iVar < nVar; iVar++)
      AD::SetDerivative(AD_OutputIndex(iPoint,iVar), SU2_TYPE::GetValue(adj_sol[iVar]));
  }

  /*!
   * \brief Get the adjoint values of the solution.
   * \param[out] adj_sol - The adjoint values of the solution.
   */
  inline void GetAdjointSolution(unsigned long iPoint, su2double *adj_sol) const {
    for (unsigned long iVar = 0; iVar < nVar; iVar++)
      adj_sol[iVar] = SU2_TYPE::GetDerivative(Solution(iPoint,iVar));
  }

  /*!
   * \brief Get the adjoint values of the solution.
   * \param[in] adj_sol - The adjoint values of the solution.
   */
  inline void GetAdjointSolution_LocalIndex(unsigned long iPoint, su2double *adj_sol) const {
    for (unsigned long iVar = 0; iVar < nVar; iVar++)
      adj_sol[iVar] = AD::GetDerivative(AD_InputIndex(iPoint,iVar));
  }

  /*!
   * \brief Set the adjoint values of the solution at time n.
   * \param[in] adj_sol - The adjoint values of the solution.
   */
  inline void SetAdjointSolution_time_n(unsigned long iPoint, const su2double *adj_sol) {
    for (unsigned long iVar = 0; iVar < nVar; iVar++)
      SU2_TYPE::SetDerivative(Solution_time_n(iPoint,iVar), SU2_TYPE::GetValue(adj_sol[iVar]));
  }

  /*!
   * \brief Get the adjoint values of the solution at time n.
   * \param[out] adj_sol - The adjoint values of the solution.
   */
  inline void GetAdjointSolution_time_n(unsigned long iPoint, su2double *adj_sol) const {
    for (unsigned long iVar = 0; iVar < nVar; iVar++)
      adj_sol[iVar] = SU2_TYPE::GetDerivative(Solution_time_n(iPoint,iVar));
  }

  /*!
   * \brief Set the adjoint values of the solution at time n-1.
   * \param[in] adj_sol - The adjoint values of the solution.
   */
  inline void SetAdjointSolution_time_n1(unsigned long iPoint, const su2double *adj_sol) {
    for (unsigned long iVar = 0; iVar < nVar; iVar++)
      SU2_TYPE::SetDerivative(Solution_time_n1(iPoint,iVar), SU2_TYPE::GetValue(adj_sol[iVar]));
  }

  /*!
   * \brief Get the adjoint values of the solution at time n-1.
   * \param[out] adj_sol - The adjoint values of the solution.
   */
  inline void GetAdjointSolution_time_n1(unsigned long iPoint, su2double *adj_sol) const {
    for (unsigned long iVar = 0; iVar < nVar; iVar++)
      adj_sol[iVar] = SU2_TYPE::GetDerivative(Solution_time_n1(iPoint,iVar));
  }

  /*!
   * \brief Set the sensitivity at the node
   * \param[in] iDim - spacial component
   * \param[in] val - value of the Sensitivity
   */
  inline virtual void SetSensitivity(unsigned long iPoint, unsigned long iDim, su2double val) {}

  /*!
   * \brief Get the Sensitivity at the node
   * \param[in] iDim - spacial component
   * \return value of the Sensitivity
   */
  inline virtual su2double GetSensitivity(unsigned long iPoint, unsigned long iDim) const { return 0.0; }

  inline virtual void SetDual_Time_Derivative(unsigned long iPoint, unsigned long iVar, su2double der) {}

  inline virtual void SetDual_Time_Derivative_n(unsigned long iPoint, unsigned long iVar, su2double der) {}

  inline virtual su2double GetDual_Time_Derivative(unsigned long iPoint, unsigned long iVar) const {return 0.0;}

  inline virtual su2double GetDual_Time_Derivative_n(unsigned long iPoint, unsigned long iVar) const {return 0.0;}

  inline virtual void SetTauWall(unsigned long iPoint, su2double val_tau_wall) {}

  inline virtual su2double GetTauWall(unsigned long iPoint) const { return 0.0; }

  inline virtual void SetVortex_Tilting(unsigned long iPoint, const su2double* const* PrimGrad_Flow,
                                        const su2double* Vorticity, su2double LaminarViscosity) {}

  inline virtual su2double GetVortex_Tilting(unsigned long iPoint) const { return 0.0; }

  inline virtual void SetDynamic_Derivative(unsigned long iPoint, unsigned long iVar, su2double der) {}

  inline virtual void SetDynamic_Derivative_n(unsigned long iPoint, unsigned long iVar, su2double der) {}

  inline virtual su2double GetDynamic_Derivative(unsigned long iPoint, unsigned long iVar) const { return 0.0; }

  inline virtual su2double GetDynamic_Derivative_n(unsigned long iPoint, unsigned long iVar) const { return 0.0; }

  inline virtual void SetDynamic_Derivative_Vel(unsigned long iPoint, unsigned long iVar, su2double der) {}

  inline virtual void SetDynamic_Derivative_Vel_n(unsigned long iPoint, unsigned long iVar, su2double der) {}

  inline virtual su2double GetDynamic_Derivative_Vel(unsigned long iPoint, unsigned long iVar) const { return 0.0; }

  inline virtual su2double GetDynamic_Derivative_Vel_n(unsigned long iPoint, unsigned long iVar) const { return 0.0; }

  inline virtual void SetDynamic_Derivative_Accel(unsigned long iPoint, unsigned long iVar, su2double der) {}

  inline virtual void SetDynamic_Derivative_Accel_n(unsigned long iPoint, unsigned long iVar, su2double der) {}

  inline virtual su2double GetDynamic_Derivative_Accel(unsigned long iPoint, unsigned long iVar) const { return 0.0; }

  inline virtual su2double GetDynamic_Derivative_Accel_n(unsigned long iPoint, unsigned long iVar) const { return 0.0; }

  inline virtual su2double GetSolution_Old_Vel(unsigned long iPoint, unsigned long iVar) const { return 0.0; }

  inline virtual su2double GetSolution_Old_Accel(unsigned long iPoint, unsigned long iVar) const { return 0.0; }

   /*!
   * \brief A virtual member: Set the recovered pressure for streamwise periodic flow.
   * \param[in] iPoint - Point index.
   * \param[in] val_pressure - pressure value.
   */
  inline virtual void SetStreamwise_Periodic_RecoveredPressure(unsigned long iPoint,su2double val_pressure) { }

  /*!
   * \brief A virtual member: Get the recovered pressure for streamwise periodic flow.
   * \param[in] iPoint - Point index.
   * \return Recovered/Physical pressure for streamwise periodic flow.
   */
  inline virtual su2double GetStreamwise_Periodic_RecoveredPressure(unsigned long iPoint) const { return 0.0; }

  /*!
   * \brief A virtual member: Set the recovered temperature for streamwise periodic flow.
   * \param[in] iPoint - Point index.
   * \param[in] val_temperature - temperature value.
   */
  inline virtual void SetStreamwise_Periodic_RecoveredTemperature(unsigned long iPoint, su2double val_temperature) { }

  /*!
   * \brief A virtual member: Get the recovered temperature for streamwise periodic flow.
   * \param[in] iPoint - Point index.
   * \return Recovered/Physical temperature for streamwise periodic flow.
   */
  inline virtual su2double GetStreamwise_Periodic_RecoveredTemperature(unsigned long iPoint) const { return 0.0; }

  /*!
   * \brief Virtual member: Set the Radiative source term at the node
   * \return value of the radiative source term
   */
  inline virtual const su2double *GetRadiative_SourceTerm(unsigned long iPoint) const { return nullptr;}

  /*!
   * \brief  Virtual member: Set the Radiative source term at the node
   * \param[in] val_RadSourceTerm - value of the radiative source term
   */
  inline virtual void SetRadiative_SourceTerm(unsigned long iPoint, unsigned long iVar, su2double val_RadSourceTerm) { }

  /*!
   * \brief Get whether a volumetric heat source is to be introduced in point iPoint
   * \return Bool, determines if this point introduces volumetric heat
   */
  inline virtual bool GetVol_HeatSource(unsigned long iPoint) const { return false; }

  /*!
   * \brief Set the FSI force sensitivity at the node
   * \param[in] iDim - spacial component
   * \param[in] val - value of the Sensitivity
   */
  virtual void SetFlowTractionSensitivity(unsigned long iPoint, unsigned long iDim, su2double val) { }

  /*!
   * \brief Get the FSI force sensitivity at the node
   * \param[in] iDim - spacial component
   * \return value of the Sensitivity
   */
  virtual su2double GetFlowTractionSensitivity(unsigned long iPoint, unsigned long iDim) const { return 0.0; }

  /*!
   * \brief Set the source term applied into the displacement adjoint coming from external solvers
   * \param[in] iDim - spacial component
   * \param[in] val - value of the source term
   */
  virtual void SetSourceTerm_DispAdjoint(unsigned long iPoint, unsigned long iDim, su2double val) { }

  /*!
   * \brief Get the source term applied into the displacement adjoint coming from external solvers
   * \param[in] iDim - spacial component
   * \return value of the source term
   */
  virtual su2double GetSourceTerm_DispAdjoint(unsigned long iPoint, unsigned long iDim) const { return 0.0; }

};<|MERGE_RESOLUTION|>--- conflicted
+++ resolved
@@ -2096,15 +2096,12 @@
    */
   inline virtual void SetBound_Disp(unsigned long iPoint, const su2double *val_BoundDisp) { }
 
-<<<<<<< HEAD
   /*!
    * \brief A virtual member. Set the boundary velocity.
    * \param[in] val_BoundVel - Pointer to the boundary velocity.
    */
   inline virtual void SetBound_Vel(unsigned long iPoint, const su2double *val_BoundVel) { }
 
-=======
->>>>>>> 13c99430
   /*!
    * \brief A virtual member. Set the boundary displacement.
    * \param[in] iDim - Index of the dimension of interest.
