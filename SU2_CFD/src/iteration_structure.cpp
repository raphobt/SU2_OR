/*!
 * \file iteration_structure.cpp
 * \brief Main subroutines used by SU2_CFD
 * \author F. Palacios, T. Economon
 * \version 6.1.0 "Falcon"
 *
 * The current SU2 release has been coordinated by the
 * SU2 International Developers Society <www.su2devsociety.org>
 * with selected contributions from the open-source community.
 *
 * The main research teams contributing to the current release are:
 *  - Prof. Juan J. Alonso's group at Stanford University.
 *  - Prof. Piero Colonna's group at Delft University of Technology.
 *  - Prof. Nicolas R. Gauger's group at Kaiserslautern University of Technology.
 *  - Prof. Alberto Guardone's group at Polytechnic University of Milan.
 *  - Prof. Rafael Palacios' group at Imperial College London.
 *  - Prof. Vincent Terrapon's group at the University of Liege.
 *  - Prof. Edwin van der Weide's group at the University of Twente.
 *  - Lab. of New Concepts in Aeronautics at Tech. Institute of Aeronautics.
 *
 * Copyright 2012-2018, Francisco D. Palacios, Thomas D. Economon,
 *                      Tim Albring, and the SU2 contributors.
 *
 * SU2 is free software; you can redistribute it and/or
 * modify it under the terms of the GNU Lesser General Public
 * License as published by the Free Software Foundation; either
 * version 2.1 of the License, or (at your option) any later version.
 *
 * SU2 is distributed in the hope that it will be useful,
 * but WITHOUT ANY WARRANTY; without even the implied warranty of
 * MERCHANTABILITY or FITNESS FOR A PARTICULAR PURPOSE. See the GNU
 * Lesser General Public License for more details.
 *
 * You should have received a copy of the GNU Lesser General Public
 * License along with SU2. If not, see <http://www.gnu.org/licenses/>.
 */

#include "../include/iteration_structure.hpp"

CIteration::CIteration(CConfig *config) {
  rank = SU2_MPI::GetRank();
  size = SU2_MPI::GetSize();

  nInst = config->GetnTimeInstances();
  nZone = config->GetnZone();

  multizone = config->GetMultizone_Problem();
  singlezone = !(config->GetMultizone_Problem());

}

CIteration::~CIteration(void) { }

void CIteration::SetGrid_Movement(CGeometry ****geometry_container,
          CSurfaceMovement **surface_movement,
          CVolumetricMovement ***grid_movement,
          CFreeFormDefBox ***FFDBox,
          CSolver *****solver_container,
          CConfig **config_container,
          unsigned short val_iZone,
          unsigned short val_iInst,
          unsigned long IntIter,
          unsigned long ExtIter)   {

  unsigned short iDim;
  unsigned short Kind_Grid_Movement = config_container[val_iZone]->GetKind_GridMovement(val_iZone);
  unsigned long nIterMesh;
  unsigned long iPoint;
  bool stat_mesh = true;
  bool adjoint = config_container[val_iZone]->GetContinuous_Adjoint();
  bool harmonic_balance = (config_container[val_iZone]->GetUnsteady_Simulation() == HARMONIC_BALANCE);
  bool discrete_adjoint = config_container[val_iZone]->GetDiscrete_Adjoint();

  /*--- For a harmonic balance case, set "iteration number" to the zone number,
   so that the meshes are positioned correctly for each instance. ---*/
  if (harmonic_balance) {
    ExtIter = val_iInst;
    Kind_Grid_Movement = config_container[val_iZone]->GetKind_GridMovement(ZONE_0);
  }

  /*--- Perform mesh movement depending on specified type ---*/
  switch (Kind_Grid_Movement) {

  case RIGID_MOTION:

      if (rank == MASTER_NODE) {
        cout << endl << " Performing rigid mesh transformation." << endl;
      }

      /*--- Move each node in the volume mesh using the specified type
       of rigid mesh motion. These routines also compute analytic grid
       velocities for the fine mesh. ---*/

      grid_movement[val_iZone][val_iInst]->Rigid_Translation(geometry_container[val_iZone][val_iInst][MESH_0],
                                       config_container[val_iZone], val_iZone, ExtIter);
      grid_movement[val_iZone][val_iInst]->Rigid_Plunging(geometry_container[val_iZone][val_iInst][MESH_0],
                                    config_container[val_iZone], val_iZone, ExtIter);
      grid_movement[val_iZone][val_iInst]->Rigid_Pitching(geometry_container[val_iZone][val_iInst][MESH_0],
                                    config_container[val_iZone], val_iZone, ExtIter);
      grid_movement[val_iZone][val_iInst]->Rigid_Rotation(geometry_container[val_iZone][val_iInst][MESH_0],
                                    config_container[val_iZone], val_iZone, ExtIter);

      /*--- Update the multigrid structure after moving the finest grid,
       including computing the grid velocities on the coarser levels. ---*/

      grid_movement[val_iZone][val_iInst]->UpdateMultiGrid(geometry_container[val_iZone][val_iInst], config_container[val_iZone]);

      break;

    case DEFORMING:

      if (rank == MASTER_NODE)
        cout << endl << " Updating surface positions." << endl;

      /*--- Translating ---*/

      /*--- Compute the new node locations for moving markers ---*/

      surface_movement[val_iZone]->Surface_Translating(geometry_container[val_iZone][val_iInst][MESH_0],
                                            config_container[val_iZone], ExtIter, val_iZone);
      /*--- Deform the volume grid around the new boundary locations ---*/

      if (rank == MASTER_NODE)
        cout << " Deforming the volume grid." << endl;
      grid_movement[val_iZone][val_iInst]->SetVolume_Deformation(geometry_container[val_iZone][val_iInst][MESH_0],
                                           config_container[val_iZone], true);

      /*--- Plunging ---*/

      /*--- Compute the new node locations for moving markers ---*/

      surface_movement[val_iZone]->Surface_Plunging(geometry_container[val_iZone][val_iInst][MESH_0],
                                         config_container[val_iZone], ExtIter, val_iZone);
      /*--- Deform the volume grid around the new boundary locations ---*/

      if (rank == MASTER_NODE)
        cout << " Deforming the volume grid." << endl;
      grid_movement[val_iZone][val_iInst]->SetVolume_Deformation(geometry_container[val_iZone][val_iInst][MESH_0],
                                           config_container[val_iZone], true);

      /*--- Pitching ---*/

      /*--- Compute the new node locations for moving markers ---*/

      surface_movement[val_iZone]->Surface_Pitching(geometry_container[val_iZone][val_iInst][MESH_0],
                                         config_container[val_iZone], ExtIter, val_iZone);
      /*--- Deform the volume grid around the new boundary locations ---*/

      if (rank == MASTER_NODE)
        cout << " Deforming the volume grid." << endl;
      grid_movement[val_iZone][val_iInst]->SetVolume_Deformation(geometry_container[val_iZone][val_iInst][MESH_0],
                                           config_container[val_iZone], true);

      /*--- Rotating ---*/

      /*--- Compute the new node locations for moving markers ---*/

      surface_movement[val_iZone]->Surface_Rotating(geometry_container[val_iZone][val_iInst][MESH_0],
                                         config_container[val_iZone], ExtIter, val_iZone);
      /*--- Deform the volume grid around the new boundary locations ---*/

      if (rank == MASTER_NODE)
        cout << " Deforming the volume grid." << endl;
      grid_movement[val_iZone][val_iInst]->SetVolume_Deformation(geometry_container[val_iZone][val_iInst][MESH_0],
                                           config_container[val_iZone], true);

      /*--- Update the grid velocities on the fine mesh using finite
       differencing based on node coordinates at previous times. ---*/

      if (!adjoint) {
        if (rank == MASTER_NODE)
          cout << " Computing grid velocities by finite differencing." << endl;
        geometry_container[val_iZone][val_iInst][MESH_0]->SetGridVelocity(config_container[val_iZone], ExtIter);
      }

      /*--- Update the multigrid structure after moving the finest grid,
       including computing the grid velocities on the coarser levels. ---*/

      grid_movement[val_iZone][val_iInst]->UpdateMultiGrid(geometry_container[val_iZone][val_iInst], config_container[val_iZone]);

      break;

    case EXTERNAL: case EXTERNAL_ROTATION:

      /*--- Apply rigid rotation to entire grid first, if necessary ---*/

      if (Kind_Grid_Movement == EXTERNAL_ROTATION) {
        if (rank == MASTER_NODE)
          cout << " Updating node locations by rigid rotation." << endl;
        grid_movement[val_iZone][val_iInst]->Rigid_Rotation(geometry_container[val_iZone][val_iInst][MESH_0],
                                      config_container[val_iZone], val_iZone, ExtIter);
      }

      /*--- Load new surface node locations from external files ---*/

      if (rank == MASTER_NODE)
        cout << " Updating surface locations from file." << endl;
      surface_movement[val_iZone]->SetExternal_Deformation(geometry_container[val_iZone][val_iInst][MESH_0],
                                                config_container[val_iZone], val_iZone, ExtIter);

      /*--- Deform the volume grid around the new boundary locations ---*/

      if (rank == MASTER_NODE)
        cout << " Deforming the volume grid." << endl;
      grid_movement[val_iZone][val_iInst]->SetVolume_Deformation(geometry_container[val_iZone][val_iInst][MESH_0],
                                           config_container[val_iZone], true);

      /*--- Update the grid velocities on the fine mesh using finite
       differencing based on node coordinates at previous times. ---*/

      if (!adjoint) {
        if (rank == MASTER_NODE)
          cout << " Computing grid velocities by finite differencing." << endl;
        geometry_container[val_iZone][val_iInst][MESH_0]->SetGridVelocity(config_container[val_iZone], ExtIter);
      }

      /*--- Update the multigrid structure after moving the finest grid,
       including computing the grid velocities on the coarser levels. ---*/

      grid_movement[val_iZone][val_iInst]->UpdateMultiGrid(geometry_container[val_iZone][val_iInst], config_container[val_iZone]);

      break;

    case AEROELASTIC: case AEROELASTIC_RIGID_MOTION:

      /*--- Apply rigid mesh transformation to entire grid first, if necessary ---*/
      if (IntIter == 0) {
        if (Kind_Grid_Movement == AEROELASTIC_RIGID_MOTION) {

          if (rank == MASTER_NODE) {
            cout << endl << " Performing rigid mesh transformation." << endl;
          }

          /*--- Move each node in the volume mesh using the specified type
           of rigid mesh motion. These routines also compute analytic grid
           velocities for the fine mesh. ---*/

          grid_movement[val_iZone][val_iInst]->Rigid_Translation(geometry_container[val_iZone][val_iInst][MESH_0],
                                           config_container[val_iZone], val_iZone, ExtIter);
          grid_movement[val_iZone][val_iInst]->Rigid_Plunging(geometry_container[val_iZone][val_iInst][MESH_0],
                                        config_container[val_iZone], val_iZone, ExtIter);
          grid_movement[val_iZone][val_iInst]->Rigid_Pitching(geometry_container[val_iZone][val_iInst][MESH_0],
                                        config_container[val_iZone], val_iZone, ExtIter);
          grid_movement[val_iZone][val_iInst]->Rigid_Rotation(geometry_container[val_iZone][val_iInst][MESH_0],
                                        config_container[val_iZone], val_iZone, ExtIter);

          /*--- Update the multigrid structure after moving the finest grid,
           including computing the grid velocities on the coarser levels. ---*/

          grid_movement[val_iZone][val_iInst]->UpdateMultiGrid(geometry_container[val_iZone][val_iInst], config_container[val_iZone]);
        }

      }

      /*--- Use the if statement to move the grid only at selected dual time step iterations. ---*/
      else if (IntIter % config_container[val_iZone]->GetAeroelasticIter() == 0) {

        if (rank == MASTER_NODE)
          cout << endl << " Solving aeroelastic equations and updating surface positions." << endl;

        /*--- Solve the aeroelastic equations for the new node locations of the moving markers(surfaces) ---*/

        solver_container[val_iZone][val_iInst][MESH_0][FLOW_SOL]->Aeroelastic(surface_movement[val_iZone], geometry_container[val_iZone][val_iInst][MESH_0], config_container[val_iZone], ExtIter);

        /*--- Deform the volume grid around the new boundary locations ---*/

        if (rank == MASTER_NODE)
          cout << " Deforming the volume grid due to the aeroelastic movement." << endl;
        grid_movement[val_iZone][val_iInst]->SetVolume_Deformation(geometry_container[val_iZone][val_iInst][MESH_0],
                                             config_container[val_iZone], true);

        /*--- Update the grid velocities on the fine mesh using finite
         differencing based on node coordinates at previous times. ---*/

        if (rank == MASTER_NODE)
          cout << " Computing grid velocities by finite differencing." << endl;
        geometry_container[val_iZone][val_iInst][MESH_0]->SetGridVelocity(config_container[val_iZone], ExtIter);

        /*--- Update the multigrid structure after moving the finest grid,
         including computing the grid velocities on the coarser levels. ---*/

        grid_movement[val_iZone][val_iInst]->UpdateMultiGrid(geometry_container[val_iZone][val_iInst], config_container[val_iZone]);
      }

      break;

    case ELASTICITY:

      if (ExtIter != 0) {

        if (rank == MASTER_NODE)
          cout << " Deforming the grid using the Linear Elasticity solution." << endl;

        /*--- Update the coordinates of the grid using the linear elasticity solution. ---*/
        for (iPoint = 0; iPoint < geometry_container[val_iZone][val_iInst][MESH_0]->GetnPoint(); iPoint++) {

          su2double *U_time_nM1 = solver_container[val_iZone][val_iInst][MESH_0][FEA_SOL]->node[iPoint]->GetSolution_time_n1();
          su2double *U_time_n   = solver_container[val_iZone][val_iInst][MESH_0][FEA_SOL]->node[iPoint]->GetSolution_time_n();

          for (iDim = 0; iDim < geometry_container[val_iZone][val_iInst][MESH_0]->GetnDim(); iDim++)
            geometry_container[val_iZone][val_iInst][MESH_0]->node[iPoint]->AddCoord(iDim, U_time_n[iDim] - U_time_nM1[iDim]);

        }

      }

      break;

    case FLUID_STRUCTURE:

      if (rank == MASTER_NODE)
        cout << endl << "Deforming the grid for Fluid-Structure Interaction applications." << endl;

      /*--- Deform the volume grid around the new boundary locations ---*/

      if (rank == MASTER_NODE)
        cout << "Deforming the volume grid." << endl;
      grid_movement[val_iZone][val_iInst]->SetVolume_Deformation(geometry_container[val_iZone][val_iInst][MESH_0],
                                           config_container[val_iZone], true);

      nIterMesh = grid_movement[val_iZone][val_iInst]->Get_nIterMesh();
      stat_mesh = (nIterMesh == 0);

      if (!adjoint && !stat_mesh) {
        if (rank == MASTER_NODE)
          cout << "Computing grid velocities by finite differencing." << endl;
        geometry_container[val_iZone][val_iInst][MESH_0]->SetGridVelocity(config_container[val_iZone], ExtIter);
      }
      else if (stat_mesh) {
          if (rank == MASTER_NODE)
            cout << "The mesh is up-to-date. Using previously stored grid velocities." << endl;
      }

      /*--- Update the multigrid structure after moving the finest grid,
       including computing the grid velocities on the coarser levels. ---*/

      grid_movement[val_iZone][val_iInst]->UpdateMultiGrid(geometry_container[val_iZone][val_iInst], config_container[val_iZone]);

      break;
	/*--- Already initialized in the static mesh movement routine at driver level. ---*/ 
    case STEADY_TRANSLATION: case MOVING_WALL: case ROTATING_FRAME:
      break;

    case FLUID_STRUCTURE_STATIC:

      if ((rank == MASTER_NODE) && (!discrete_adjoint))
        cout << endl << "Deforming the grid for static Fluid-Structure Interaction applications." << endl;

      /*--- Deform the volume grid around the new boundary locations ---*/

      if ((rank == MASTER_NODE) && (!discrete_adjoint))
        cout << "Deforming the volume grid." << endl;

      grid_movement[val_iZone][val_iInst]->SetVolume_Deformation_Elas(geometry_container[val_iZone][val_iInst][MESH_0],
                                                           config_container[val_iZone], true, false);

      if ((rank == MASTER_NODE) && (!discrete_adjoint))
        cout << "There is no grid velocity." << endl;

      /*--- Update the multigrid structure after moving the finest grid,
       including computing the grid velocities on the coarser levels. ---*/

      grid_movement[val_iZone][val_iInst]->UpdateMultiGrid(geometry_container[val_iZone][val_iInst], config_container[val_iZone]);

      break;

    case NO_MOVEMENT: case GUST: default:

      /*--- There is no mesh motion specified for this zone. ---*/
      if (rank == MASTER_NODE)
        cout << "No mesh motion specified." << endl;

      break;
  }

}

void CIteration::Preprocess(COutput *output,
                            CIntegration ****integration_container,
                            CGeometry ****geometry_container,
                            CSolver *****solver_container,
                            CNumerics ******numerics_container,
                            CConfig **config_container,
                            CSurfaceMovement **surface_movement,
                            CVolumetricMovement ***grid_movement,
                            CFreeFormDefBox*** FFDBox,
                            unsigned short val_iZone,
                            unsigned short val_iInst) { }
void CIteration::Iterate(COutput *output,
                         CIntegration ****integration_container,
                         CGeometry ****geometry_container,
                         CSolver *****solver_container,
                         CNumerics ******numerics_container,
                         CConfig **config_container,
                         CSurfaceMovement **surface_movement,
                         CVolumetricMovement ***grid_movement,
                         CFreeFormDefBox*** FFDBox,
                         unsigned short val_iZone,
                         unsigned short val_iInst) { }
void CIteration::Solve(COutput *output,
                         CIntegration ****integration_container,
                         CGeometry ****geometry_container,
                         CSolver *****solver_container,
                         CNumerics ******numerics_container,
                         CConfig **config_container,
                         CSurfaceMovement **surface_movement,
                         CVolumetricMovement ***grid_movement,
                         CFreeFormDefBox*** FFDBox,
                         unsigned short val_iZone,
                         unsigned short val_iInst) { }
void CIteration::Update(COutput *output,
                        CIntegration ****integration_container,
                        CGeometry ****geometry_container,
                        CSolver *****solver_container,
                        CNumerics ******numerics_container,
                        CConfig **config_container,
                        CSurfaceMovement **surface_movement,
                        CVolumetricMovement ***grid_movement,
                        CFreeFormDefBox*** FFDBox,
                        unsigned short val_iZone,
                        unsigned short val_iInst)      { }
void CIteration::Predictor(COutput *output,
                        CIntegration ****integration_container,
                        CGeometry ****geometry_container,
                        CSolver *****solver_container,
                        CNumerics ******numerics_container,
                        CConfig **config_container,
                        CSurfaceMovement **surface_movement,
                        CVolumetricMovement ***grid_movement,
                        CFreeFormDefBox*** FFDBox,
                        unsigned short val_iZone,
                        unsigned short val_iInst)      { }
void CIteration::Relaxation(COutput *output,
                        CIntegration ****integration_container,
                        CGeometry ****geometry_container,
                        CSolver *****solver_container,
                        CNumerics ******numerics_container,
                        CConfig **config_container,
                        CSurfaceMovement **surface_movement,
                        CVolumetricMovement ***grid_movement,
                        CFreeFormDefBox*** FFDBox,
                        unsigned short val_iZone,
                        unsigned short val_iInst)      { }
bool CIteration::Monitor(COutput *output,
    CIntegration ****integration_container,
    CGeometry ****geometry_container,
    CSolver *****solver_container,
    CNumerics ******numerics_container,
    CConfig **config_container,
    CSurfaceMovement **surface_movement,
    CVolumetricMovement ***grid_movement,
    CFreeFormDefBox*** FFDBox,
    unsigned short val_iZone,
    unsigned short val_iInst)     { }
void CIteration::Output(COutput *output,
    CGeometry ****geometry_container,
    CSolver *****solver_container,
    CConfig **config_container,
    unsigned long Iter,
    bool StopCalc,
    unsigned short val_iZone,
    unsigned short val_iInst)      {

  unsigned long nExtIter = config_container[ZONE_0]->GetnExtIter();
  bool output_files = false;

  /*--- Determine whether a solution needs to be written
   after the current iteration ---*/

  if (

      /*--- General if statements to print output statements ---*/

//      (ExtIter+1 >= nExtIter) || (StopCalc) ||

      /*--- Fixed CL problem ---*/

      ((config_container[ZONE_0]->GetFixed_CL_Mode()) &&
       (config_container[ZONE_0]->GetnExtIter()-config_container[ZONE_0]->GetIter_dCL_dAlpha() - 1 == Iter)) ||

      /*--- Steady problems ---*/

      ((Iter % config_container[ZONE_0]->GetWrt_Sol_Freq() == 0) && (Iter != 0) &&
       ((config_container[ZONE_0]->GetUnsteady_Simulation() == STEADY) ||
        (config_container[ZONE_0]->GetUnsteady_Simulation() == HARMONIC_BALANCE) ||
        (config_container[ZONE_0]->GetUnsteady_Simulation() == ROTATIONAL_FRAME))) ||

      /*--- No inlet profile file found. Print template. ---*/

      (config_container[ZONE_0]->GetWrt_InletFile())

      ) {

    output_files = true;

  }

  /*--- Determine whether a solution doesn't need to be written
   after the current iteration ---*/

  if (config_container[ZONE_0]->GetFixed_CL_Mode()) {
    if (config_container[ZONE_0]->GetnExtIter()-config_container[ZONE_0]->GetIter_dCL_dAlpha() - 1 < Iter) output_files = false;
    if (config_container[ZONE_0]->GetnExtIter() - 1 == Iter) output_files = true;
  }

  /*--- write the solution ---*/

  if (output_files) {

    if (rank == MASTER_NODE) cout << endl << "-------------------------- File Output Summary --------------------------";

    /*--- Execute the routine for writing restart, volume solution,
     surface solution, and surface comma-separated value files. ---*/

    output->SetResult_Files_Parallel(solver_container, geometry_container, config_container, Iter, nZone);

    /*--- Execute the routine for writing special output. ---*/
    output->SetSpecial_Output(solver_container, geometry_container, config_container, Iter, nZone);


    if (rank == MASTER_NODE) cout << "-------------------------------------------------------------------------" << endl << endl;

  }

}
void CIteration::Postprocess(COutput *output,
                             CIntegration ****integration_container,
                             CGeometry ****geometry_container,
                             CSolver *****solver_container,
                             CNumerics ******numerics_container,
                             CConfig **config_container,
                             CSurfaceMovement **surface_movement,
                             CVolumetricMovement ***grid_movement,
                             CFreeFormDefBox*** FFDBox,
                             unsigned short val_iZone,
                             unsigned short val_iInst) { }



CFluidIteration::CFluidIteration(CConfig *config) : CIteration(config) { }
CFluidIteration::~CFluidIteration(void) { }

void CFluidIteration::Preprocess(COutput *output,
                                    CIntegration ****integration_container,
                                    CGeometry ****geometry_container,
                                    CSolver *****solver_container,
                                    CNumerics ******numerics_container,
                                    CConfig **config_container,
                                    CSurfaceMovement **surface_movement,
                                    CVolumetricMovement ***grid_movement,
                                    CFreeFormDefBox*** FFDBox,
                                    unsigned short val_iZone,
                                    unsigned short val_iInst) {
  
  unsigned long IntIter = 0; config_container[val_iZone]->SetIntIter(IntIter);
  unsigned long ExtIter = config_container[val_iZone]->GetExtIter();
  
  bool fsi = config_container[val_iZone]->GetFSI_Simulation();
  unsigned long OuterIter = config_container[val_iZone]->GetOuterIter();

  
  /*--- Set the initial condition for FSI problems with subiterations ---*/
  /*--- This is done only in the first block subiteration.---*/
  /*--- From then on, the solver reuses the partially converged solution obtained in the previous subiteration ---*/
  if( fsi  && ( OuterIter == 0 ) ){
    solver_container[val_iZone][val_iInst][MESH_0][FLOW_SOL]->SetInitialCondition(geometry_container[val_iZone][val_iInst], solver_container[val_iZone][val_iInst], config_container[val_iZone], ExtIter);
  }
  
  /*--- Apply a Wind Gust ---*/
  
  if (config_container[val_iZone]->GetWind_Gust()) {
    SetWind_GustField(config_container[val_iZone], geometry_container[val_iZone][val_iInst], solver_container[val_iZone][val_iInst]);
  }

  /*--- Evaluate the new CFL number (adaptive). ---*/
  if ((config_container[val_iZone]->GetCFL_Adapt() == YES) && ( OuterIter != 0 ) ) {
    output->SetCFL_Number(solver_container, config_container, val_iZone);
  }

}

void CFluidIteration::Iterate(COutput *output,
                                 CIntegration ****integration_container,
                                 CGeometry ****geometry_container,
                                 CSolver *****solver_container,
                                 CNumerics ******numerics_container,
                                 CConfig **config_container,
                                 CSurfaceMovement **surface_movement,
                                 CVolumetricMovement ***grid_movement,
                                 CFreeFormDefBox*** FFDBox,
                                 unsigned short val_iZone,
                                 unsigned short val_iInst) {
  unsigned long IntIter, ExtIter;
  
  bool unsteady = (config_container[val_iZone]->GetUnsteady_Simulation() == DT_STEPPING_1ST) || (config_container[val_iZone]->GetUnsteady_Simulation() == DT_STEPPING_2ND);
  bool frozen_visc = (config_container[val_iZone]->GetContinuous_Adjoint() && config_container[val_iZone]->GetFrozen_Visc_Cont()) ||
                     (config_container[val_iZone]->GetDiscrete_Adjoint() && config_container[val_iZone]->GetFrozen_Visc_Disc());
  ExtIter = config_container[val_iZone]->GetExtIter();
  
  /* --- Setting up iteration values depending on if this is a
   steady or an unsteady simulaiton */
  
  if ( !unsteady ) IntIter = ExtIter;
  else IntIter = config_container[val_iZone]->GetIntIter();
  
  /*--- Update global parameters ---*/
  
  switch( config_container[val_iZone]->GetKind_Solver() ) {
      
    case EULER: case DISC_ADJ_EULER:
      config_container[val_iZone]->SetGlobalParam(EULER, RUNTIME_FLOW_SYS, ExtIter); break;
      
    case NAVIER_STOKES: case DISC_ADJ_NAVIER_STOKES:
      config_container[val_iZone]->SetGlobalParam(NAVIER_STOKES, RUNTIME_FLOW_SYS, ExtIter); break;
      
    case RANS: case DISC_ADJ_RANS:
      config_container[val_iZone]->SetGlobalParam(RANS, RUNTIME_FLOW_SYS, ExtIter); break;
      
  }
  

  /*--- Solve the Euler, Navier-Stokes or Reynolds-averaged Navier-Stokes (RANS) equations (one iteration) ---*/
  
  integration_container[val_iZone][val_iInst][FLOW_SOL]->MultiGrid_Iteration(geometry_container, solver_container, numerics_container,
                                                                  config_container, RUNTIME_FLOW_SYS, IntIter, val_iZone, val_iInst);
  
  if ((config_container[val_iZone]->GetKind_Solver() == RANS) ||
      ((config_container[val_iZone]->GetKind_Solver() == DISC_ADJ_RANS) && !frozen_visc)) {
    
    /*--- Solve the turbulence model ---*/
    
    config_container[val_iZone]->SetGlobalParam(RANS, RUNTIME_TURB_SYS, ExtIter);
    integration_container[val_iZone][val_iInst][TURB_SOL]->SingleGrid_Iteration(geometry_container, solver_container, numerics_container,
                                                                     config_container, RUNTIME_TURB_SYS, IntIter, val_iZone, val_iInst);
    
    /*--- Solve transition model ---*/
    
    if (config_container[val_iZone]->GetKind_Trans_Model() == LM) {
      config_container[val_iZone]->SetGlobalParam(RANS, RUNTIME_TRANS_SYS, ExtIter);
      integration_container[val_iZone][val_iInst][TRANS_SOL]->SingleGrid_Iteration(geometry_container, solver_container, numerics_container,
                                                                        config_container, RUNTIME_TRANS_SYS, IntIter, val_iZone, val_iInst);
    }
    
  }

  if (config_container[val_iZone]->GetWeakly_Coupled_Heat()){
    config_container[val_iZone]->SetGlobalParam(RANS, RUNTIME_HEAT_SYS, ExtIter);
    integration_container[val_iZone][val_iInst][HEAT_SOL]->SingleGrid_Iteration(geometry_container, solver_container, numerics_container,
                                                                     config_container, RUNTIME_HEAT_SYS, IntIter, val_iZone, val_iInst);
  }
  
  /*--- Call Dynamic mesh update if AEROELASTIC motion was specified ---*/
  
  if ((config_container[val_iZone]->GetGrid_Movement()) && (config_container[val_iZone]->GetAeroelastic_Simulation()) && unsteady) {
      
    SetGrid_Movement(geometry_container, surface_movement, grid_movement, FFDBox, solver_container, config_container, val_iZone, val_iInst, IntIter, ExtIter);
    
    /*--- Apply a Wind Gust ---*/
    
    if (config_container[val_iZone]->GetWind_Gust()) {
      if (IntIter % config_container[val_iZone]->GetAeroelasticIter() == 0 && IntIter != 0)
        SetWind_GustField(config_container[val_iZone], geometry_container[val_iZone][val_iInst], solver_container[val_iZone][val_iInst]);
    }
    
  }
  
  
  /*--- Write the convergence history ---*/

  if ( unsteady && !config_container[val_iZone]->GetDiscrete_Adjoint() ) {
    
    output->SetConvHistory_Body(geometry_container, solver_container, config_container, integration_container, true, 0.0, val_iZone, val_iInst);
    
  }
  
}

void CFluidIteration::Update(COutput *output,
                                CIntegration ****integration_container,
                                CGeometry ****geometry_container,
                                CSolver *****solver_container,
                                CNumerics ******numerics_container,
                                CConfig **config_container,
                                CSurfaceMovement **surface_movement,
                                CVolumetricMovement ***grid_movement,
                                CFreeFormDefBox*** FFDBox,
                                unsigned short val_iZone,
                                unsigned short val_iInst)      {
  
  unsigned short iMesh;
  su2double Physical_dt, Physical_t;
  unsigned long ExtIter = config_container[val_iZone]->GetExtIter();

  /*--- Dual time stepping strategy ---*/
  
  if ((config_container[val_iZone]->GetUnsteady_Simulation() == DT_STEPPING_1ST) ||
      (config_container[val_iZone]->GetUnsteady_Simulation() == DT_STEPPING_2ND)) {
    
    /*--- Update dual time solver on all mesh levels ---*/
    
    for (iMesh = 0; iMesh <= config_container[val_iZone]->GetnMGLevels(); iMesh++) {
      integration_container[val_iZone][val_iInst][FLOW_SOL]->SetDualTime_Solver(geometry_container[val_iZone][val_iInst][iMesh], solver_container[val_iZone][val_iInst][iMesh][FLOW_SOL], config_container[val_iZone], iMesh);
      integration_container[val_iZone][val_iInst][FLOW_SOL]->SetConvergence(false);
    }
    
    /*--- Update dual time solver for the turbulence model ---*/
    
    if ((config_container[val_iZone]->GetKind_Solver() == RANS) ||
        (config_container[val_iZone]->GetKind_Solver() == DISC_ADJ_RANS)) {
      integration_container[val_iZone][val_iInst][TURB_SOL]->SetDualTime_Solver(geometry_container[val_iZone][val_iInst][MESH_0], solver_container[val_iZone][val_iInst][MESH_0][TURB_SOL], config_container[val_iZone], MESH_0);
      integration_container[val_iZone][val_iInst][TURB_SOL]->SetConvergence(false);
    }
    
    /*--- Update dual time solver for the transition model ---*/
    
    if (config_container[val_iZone]->GetKind_Trans_Model() == LM) {
      integration_container[val_iZone][val_iInst][TRANS_SOL]->SetDualTime_Solver(geometry_container[val_iZone][val_iInst][MESH_0], solver_container[val_iZone][val_iInst][MESH_0][TRANS_SOL], config_container[val_iZone], MESH_0);
      integration_container[val_iZone][val_iInst][TRANS_SOL]->SetConvergence(false);
    }
    
    /*--- Verify convergence criteria (based on total time) ---*/
    
    Physical_dt = config_container[val_iZone]->GetDelta_UnstTime();
    Physical_t  = (ExtIter+1)*Physical_dt;
    if (Physical_t >=  config_container[val_iZone]->GetTotal_UnstTime())
      integration_container[val_iZone][val_iInst][FLOW_SOL]->SetConvergence(true);
    
  }
  
}

bool CFluidIteration::Monitor(COutput *output,
    CIntegration ****integration_container,
    CGeometry ****geometry_container,
    CSolver *****solver_container,
    CNumerics ******numerics_container,
    CConfig **config_container,
    CSurfaceMovement **surface_movement,
    CVolumetricMovement ***grid_movement,
    CFreeFormDefBox*** FFDBox,
    unsigned short val_iZone,
    unsigned short val_iInst)     {

  bool StopCalc = false;
  bool steady = (config_container[val_iZone]->GetUnsteady_Simulation() == STEADY);
  bool output_history = false;

#ifndef HAVE_MPI
  StopTime = su2double(clock())/su2double(CLOCKS_PER_SEC);
#else
  StopTime = MPI_Wtime();
#endif
  UsedTime = StopTime - StartTime;

  /*--- If convergence was reached --*/
  StopCalc = integration_container[val_iZone][INST_0][FLOW_SOL]->GetConvergence();

  /*--- Write the convergence history for the fluid (only screen output) ---*/

  /*--- The logic is right now case dependent ----*/
  /*--- This needs to be generalized when the new output structure comes ---*/
  output_history = (steady && !(multizone && (config_container[val_iZone]->GetnInner_Iter()==1)));

  if (output_history) output->SetConvHistory_Body(NULL, geometry_container, solver_container, config_container, integration_container, false, UsedTime, val_iZone, INST_0);

  return StopCalc;


}
void CFluidIteration::Postprocess(COutput *output,
                                  CIntegration ****integration_container,
                                  CGeometry ****geometry_container,
                                  CSolver *****solver_container,
                                  CNumerics ******numerics_container,
                                  CConfig **config_container,
                                  CSurfaceMovement **surface_movement,
                                  CVolumetricMovement ***grid_movement,
                                  CFreeFormDefBox*** FFDBox,
                                  unsigned short val_iZone,
                                  unsigned short val_iInst) { }

void CFluidIteration::Solve(COutput *output,
                                 CIntegration ****integration_container,
                                 CGeometry ****geometry_container,
                                 CSolver *****solver_container,
                                 CNumerics ******numerics_container,
                                 CConfig **config_container,
                                 CSurfaceMovement **surface_movement,
                                 CVolumetricMovement ***grid_movement,
                                 CFreeFormDefBox*** FFDBox,
                                 unsigned short val_iZone,
                                 unsigned short val_iInst) {

  /*--- Boolean to determine if we are running a static or dynamic case ---*/
  bool steady = (config_container[val_iZone]->GetUnsteady_Simulation() == STEADY);
  bool unsteady = ((config_container[val_iZone]->GetUnsteady_Simulation() == DT_STEPPING_1ST) || (config_container[val_iZone]->GetUnsteady_Simulation() == DT_STEPPING_2ND));

  unsigned short Inner_Iter, nInner_Iter = config_container[val_iZone]->GetnInner_Iter();
  bool StopCalc = false;

  /*--- Synchronization point before a single solver iteration. Compute the
   wall clock time required. ---*/

#ifndef HAVE_MPI
  StartTime = su2double(clock())/su2double(CLOCKS_PER_SEC);
#else
  StartTime = MPI_Wtime();
#endif

  /*--- If the problem is multizone, the block iterates on the number of internal iterations ---*/
  /*--- If the problem is single zone, the block iterates on the number of iterations (pseudo-time)---*/
  if (multizone)
    nInner_Iter = config_container[val_iZone]->GetnInner_Iter();
  else
    nInner_Iter = config_container[val_iZone]->GetnIter();

  /*--- Preprocess the solver ---*/
  Preprocess(output, integration_container, geometry_container,
      solver_container, numerics_container, config_container,
      surface_movement, grid_movement, FFDBox, val_iZone, INST_0);

    /*--- For steady-state flow simulations, we need to loop over ExtIter for the number of time steps ---*/
    /*--- However, ExtIter is the number of FSI iterations, so nIntIter is used in this case ---*/

    for (Inner_Iter = 0; Inner_Iter < nInner_Iter; Inner_Iter++){

      /*--- For steady-state flow simulations, we need to loop over ExtIter for the number of time steps ---*/
      if (steady) config_container[val_iZone]->SetExtIter(Inner_Iter);
      /*--- For unsteady flow simulations, we need to loop over IntIter for the number of time steps ---*/
      if (unsteady) config_container[val_iZone]->SetIntIter(Inner_Iter);
      /*--- If only one internal iteration is required, the ExtIter/IntIter is the OuterIter of the block structure ---*/
      if (nInner_Iter == 1) {
        if (steady) config_container[val_iZone]->SetExtIter(config_container[val_iZone]->GetOuterIter());
        if (unsteady) config_container[val_iZone]->SetIntIter(config_container[val_iZone]->GetOuterIter());
      }

      /*--- Run a single iteration of the solver ---*/
      Iterate(output, integration_container, geometry_container,
          solver_container, numerics_container, config_container,
          surface_movement, grid_movement, FFDBox, val_iZone, INST_0);

<<<<<<< HEAD
      /*--- Write the convergence history for the fluid (only screen output) ---*/
      if (steady) output->SetConvHistory_Body(geometry_container, solver_container, config_container, integration_container, false, 0.0, val_iZone, INST_0);
=======
      /*--- Monitor the pseudo-time ---*/
      StopCalc = Monitor(output, integration_container, geometry_container,
                         solver_container, numerics_container, config_container,
                         surface_movement, grid_movement, FFDBox, val_iZone, INST_0);

      /*--- Output files at intermediate time positions if the problem is single zone ---*/

      if (singlezone) Output(output, geometry_container, solver_container, config_container,
                             Inner_Iter, StopCalc, val_iZone, val_iInst);
>>>>>>> afd1b061

      /*--- If the iteration has converged, break the loop ---*/
      if (StopCalc) break;

    }

    /*--- Set the fluid convergence to false (to make sure outer subiterations converge) ---*/
    if (multizone) integration_container[val_iZone][INST_0][FLOW_SOL]->SetConvergence(false);

}

void CFluidIteration::SetWind_GustField(CConfig *config_container, CGeometry **geometry_container, CSolver ***solver_container) {
  // The gust is imposed on the flow field via the grid velocities. This method called the Field Velocity Method is described in the
  // NASA TM–2012-217771 - Development, Verification and Use of Gust Modeling in the NASA Computational Fluid Dynamics Code FUN3D
  // the desired gust is prescribed as the negative of the grid velocity.
  
  // If a source term is included to account for the gust field, the method is described by Jones et al. as the Split Velocity Method in
  // Simulation of Airfoil Gust Responses Using Prescribed Velocities.
  // In this routine the gust derivatives needed for the source term are calculated when applicable.
  // If the gust derivatives are zero the source term is also zero.
  // The source term itself is implemented in the class CSourceWindGust
  
  if (rank == MASTER_NODE)
    cout << endl << "Running simulation with a Wind Gust." << endl;
  unsigned short iDim, nDim = geometry_container[MESH_0]->GetnDim(); //We assume nDim = 2
  if (nDim != 2) {
    if (rank == MASTER_NODE) {
      cout << endl << "WARNING - Wind Gust capability is only verified for 2 dimensional simulations." << endl;
    }
  }
  
  /*--- Gust Parameters from config ---*/
  unsigned short Gust_Type = config_container->GetGust_Type();
  su2double xbegin = config_container->GetGust_Begin_Loc();    // Location at which the gust begins.
  su2double L = config_container->GetGust_WaveLength();        // Gust size
  su2double tbegin = config_container->GetGust_Begin_Time();   // Physical time at which the gust begins.
  su2double gust_amp = config_container->GetGust_Ampl();       // Gust amplitude
  su2double n = config_container->GetGust_Periods();           // Number of gust periods
  unsigned short GustDir = config_container->GetGust_Dir(); // Gust direction
  
  /*--- Variables needed to compute the gust ---*/
  unsigned short Kind_Grid_Movement = config_container->GetKind_GridMovement(ZONE_0);
  unsigned long iPoint;
  unsigned short iMGlevel, nMGlevel = config_container->GetnMGLevels();
  
  su2double x, y, x_gust, dgust_dx, dgust_dy, dgust_dt;
  su2double *Gust, *GridVel, *NewGridVel, *GustDer;
  
  su2double Physical_dt = config_container->GetDelta_UnstTime();
  unsigned long ExtIter = config_container->GetExtIter();
  su2double Physical_t = ExtIter*Physical_dt;
  
  su2double Uinf = solver_container[MESH_0][FLOW_SOL]->GetVelocity_Inf(0); // Assumption gust moves at infinity velocity
  
  Gust = new su2double [nDim];
  NewGridVel = new su2double [nDim];
  for (iDim = 0; iDim < nDim; iDim++) {
    Gust[iDim] = 0.0;
    NewGridVel[iDim] = 0.0;
  }
  
  GustDer = new su2double [3];
  for (unsigned short i = 0; i < 3; i++) {
    GustDer[i] = 0.0;
  }
  
  // Vortex variables
  unsigned long nVortex = 0;
  vector<su2double> x0, y0, vort_strenth, r_core; //vortex is positive in clockwise direction.
  if (Gust_Type == VORTEX) {
    InitializeVortexDistribution(nVortex, x0, y0, vort_strenth, r_core);
  }
  
  /*--- Check to make sure gust lenght is not zero or negative (vortex gust doesn't use this). ---*/
  if (L <= 0.0 && Gust_Type != VORTEX) {
    SU2_MPI::Error("The gust length needs to be positive", CURRENT_FUNCTION);
  }
  
  /*--- Loop over all multigrid levels ---*/
  
  for (iMGlevel = 0; iMGlevel <= nMGlevel; iMGlevel++) {
    
    /*--- Loop over each node in the volume mesh ---*/
    
    for (iPoint = 0; iPoint < geometry_container[iMGlevel]->GetnPoint(); iPoint++) {
      
      /*--- Reset the Grid Velocity to zero if there is no grid movement ---*/
      if (Kind_Grid_Movement == GUST) {
        for (iDim = 0; iDim < nDim; iDim++)
          geometry_container[iMGlevel]->node[iPoint]->SetGridVel(iDim, 0.0);
      }
      
      /*--- initialize the gust and derivatives to zero everywhere ---*/
      
      for (iDim = 0; iDim < nDim; iDim++) {Gust[iDim]=0.0;}
      dgust_dx = 0.0; dgust_dy = 0.0; dgust_dt = 0.0;
      
      /*--- Begin applying the gust ---*/
      
      if (Physical_t >= tbegin) {
        
        x = geometry_container[iMGlevel]->node[iPoint]->GetCoord()[0]; // x-location of the node.
        y = geometry_container[iMGlevel]->node[iPoint]->GetCoord()[1]; // y-location of the node.
        
        // Gust coordinate
        x_gust = (x - xbegin - Uinf*(Physical_t-tbegin))/L;
        
        /*--- Calculate the specified gust ---*/
        switch (Gust_Type) {
            
          case TOP_HAT:
            // Check if we are in the region where the gust is active
            if (x_gust > 0 && x_gust < n) {
              Gust[GustDir] = gust_amp;
              // Still need to put the gust derivatives. Think about this.
            }
            break;
            
          case SINE:
            // Check if we are in the region where the gust is active
            if (x_gust > 0 && x_gust < n) {
              Gust[GustDir] = gust_amp*(sin(2*PI_NUMBER*x_gust));
              
              // Gust derivatives
              //dgust_dx = gust_amp*2*PI_NUMBER*(cos(2*PI_NUMBER*x_gust))/L;
              //dgust_dy = 0;
              //dgust_dt = gust_amp*2*PI_NUMBER*(cos(2*PI_NUMBER*x_gust))*(-Uinf)/L;
            }
            break;
            
          case ONE_M_COSINE:
            // Check if we are in the region where the gust is active
            if (x_gust > 0 && x_gust < n) {
              Gust[GustDir] = gust_amp*(1-cos(2*PI_NUMBER*x_gust));
              
              // Gust derivatives
              //dgust_dx = gust_amp*2*PI_NUMBER*(sin(2*PI_NUMBER*x_gust))/L;
              //dgust_dy = 0;
              //dgust_dt = gust_amp*2*PI_NUMBER*(sin(2*PI_NUMBER*x_gust))*(-Uinf)/L;
            }
            break;
            
          case EOG:
            // Check if we are in the region where the gust is active
            if (x_gust > 0 && x_gust < n) {
              Gust[GustDir] = -0.37*gust_amp*sin(3*PI_NUMBER*x_gust)*(1-cos(2*PI_NUMBER*x_gust));
            }
            break;
            
          case VORTEX:
            
            /*--- Use vortex distribution ---*/
            // Algebraic vortex equation.
            for (unsigned long i=0; i<nVortex; i++) {
              su2double r2 = pow(x-(x0[i]+Uinf*(Physical_t-tbegin)), 2) + pow(y-y0[i], 2);
              su2double r = sqrt(r2);
              su2double v_theta = vort_strenth[i]/(2*PI_NUMBER) * r/(r2+pow(r_core[i],2));
              Gust[0] = Gust[0] + v_theta*(y-y0[i])/r;
              Gust[1] = Gust[1] - v_theta*(x-(x0[i]+Uinf*(Physical_t-tbegin)))/r;
            }
            break;
            
          case NONE: default:
            
            /*--- There is no wind gust specified. ---*/
            if (rank == MASTER_NODE) {
              cout << "No wind gust specified." << endl;
            }
            break;
            
        }
      }
      
      /*--- Set the Wind Gust, Wind Gust Derivatives and the Grid Velocities ---*/
      
      GustDer[0] = dgust_dx;
      GustDer[1] = dgust_dy;
      GustDer[2] = dgust_dt;
      
      solver_container[iMGlevel][FLOW_SOL]->node[iPoint]->SetWindGust(Gust);
      solver_container[iMGlevel][FLOW_SOL]->node[iPoint]->SetWindGustDer(GustDer);
      
      GridVel = geometry_container[iMGlevel]->node[iPoint]->GetGridVel();
      
      /*--- Store new grid velocity ---*/
      
      for (iDim = 0; iDim < nDim; iDim++) {
        NewGridVel[iDim] = GridVel[iDim] - Gust[iDim];
        geometry_container[iMGlevel]->node[iPoint]->SetGridVel(iDim, NewGridVel[iDim]);
      }
      
    }
  }
  
  delete [] Gust;
  delete [] GustDer;
  delete [] NewGridVel;
  
}

void CFluidIteration::InitializeVortexDistribution(unsigned long &nVortex, vector<su2double>& x0, vector<su2double>& y0, vector<su2double>& vort_strength, vector<su2double>& r_core) {
  /*--- Read in Vortex Distribution ---*/
  std::string line;
  std::ifstream file;
  su2double x_temp, y_temp, vort_strength_temp, r_core_temp;
  file.open("vortex_distribution.txt");
  /*--- In case there is no vortex file ---*/
  if (file.fail()) {
    SU2_MPI::Error("There is no vortex data file!!", CURRENT_FUNCTION);
  }
  
  // Ignore line containing the header
  getline(file, line);
  // Read in the information of the vortices (xloc, yloc, lambda(strength), eta(size, gradient))
  while (file.good())
  {
    getline(file, line);
    std::stringstream ss(line);
    if (line.size() != 0) { //ignore blank lines if they exist.
      ss >> x_temp;
      ss >> y_temp;
      ss >> vort_strength_temp;
      ss >> r_core_temp;
      x0.push_back(x_temp);
      y0.push_back(y_temp);
      vort_strength.push_back(vort_strength_temp);
      r_core.push_back(r_core_temp);
    }
  }
  file.close();
  // number of vortices
  nVortex = x0.size();
  
}


CTurboIteration::CTurboIteration(CConfig *config) : CFluidIteration(config) { }
CTurboIteration::~CTurboIteration(void) { }
void CTurboIteration::Preprocess(COutput *output,
                                    CIntegration ****integration_container,
                                    CGeometry ****geometry_container,
                                    CSolver *****solver_container,
                                    CNumerics ******numerics_container,
                                    CConfig **config_container,
                                    CSurfaceMovement **surface_movement,
                                    CVolumetricMovement ***grid_movement,
                                    CFreeFormDefBox*** FFDBox,
                                    unsigned short val_iZone,
                                    unsigned short val_iInst) {

  /*--- Average quantities at the inflow and outflow boundaries ---*/ 
  solver_container[val_iZone][val_iInst][MESH_0][FLOW_SOL]->TurboAverageProcess(solver_container[val_iZone][val_iInst][MESH_0], geometry_container[val_iZone][val_iInst][MESH_0],config_container[val_iZone],INFLOW);
  solver_container[val_iZone][val_iInst][MESH_0][FLOW_SOL]->TurboAverageProcess(solver_container[val_iZone][val_iInst][MESH_0], geometry_container[val_iZone][val_iInst][MESH_0],config_container[val_iZone],OUTFLOW);

}

void CTurboIteration::Postprocess( COutput *output,
                                   CIntegration ****integration_container,
                                   CGeometry ****geometry_container,
                                   CSolver *****solver_container,
                                   CNumerics ******numerics_container,
                                   CConfig **config_container,
                                   CSurfaceMovement **surface_movement,
                                   CVolumetricMovement ***grid_movement,
                                   CFreeFormDefBox*** FFDBox,
                                   unsigned short val_iZone,
                                   unsigned short val_iInst) {

  /*--- Average quantities at the inflow and outflow boundaries ---*/
  solver_container[val_iZone][val_iInst][MESH_0][FLOW_SOL]->TurboAverageProcess(solver_container[val_iZone][val_iInst][MESH_0], geometry_container[val_iZone][val_iInst][MESH_0],config_container[val_iZone],INFLOW);
  solver_container[val_iZone][val_iInst][MESH_0][FLOW_SOL]->TurboAverageProcess(solver_container[val_iZone][val_iInst][MESH_0], geometry_container[val_iZone][val_iInst][MESH_0],config_container[val_iZone],OUTFLOW);
  
  /*--- Gather Inflow and Outflow quantities on the Master Node to compute performance ---*/
  solver_container[val_iZone][val_iInst][MESH_0][FLOW_SOL]->GatherInOutAverageValues(config_container[val_iZone], geometry_container[val_iZone][val_iInst][MESH_0]);

}

<<<<<<< HEAD
=======

CWaveIteration::CWaveIteration(CConfig *config) : CIteration(config) { }

CWaveIteration::~CWaveIteration(void) { }

void CWaveIteration::Preprocess(COutput *output,
                                CIntegration ****integration_container,
                                CGeometry ****geometry_container,
                                CSolver *****solver_container,
                                CNumerics ******numerics_container,
                                CConfig **config_container,
                                CSurfaceMovement **surface_movement,
                                CVolumetricMovement ***grid_movement,
                                CFreeFormDefBox*** FFDBox,
                                unsigned short val_iZone,
                                unsigned short val_iInst) { }

void CWaveIteration::Iterate(COutput *output,
                             CIntegration ****integration_container,
                             CGeometry ****geometry_container,
                             CSolver *****solver_container,
                             CNumerics ******numerics_container,
                             CConfig **config_container,
                             CSurfaceMovement **surface_movement,
                             CVolumetricMovement ***grid_movement,
                             CFreeFormDefBox*** FFDBox,
                             unsigned short val_iZone,
                             unsigned short val_iInst) {
  
  unsigned long IntIter = 0; config_container[ZONE_0]->SetIntIter(IntIter);
  unsigned long ExtIter = config_container[ZONE_0]->GetExtIter();
  
  /*--- Set the value of the internal iteration ---*/
  
  IntIter = ExtIter;
  if ((config_container[val_iZone]->GetUnsteady_Simulation() == DT_STEPPING_1ST) ||
      (config_container[val_iZone]->GetUnsteady_Simulation() == DT_STEPPING_2ND)) IntIter = 0;
  
  /*--- Wave equations ---*/
  
  config_container[val_iZone]->SetGlobalParam(WAVE_EQUATION, RUNTIME_WAVE_SYS, ExtIter);
  integration_container[val_iZone][val_iInst][WAVE_SOL]->SingleGrid_Iteration(geometry_container, solver_container, numerics_container,
                                                                   config_container, RUNTIME_WAVE_SYS, IntIter, val_iZone, val_iInst);
  
  /*--- Dual time stepping strategy ---*/
  
  if ((config_container[val_iZone]->GetUnsteady_Simulation() == DT_STEPPING_1ST) ||
      (config_container[val_iZone]->GetUnsteady_Simulation() == DT_STEPPING_2ND)) {
    
    for (IntIter = 1; IntIter < config_container[val_iZone]->GetUnst_nIntIter(); IntIter++) {
      output->SetConvHistory_Body(NULL, geometry_container, solver_container, config_container, integration_container, true, 0.0, val_iZone, val_iInst);
      config_container[val_iZone]->SetIntIter(IntIter);
      integration_container[val_iZone][val_iInst][WAVE_SOL]->SingleGrid_Iteration(geometry_container, solver_container, numerics_container,
                                                                       config_container, RUNTIME_WAVE_SYS, IntIter, val_iZone, val_iInst);
      if (integration_container[val_iZone][val_iInst][WAVE_SOL]->GetConvergence()) break;
    }
    
  }
  
}

void CWaveIteration::Update(COutput *output,
                            CIntegration ****integration_container,
                            CGeometry ****geometry_container,
                            CSolver *****solver_container,
                            CNumerics ******numerics_container,
                            CConfig **config_container,
                            CSurfaceMovement **surface_movement,
                            CVolumetricMovement ***grid_movement,
                            CFreeFormDefBox*** FFDBox,
                            unsigned short val_iZone,
                            unsigned short val_iInst)      {
  
  unsigned short iMesh;
  su2double Physical_dt, Physical_t;
  unsigned long ExtIter = config_container[ZONE_0]->GetExtIter();
  
  /*--- Dual time stepping strategy ---*/
  if ((config_container[val_iZone]->GetUnsteady_Simulation() == DT_STEPPING_1ST) ||
      (config_container[val_iZone]->GetUnsteady_Simulation() == DT_STEPPING_2ND)) {
    
    /*--- Update dual time solver ---*/
    for (iMesh = 0; iMesh <= config_container[val_iZone]->GetnMGLevels(); iMesh++) {
      integration_container[val_iZone][val_iInst][WAVE_SOL]->SetDualTime_Solver(geometry_container[val_iZone][val_iInst][iMesh], solver_container[val_iZone][val_iInst][iMesh][WAVE_SOL], config_container[val_iZone], iMesh);
      integration_container[val_iZone][val_iInst][WAVE_SOL]->SetConvergence(false);
    }
    
    Physical_dt = config_container[val_iZone]->GetDelta_UnstTime(); Physical_t  = (ExtIter+1)*Physical_dt;
    if (Physical_t >=  config_container[val_iZone]->GetTotal_UnstTime()) integration_container[val_iZone][val_iInst][WAVE_SOL]->SetConvergence(true);
  }
}

bool CWaveIteration::Monitor(COutput *output,
    CIntegration ****integration_container,
    CGeometry ****geometry_container,
    CSolver *****solver_container,
    CNumerics ******numerics_container,
    CConfig **config_container,
    CSurfaceMovement **surface_movement,
    CVolumetricMovement ***grid_movement,
    CFreeFormDefBox*** FFDBox,
    unsigned short val_iZone,
    unsigned short val_iInst)     { }

void CWaveIteration::Postprocess(COutput *output,
                                 CIntegration ****integration_container,
                                 CGeometry ****geometry_container,
                                 CSolver *****solver_container,
                                 CNumerics ******numerics_container,
                                 CConfig **config_container,
                                 CSurfaceMovement **surface_movement,
                                 CVolumetricMovement ***grid_movement,
                                 CFreeFormDefBox*** FFDBox,
                                 unsigned short val_iZone,
                                 unsigned short val_iInst) { }

void CWaveIteration::Solve(COutput *output,
                             CIntegration ****integration_container,
                             CGeometry ****geometry_container,
                             CSolver *****solver_container,
                             CNumerics ******numerics_container,
                             CConfig **config_container,
                             CSurfaceMovement **surface_movement,
                             CVolumetricMovement ***grid_movement,
                             CFreeFormDefBox*** FFDBox,
                             unsigned short val_iZone,
                             unsigned short val_iInst) {

}


>>>>>>> afd1b061
CHeatIteration::CHeatIteration(CConfig *config) : CIteration(config) { }

CHeatIteration::~CHeatIteration(void) { }

void CHeatIteration::Preprocess(COutput *output,
                                CIntegration ****integration_container,
                                CGeometry ****geometry_container,
                                CSolver *****solver_container,
                                CNumerics ******numerics_container,
                                CConfig **config_container,
                                CSurfaceMovement **surface_movement,
                                CVolumetricMovement ***grid_movement,
                                CFreeFormDefBox*** FFDBox,
                                unsigned short val_iZone,
                                unsigned short val_iInst) {

  unsigned long OuterIter = config_container[val_iZone]->GetOuterIter();

  /*--- Evaluate the new CFL number (adaptive). ---*/
  if ((config_container[val_iZone]->GetCFL_Adapt() == YES) && ( OuterIter != 0 ) ) {
    output->SetCFL_Number(solver_container, config_container, val_iZone);
  }

}

void CHeatIteration::Iterate(COutput *output,
                             CIntegration ****integration_container,
                             CGeometry ****geometry_container,
                             CSolver *****solver_container,
                             CNumerics ******numerics_container,
                             CConfig **config_container,
                             CSurfaceMovement **surface_movement,
                             CVolumetricMovement ***grid_movement,
                             CFreeFormDefBox*** FFDBox,
                             unsigned short val_iZone,
                             unsigned short val_iInst) {

  unsigned long IntIter, ExtIter;
  bool unsteady = (config_container[val_iZone]->GetUnsteady_Simulation() == DT_STEPPING_1ST) || (config_container[val_iZone]->GetUnsteady_Simulation() == DT_STEPPING_2ND);
  
  ExtIter = config_container[val_iZone]->GetExtIter();
  
  /* --- Setting up iteration values depending on if this is a
   steady or an unsteady simulaiton */

  if ( !unsteady ) IntIter = ExtIter;
  else IntIter = config_container[val_iZone]->GetIntIter();
  
  /*--- Update global parameters ---*/

  config_container[val_iZone]->SetGlobalParam(HEAT_EQUATION_FVM, RUNTIME_HEAT_SYS, ExtIter);

  integration_container[val_iZone][val_iInst][HEAT_SOL]->SingleGrid_Iteration(geometry_container, solver_container, numerics_container,
                                                                   config_container, RUNTIME_HEAT_SYS, IntIter, val_iZone, val_iInst);
  
  /*--- Write the convergence history ---*/

  if ( unsteady && !config_container[val_iZone]->GetDiscrete_Adjoint() ) {

    output->SetConvHistory_Body(geometry_container, solver_container, config_container, integration_container, true, 0.0, val_iZone, val_iInst);
  }
}

void CHeatIteration::Update(COutput *output,
                            CIntegration ****integration_container,
                            CGeometry ****geometry_container,
                            CSolver *****solver_container,
                            CNumerics ******numerics_container,
                            CConfig **config_container,
                            CSurfaceMovement **surface_movement,
                            CVolumetricMovement ***grid_movement,
                            CFreeFormDefBox*** FFDBox,
                            unsigned short val_iZone,
                            unsigned short val_iInst)      {
  
  unsigned short iMesh;
  su2double Physical_dt, Physical_t;
  unsigned long ExtIter = config_container[ZONE_0]->GetExtIter();
  
  /*--- Dual time stepping strategy ---*/
  if ((config_container[val_iZone]->GetUnsteady_Simulation() == DT_STEPPING_1ST) ||
      (config_container[val_iZone]->GetUnsteady_Simulation() == DT_STEPPING_2ND)) {
    
    /*--- Update dual time solver ---*/
    for (iMesh = 0; iMesh <= config_container[val_iZone]->GetnMGLevels(); iMesh++) {
      integration_container[val_iZone][val_iInst][HEAT_SOL]->SetDualTime_Solver(geometry_container[val_iZone][val_iInst][iMesh], solver_container[val_iZone][val_iInst][iMesh][HEAT_SOL], config_container[val_iZone], iMesh);
      integration_container[val_iZone][val_iInst][HEAT_SOL]->SetConvergence(false);
    }
    
    Physical_dt = config_container[val_iZone]->GetDelta_UnstTime();
    Physical_t  = (ExtIter+1)*Physical_dt;
    if (Physical_t >=  config_container[val_iZone]->GetTotal_UnstTime())
      integration_container[val_iZone][val_iInst][HEAT_SOL]->SetConvergence(true);
  }
}
bool CHeatIteration::Monitor(COutput *output,
    CIntegration ****integration_container,
    CGeometry ****geometry_container,
    CSolver *****solver_container,
    CNumerics ******numerics_container,
    CConfig **config_container,
    CSurfaceMovement **surface_movement,
    CVolumetricMovement ***grid_movement,
    CFreeFormDefBox*** FFDBox,
    unsigned short val_iZone,
    unsigned short val_iInst)     {
}
void CHeatIteration::Postprocess(COutput *output,
                                 CIntegration ****integration_container,
                                 CGeometry ****geometry_container,
                                 CSolver *****solver_container,
                                 CNumerics ******numerics_container,
                                 CConfig **config_container,
                                 CSurfaceMovement **surface_movement,
                                 CVolumetricMovement ***grid_movement,
                                 CFreeFormDefBox*** FFDBox,
                                 unsigned short val_iZone,
                                 unsigned short val_iInst) { }

void CHeatIteration::Solve(COutput *output,
                             CIntegration ****integration_container,
                             CGeometry ****geometry_container,
                             CSolver *****solver_container,
                             CNumerics ******numerics_container,
                             CConfig **config_container,
                             CSurfaceMovement **surface_movement,
                             CVolumetricMovement ***grid_movement,
                             CFreeFormDefBox*** FFDBox,
                             unsigned short val_iZone,
                             unsigned short val_iInst) {

  /*--- Boolean to determine if we are running a steady or unsteady case ---*/
  bool steady = (config_container[val_iZone]->GetUnsteady_Simulation() == STEADY);
  bool unsteady = ((config_container[val_iZone]->GetUnsteady_Simulation() == DT_STEPPING_1ST) || (config_container[val_iZone]->GetUnsteady_Simulation() == DT_STEPPING_2ND));

  unsigned short Inner_Iter, nInner_Iter = config_container[val_iZone]->GetnInner_Iter();
  bool StopCalc = false;

  /*--- Preprocess the solver ---*/
  Preprocess(output, integration_container, geometry_container,
      solver_container, numerics_container, config_container,
      surface_movement, grid_movement, FFDBox, val_iZone, INST_0);

  /*--- For steady-state flow simulations, we need to loop over ExtIter for the number of time steps ---*/
  /*--- However, ExtIter is the number of FSI iterations, so nIntIter is used in this case ---*/

  for (Inner_Iter = 0; Inner_Iter < nInner_Iter; Inner_Iter++){

    /*--- For steady-state flow simulations, we need to loop over ExtIter for the number of time steps ---*/
    if (steady) config_container[val_iZone]->SetExtIter(Inner_Iter);
    /*--- For unsteady flow simulations, we need to loop over IntIter for the number of time steps ---*/
    if (unsteady) config_container[val_iZone]->SetIntIter(Inner_Iter);
    /*--- If only one internal iteration is required, the ExtIter/IntIter is the OuterIter of the block structure ---*/
    if (nInner_Iter == 1) {
      if (steady) config_container[val_iZone]->SetExtIter(config_container[val_iZone]->GetOuterIter());
      if (unsteady) config_container[val_iZone]->SetIntIter(config_container[val_iZone]->GetOuterIter());
    }

    Iterate(output, integration_container, geometry_container,
        solver_container, numerics_container, config_container,
        surface_movement, grid_movement, FFDBox, val_iZone, INST_0);

    /*--- Write the convergence history for the fluid (only screen output) ---*/
    if (steady) output->SetConvHistory_Body(geometry_container, solver_container, config_container, integration_container, false, 0.0, val_iZone, INST_0);

    /*--- If convergence was reached in every zone --*/
    StopCalc = integration_container[val_iZone][INST_0][HEAT_SOL]->GetConvergence();
    if (StopCalc) break;

  }

  /*--- Set the heat convergence to false (to make sure outer subiterations converge) ---*/
  integration_container[val_iZone][INST_0][HEAT_SOL]->SetConvergence(false);

  //output->SetConvHistory_Body(NULL, geometry_container, solver_container, config_container, integration_container, true, 0.0, val_iZone, INST_0);

}

<<<<<<< HEAD
=======
CPoissonIteration::CPoissonIteration(CConfig *config) : CIteration(config) { }
CPoissonIteration::~CPoissonIteration(void) { }
void CPoissonIteration::Preprocess(COutput *output,
                                   CIntegration ****integration_container,
                                   CGeometry ****geometry_container,
                                   CSolver *****solver_container,
                                   CNumerics ******numerics_container,
                                   CConfig **config_container,
                                   CSurfaceMovement **surface_movement,
                                   CVolumetricMovement ***grid_movement,
                                   CFreeFormDefBox*** FFDBox,
                                   unsigned short val_iZone,
                                   unsigned short val_iInst) { }
void CPoissonIteration::Iterate(COutput *output,
                                CIntegration ****integration_container,
                                CGeometry ****geometry_container,
                                CSolver *****solver_container,
                                CNumerics ******numerics_container,
                                CConfig **config_container,
                                CSurfaceMovement **surface_movement,
                                CVolumetricMovement ***grid_movement,
                                CFreeFormDefBox*** FFDBox,
                                unsigned short val_iZone,
                                unsigned short val_iInst) {
  
  unsigned long IntIter = 0; config_container[ZONE_0]->SetIntIter(IntIter);
  unsigned long ExtIter = config_container[ZONE_0]->GetExtIter();
  
  /*--- Set the value of the internal iteration ---*/
  IntIter = ExtIter;
  if ((config_container[val_iZone]->GetUnsteady_Simulation() == DT_STEPPING_1ST) ||
      (config_container[val_iZone]->GetUnsteady_Simulation() == DT_STEPPING_2ND)) IntIter = 0;
  
  /*--- Poisson equation ---*/
  config_container[val_iZone]->SetGlobalParam(POISSON_EQUATION, RUNTIME_POISSON_SYS, ExtIter);
  integration_container[val_iZone][val_iInst][POISSON_SOL]->SingleGrid_Iteration(geometry_container, solver_container, numerics_container,
                                                                      config_container, RUNTIME_POISSON_SYS, IntIter, val_iZone, val_iInst);
  
  
}
void CPoissonIteration::Update(COutput *output,
                               CIntegration ****integration_container,
                               CGeometry ****geometry_container,
                               CSolver *****solver_container,
                               CNumerics ******numerics_container,
                               CConfig **config_container,
                               CSurfaceMovement **surface_movement,
                               CVolumetricMovement ***grid_movement,
                               CFreeFormDefBox*** FFDBox,
                               unsigned short val_iZone,
                               unsigned short val_iInst)      { }
bool CPoissonIteration::Monitor(COutput *output,
    CIntegration ****integration_container,
    CGeometry ****geometry_container,
    CSolver *****solver_container,
    CNumerics ******numerics_container,
    CConfig **config_container,
    CSurfaceMovement **surface_movement,
    CVolumetricMovement ***grid_movement,
    CFreeFormDefBox*** FFDBox,
    unsigned short val_iZone,
    unsigned short val_iInst)     { }
void CPoissonIteration::Postprocess(COutput *output,
                        CIntegration ****integration_container,
                        CGeometry ****geometry_container,
                        CSolver *****solver_container,
                        CNumerics ******numerics_container,
                        CConfig **config_container,
                        CSurfaceMovement **surface_movement,
                        CVolumetricMovement ***grid_movement,
                        CFreeFormDefBox*** FFDBox,
                        unsigned short val_iZone,
                        unsigned short val_iInst) { }
void CPoissonIteration::Solve(COutput *output,
                                CIntegration ****integration_container,
                                CGeometry ****geometry_container,
                                CSolver *****solver_container,
                                CNumerics ******numerics_container,
                                CConfig **config_container,
                                CSurfaceMovement **surface_movement,
                                CVolumetricMovement ***grid_movement,
                                CFreeFormDefBox*** FFDBox,
                                unsigned short val_iZone,
                                unsigned short val_iInst) {

}
>>>>>>> afd1b061

CFEAIteration::CFEAIteration(CConfig *config) : CIteration(config) { }
CFEAIteration::~CFEAIteration(void) { }
void CFEAIteration::Preprocess() { }
void CFEAIteration::Iterate(COutput *output,
                                CIntegration ****integration_container,
                                CGeometry ****geometry_container,
                                CSolver *****solver_container,
                                CNumerics ******numerics_container,
                                CConfig **config_container,
                                CSurfaceMovement **surface_movement,
                                CVolumetricMovement ***grid_movement,
                                CFreeFormDefBox*** FFDBox,
                                unsigned short val_iZone,
                                unsigned short val_iInst
                                ) {

  su2double loadIncrement;
  unsigned long IntIter = 0; config_container[val_iZone]->SetIntIter(IntIter);
  unsigned long ExtIter = config_container[val_iZone]->GetExtIter();

  unsigned long iIncrement;
  unsigned long nIncrements = config_container[val_iZone]->GetNumberIncrements();

  bool nonlinear = (config_container[val_iZone]->GetGeometricConditions() == LARGE_DEFORMATIONS);  // Geometrically non-linear problems
  bool linear = (config_container[val_iZone]->GetGeometricConditions() == SMALL_DEFORMATIONS);  // Geometrically non-linear problems

  bool disc_adj_fem = false;
  if (config_container[val_iZone]->GetKind_Solver() == DISC_ADJ_FEM) disc_adj_fem = true;

  bool write_output = true;

  bool incremental_load = config_container[val_iZone]->GetIncrementalLoad();              // If an incremental load is applied

  ofstream ConvHist_file;

  /*--- This is to prevent problems when running a linear solver ---*/
  if (!nonlinear) incremental_load = false;

  /*--- Set the convergence monitor to false, to prevent the solver to stop in intermediate FSI subiterations ---*/
  integration_container[val_iZone][val_iInst][FEA_SOL]->SetConvergence(false);

  if (linear) {

    /*--- Set the value of the internal iteration ---*/

    IntIter = ExtIter;

    /*--- FEA equations ---*/

    config_container[val_iZone]->SetGlobalParam(FEM_ELASTICITY, RUNTIME_FEA_SYS, ExtIter);

    /*--- Run the iteration ---*/

    integration_container[val_iZone][val_iInst][FEA_SOL]->Structural_Iteration(geometry_container, solver_container, numerics_container,
        config_container, RUNTIME_FEA_SYS, IntIter, val_iZone, val_iInst);

  }
  /*--- If the structure is held static and the solver is nonlinear, we don't need to solve for static time, but we need to compute Mass Matrix and Integration constants ---*/
  else if (nonlinear) {

    /*--- THIS IS THE DIRECT APPROACH (NO INCREMENTAL LOAD APPLIED) ---*/

    if (!incremental_load) {

      /*--- Set the value of the internal iteration ---*/

      IntIter = 0;

      /*--- FEA equations ---*/

      config_container[val_iZone]->SetGlobalParam(FEM_ELASTICITY, RUNTIME_FEA_SYS, ExtIter);

      /*--- Run the iteration ---*/

      integration_container[val_iZone][val_iInst][FEA_SOL]->Structural_Iteration(geometry_container, solver_container, numerics_container,
          config_container, RUNTIME_FEA_SYS, IntIter, val_iZone, val_iInst);


      /*----------------- If the solver is non-linear, we need to subiterate using a Newton-Raphson approach ----------------------*/

      for (IntIter = 1; IntIter < config_container[val_iZone]->GetDyn_nIntIter(); IntIter++) {

        /*--- Limits to only one structural iteration for the discrete adjoint FEM problem ---*/
        if (disc_adj_fem) break;

        /*--- Write the convergence history (first, compute Von Mises stress) ---*/
        solver_container[val_iZone][val_iInst][MESH_0][FEA_SOL]->Compute_NodalStress(geometry_container[val_iZone][val_iInst][MESH_0], solver_container[val_iZone][val_iInst][MESH_0], numerics_container[val_iZone][val_iInst][MESH_0][FEA_SOL], config_container[val_iZone]);
        write_output = output->PrintOutput(IntIter-1, config_container[val_iZone]->GetWrt_Con_Freq_DualTime());
        if (write_output) output->SetConvHistory_Body(geometry_container, solver_container, config_container, integration_container, false, 0.0, val_iZone, val_iInst);

        config_container[val_iZone]->SetIntIter(IntIter);

        integration_container[val_iZone][val_iInst][FEA_SOL]->Structural_Iteration(geometry_container, solver_container, numerics_container,
            config_container, RUNTIME_FEA_SYS, IntIter, val_iZone, val_iInst);

        if (integration_container[val_iZone][val_iInst][FEA_SOL]->GetConvergence()) break;

      }

    }
    /*--- The incremental load is only used in nonlinear cases ---*/
    else if (incremental_load) {

      /*--- Set the initial condition: store the current solution as Solution_Old ---*/

      solver_container[val_iZone][val_iInst][MESH_0][FEA_SOL]->SetInitialCondition(geometry_container[val_iZone][val_iInst], solver_container[val_iZone][val_iInst], config_container[val_iZone], ExtIter);

      /*--- The load increment is 1.0 ---*/
      loadIncrement = 1.0;
      solver_container[val_iZone][val_iInst][MESH_0][FEA_SOL]->SetLoad_Increment(loadIncrement);
      solver_container[val_iZone][val_iInst][MESH_0][FEA_SOL]->SetForceCoeff(loadIncrement);

      /*--- Set the value of the internal iteration ---*/

      IntIter = 0;

      /*--- FEA equations ---*/

      config_container[val_iZone]->SetGlobalParam(FEM_ELASTICITY, RUNTIME_FEA_SYS, ExtIter);

      /*--- Write the convergence history headers ---*/

      if (!disc_adj_fem) output->SetConvHistory_Body(geometry_container, solver_container, config_container, integration_container, false, 0.0, val_iZone, val_iInst);

      /*--- Run the first iteration ---*/

      integration_container[val_iZone][val_iInst][FEA_SOL]->Structural_Iteration(geometry_container, solver_container, numerics_container,
          config_container, RUNTIME_FEA_SYS, IntIter, val_iZone, val_iInst);


      /*--- Write the convergence history (first, compute Von Mises stress) ---*/
      solver_container[val_iZone][val_iInst][MESH_0][FEA_SOL]->Compute_NodalStress(geometry_container[val_iZone][val_iInst][MESH_0], solver_container[val_iZone][val_iInst][MESH_0], numerics_container[val_iZone][val_iInst][MESH_0][FEA_SOL], config_container[val_iZone]);
      output->SetConvHistory_Body(geometry_container, solver_container, config_container, integration_container, false, 0.0, val_iZone, val_iInst);

      /*--- Run the second iteration ---*/

      IntIter = 1;

      config_container[val_iZone]->SetIntIter(IntIter);

      integration_container[val_iZone][val_iInst][FEA_SOL]->Structural_Iteration(geometry_container, solver_container, numerics_container,
          config_container, RUNTIME_FEA_SYS, IntIter, val_iZone, val_iInst);

      /*--- Write the convergence history (first, compute Von Mises stress) ---*/
      solver_container[val_iZone][val_iInst][MESH_0][FEA_SOL]->Compute_NodalStress(geometry_container[val_iZone][val_iInst][MESH_0], solver_container[val_iZone][val_iInst][MESH_0], numerics_container[val_iZone][val_iInst][MESH_0][FEA_SOL], config_container[val_iZone]);
      output->SetConvHistory_Body(geometry_container, solver_container, config_container, integration_container, false, 0.0, val_iZone, val_iInst);


      bool meetCriteria;
      su2double Residual_UTOL, Residual_RTOL, Residual_ETOL;
      su2double Criteria_UTOL, Criteria_RTOL, Criteria_ETOL;

      Criteria_UTOL = config_container[val_iZone]->GetIncLoad_Criteria(0);
      Criteria_RTOL = config_container[val_iZone]->GetIncLoad_Criteria(1);
      Criteria_ETOL = config_container[val_iZone]->GetIncLoad_Criteria(2);

      Residual_UTOL = log10(solver_container[val_iZone][val_iInst][MESH_0][FEA_SOL]->GetRes_FEM(0));
      Residual_RTOL = log10(solver_container[val_iZone][val_iInst][MESH_0][FEA_SOL]->GetRes_FEM(1));
      Residual_ETOL = log10(solver_container[val_iZone][val_iInst][MESH_0][FEA_SOL]->GetRes_FEM(2));

      meetCriteria = ( ( Residual_UTOL <  Criteria_UTOL ) &&
          ( Residual_RTOL <  Criteria_RTOL ) &&
          ( Residual_ETOL <  Criteria_ETOL ) );

      /*--- If the criteria is met and the load is not "too big", do the regular calculation ---*/
      if (meetCriteria) {

        for (IntIter = 2; IntIter < config_container[val_iZone]->GetDyn_nIntIter(); IntIter++) {

          /*--- Write the convergence history (first, compute Von Mises stress) ---*/
          solver_container[val_iZone][val_iInst][MESH_0][FEA_SOL]->Compute_NodalStress(geometry_container[val_iZone][val_iInst][MESH_0], solver_container[val_iZone][val_iInst][MESH_0], numerics_container[val_iZone][val_iInst][MESH_0][FEA_SOL], config_container[val_iZone]);
          output->SetConvHistory_Body(geometry_container, solver_container, config_container, integration_container, false, 0.0, val_iZone, val_iInst);

          config_container[val_iZone]->SetIntIter(IntIter);

          integration_container[val_iZone][val_iInst][FEA_SOL]->Structural_Iteration(geometry_container, solver_container, numerics_container,
              config_container, RUNTIME_FEA_SYS, IntIter, val_iZone, val_iInst);

          if (integration_container[val_iZone][val_iInst][FEA_SOL]->GetConvergence()) break;

        }

      }

      /*--- If the criteria is not met, a whole set of subiterations for the different loads must be done ---*/

      else {

        /*--- Here we have to restart the solution to the original one of the iteration ---*/
        /*--- Retrieve the Solution_Old as the current solution before subiterating ---*/

        solver_container[val_iZone][val_iInst][MESH_0][FEA_SOL]->ResetInitialCondition(geometry_container[val_iZone][val_iInst], solver_container[val_iZone][val_iInst], config_container[val_iZone], ExtIter);

        /*--- For the number of increments ---*/
        for (iIncrement = 0; iIncrement < nIncrements; iIncrement++) {

          loadIncrement = (iIncrement + 1.0) * (1.0 / nIncrements);

          /*--- Set the load increment and the initial condition, and output the parameters of UTOL, RTOL, ETOL for the previous iteration ---*/

          /*--- Set the convergence monitor to false, to force se solver to converge every subiteration ---*/
          integration_container[val_iZone][val_iInst][FEA_SOL]->SetConvergence(false);


          /*--- FEA equations ---*/

          config_container[val_iZone]->SetGlobalParam(FEM_ELASTICITY, RUNTIME_FEA_SYS, ExtIter);


          solver_container[val_iZone][val_iInst][MESH_0][FEA_SOL]->SetLoad_Increment(loadIncrement);

          if (rank == MASTER_NODE) {
            cout << endl;
            cout << "-- Incremental load: increment " << iIncrement + 1 << " ----------------------------------------" << endl;
          }

          /*--- Set the value of the internal iteration ---*/
          IntIter = 0;
          config_container[val_iZone]->SetIntIter(IntIter);

          /*--- FEA equations ---*/

          config_container[val_iZone]->SetGlobalParam(FEM_ELASTICITY, RUNTIME_FEA_SYS, ExtIter);

          /*--- Run the iteration ---*/

          integration_container[val_iZone][val_iInst][FEA_SOL]->Structural_Iteration(geometry_container, solver_container, numerics_container,
              config_container, RUNTIME_FEA_SYS, IntIter, val_iZone, val_iInst);


          /*----------------- If the solver is non-linear, we need to subiterate using a Newton-Raphson approach ----------------------*/

          for (IntIter = 1; IntIter < config_container[val_iZone]->GetDyn_nIntIter(); IntIter++) {

            /*--- Write the convergence history (first, compute Von Mises stress) ---*/
            solver_container[val_iZone][val_iInst][MESH_0][FEA_SOL]->Compute_NodalStress(geometry_container[val_iZone][val_iInst][MESH_0], solver_container[val_iZone][val_iInst][MESH_0], numerics_container[val_iZone][val_iInst][MESH_0][FEA_SOL], config_container[val_iZone]);
            output->SetConvHistory_Body(geometry_container, solver_container, config_container, integration_container, false, 0.0, val_iZone, val_iInst);

            config_container[val_iZone]->SetIntIter(IntIter);

            integration_container[val_iZone][val_iInst][FEA_SOL]->Structural_Iteration(geometry_container, solver_container, numerics_container,
                config_container, RUNTIME_FEA_SYS, IntIter, val_iZone, val_iInst);

            if (integration_container[val_iZone][val_iInst][FEA_SOL]->GetConvergence()) break;

          }

          /*--- Write history for intermediate steps ---*/
          if (iIncrement < nIncrements - 1){
            /*--- Write the convergence history (first, compute Von Mises stress) ---*/
            solver_container[val_iZone][val_iInst][MESH_0][FEA_SOL]->Compute_NodalStress(geometry_container[val_iZone][val_iInst][MESH_0], solver_container[val_iZone][val_iInst][MESH_0], numerics_container[val_iZone][val_iInst][MESH_0][FEA_SOL], config_container[val_iZone]);
            output->SetConvHistory_Body(geometry_container, solver_container, config_container, integration_container, false, 0.0, val_iZone, val_iInst);
          }

        }

      }

    }


  }


  /*--- Finally, we need to compute the objective function, in case that we are running a discrete adjoint solver... ---*/

  switch (config_container[val_iZone]->GetKind_ObjFunc()){
    case REFERENCE_GEOMETRY:
      if ((config_container[val_iZone]->GetDV_FEA() == YOUNG_MODULUS) || (config_container[val_iZone]->GetDV_FEA() == DENSITY_VAL)){
        solver_container[val_iZone][val_iInst][MESH_0][FEA_SOL]->Stiffness_Penalty(geometry_container[val_iZone][val_iInst][MESH_0],solver_container[val_iZone][val_iInst][MESH_0],
          numerics_container[val_iZone][val_iInst][MESH_0][FEA_SOL], config_container[val_iZone]);
      }
      solver_container[val_iZone][val_iInst][MESH_0][FEA_SOL]->Compute_OFRefGeom(geometry_container[val_iZone][val_iInst][MESH_0],solver_container[val_iZone][val_iInst][MESH_0], config_container[val_iZone]);
      break;
    case REFERENCE_NODE:
      if ((config_container[val_iZone]->GetDV_FEA() == YOUNG_MODULUS) || (config_container[val_iZone]->GetDV_FEA() == DENSITY_VAL)){
        solver_container[val_iZone][val_iInst][MESH_0][FEA_SOL]->Stiffness_Penalty(geometry_container[val_iZone][val_iInst][MESH_0],solver_container[val_iZone][val_iInst][MESH_0],
          numerics_container[val_iZone][val_iInst][MESH_0][FEA_SOL], config_container[val_iZone]);
      }
       solver_container[val_iZone][val_iInst][MESH_0][FEA_SOL]->Compute_OFRefNode(geometry_container[val_iZone][val_iInst][MESH_0],solver_container[val_iZone][val_iInst][MESH_0], config_container[val_iZone]);
       break;
  }

}

void CFEAIteration::Update(COutput *output,
       CIntegration ****integration_container,
       CGeometry ****geometry_container,
       CSolver *****solver_container,
       CNumerics ******numerics_container,
       CConfig **config_container,
       CSurfaceMovement **surface_movement,
       CVolumetricMovement ***grid_movement,
       CFreeFormDefBox*** FFDBox,
       unsigned short val_iZone,
       unsigned short val_iInst) {

  su2double Physical_dt, Physical_t;
    unsigned long ExtIter = config_container[val_iZone]->GetExtIter();
  bool dynamic = (config_container[val_iZone]->GetDynamic_Analysis() == DYNAMIC);          // Dynamic problems
  bool static_fem = (config_container[val_iZone]->GetDynamic_Analysis() == STATIC);         // Static problems
  bool fsi = config_container[val_iZone]->GetFSI_Simulation();         // Fluid-Structure Interaction problems


  /*----------------- Compute averaged nodal stress and reactions ------------------------*/

  solver_container[val_iZone][val_iInst][MESH_0][FEA_SOL]->Compute_NodalStress(geometry_container[val_iZone][val_iInst][MESH_0], solver_container[val_iZone][val_iInst][MESH_0], numerics_container[val_iZone][val_iInst][MESH_0][FEA_SOL], config_container[val_iZone]);

  /*----------------- Update structural solver ----------------------*/

  if (dynamic) {
    integration_container[val_iZone][val_iInst][FEA_SOL]->SetFEM_StructuralSolver(geometry_container[val_iZone][val_iInst][MESH_0], solver_container[val_iZone][val_iInst][MESH_0], config_container[val_iZone], MESH_0);
    integration_container[val_iZone][val_iInst][FEA_SOL]->SetConvergence(false);

      /*--- Verify convergence criteria (based on total time) ---*/

    Physical_dt = config_container[val_iZone]->GetDelta_DynTime();
    Physical_t  = (ExtIter+1)*Physical_dt;
    if (Physical_t >=  config_container[val_iZone]->GetTotal_DynTime())
      integration_container[val_iZone][val_iInst][FEA_SOL]->SetConvergence(true);
    } else if ( static_fem && fsi) {

    /*--- For FSI problems, output the relaxed result, which is the one transferred into the fluid domain (for restart purposes) ---*/
    switch (config_container[val_iZone]->GetKind_TimeIntScheme_FEA()) {
    case (NEWMARK_IMPLICIT):
        solver_container[val_iZone][val_iInst][MESH_0][FEA_SOL]->ImplicitNewmark_Relaxation(geometry_container[val_iZone][val_iInst][MESH_0], solver_container[val_iZone][val_iInst][MESH_0], config_container[val_iZone]);
    break;

    }
  }

}

void CFEAIteration::Predictor(COutput *output,
                        CIntegration ****integration_container,
                        CGeometry ****geometry_container,
                        CSolver *****solver_container,
                        CNumerics ******numerics_container,
                        CConfig **config_container,
                        CSurfaceMovement **surface_movement,
                        CVolumetricMovement ***grid_movement,
                        CFreeFormDefBox*** FFDBox,
                        unsigned short val_iZone,
                        unsigned short val_iInst)      {

  /*--- Predict displacements ---*/

  solver_container[val_iZone][val_iInst][MESH_0][FEA_SOL]->PredictStruct_Displacement(geometry_container[val_iZone][val_iInst], config_container[val_iZone],
      solver_container[val_iZone][val_iInst]);

  /*--- For parallel simulations we need to communicate the predicted solution before updating the fluid mesh ---*/

  solver_container[val_iZone][val_iInst][MESH_0][FEA_SOL]->Set_MPI_Solution_Pred(geometry_container[val_iZone][val_iInst][MESH_0], config_container[val_iZone]);

}
void CFEAIteration::Relaxation(COutput *output,
                        CIntegration ****integration_container,
                        CGeometry ****geometry_container,
                        CSolver *****solver_container,
                        CNumerics ******numerics_container,
                        CConfig **config_container,
                        CSurfaceMovement **surface_movement,
                        CVolumetricMovement ***grid_movement,
                        CFreeFormDefBox*** FFDBox,
                        unsigned short val_iZone,
                        unsigned short val_iInst)      {

  unsigned long OuterIter = config_container[val_iZone]->GetOuterIter();

  /*-------------------- Aitken's relaxation ------------------------*/

  /*------------------- Compute the coefficient ---------------------*/

  solver_container[val_iZone][INST_0][MESH_0][FEA_SOL]->ComputeAitken_Coefficient(geometry_container[val_iZone][INST_0], config_container[val_iZone],
      solver_container[val_iZone][INST_0], OuterIter);

  /*----------------- Set the relaxation parameter ------------------*/

  solver_container[val_iZone][INST_0][MESH_0][FEA_SOL]->SetAitken_Relaxation(geometry_container[val_iZone][INST_0], config_container[val_iZone],
      solver_container[val_iZone][INST_0]);

  /*----------------- Communicate the predicted solution and the old one ------------------*/
  solver_container[val_iZone][INST_0][MESH_0][FEA_SOL]->Set_MPI_Solution_Pred_Old(geometry_container[val_iZone][INST_0][MESH_0], config_container[val_iZone]);


}

bool CFEAIteration::Monitor(COutput *output,
    CIntegration ****integration_container,
    CGeometry ****geometry_container,
    CSolver *****solver_container,
    CNumerics ******numerics_container,
    CConfig **config_container,
    CSurfaceMovement **surface_movement,
    CVolumetricMovement ***grid_movement,
    CFreeFormDefBox*** FFDBox,
    unsigned short val_iZone,
    unsigned short val_iInst)     { }
void CFEAIteration::Postprocess(COutput *output,
                                          CIntegration ****integration_container,
                                          CGeometry ****geometry_container,
                                          CSolver *****solver_container,
                                          CNumerics ******numerics_container,
                                          CConfig **config_container,
                                          CSurfaceMovement **surface_movement,
                                          CVolumetricMovement ***grid_movement,
                                          CFreeFormDefBox*** FFDBox,
                                          unsigned short val_iZone,
                                          unsigned short val_iInst) { }

void CFEAIteration::Solve(COutput *output,
                                CIntegration ****integration_container,
                                CGeometry ****geometry_container,
                                CSolver *****solver_container,
                                CNumerics ******numerics_container,
                                CConfig **config_container,
                                CSurfaceMovement **surface_movement,
                                CVolumetricMovement ***grid_movement,
                                CFreeFormDefBox*** FFDBox,
                                unsigned short val_iZone,
                                unsigned short val_iInst
                                ) {

  bool multizone = config_container[val_iZone]->GetMultizone_Problem();

  /*------------------ Structural subiteration ----------------------*/
  Iterate(output, integration_container, geometry_container,
      solver_container, numerics_container, config_container,
      surface_movement, grid_movement, FFDBox, val_iZone, INST_0);

  /*--- Write the convergence history for the structure (only screen output) ---*/
<<<<<<< HEAD
  output->SetConvHistory_Body(geometry_container, solver_container, config_container, integration_container, false, 0.0, val_iZone, INST_0);
=======
  if (multizone) output->SetConvHistory_Body(NULL, geometry_container, solver_container, config_container, integration_container, false, 0.0, val_iZone, INST_0);
>>>>>>> afd1b061

  /*--- Set the structural convergence to false (to make sure outer subiterations converge) ---*/
  integration_container[val_iZone][INST_0][FEA_SOL]->SetConvergence(false);

}

CAdjFluidIteration::CAdjFluidIteration(CConfig *config) : CIteration(config) { }
CAdjFluidIteration::~CAdjFluidIteration(void) { }
void CAdjFluidIteration::Preprocess(COutput *output,
                                       CIntegration ****integration_container,
                                       CGeometry ****geometry_container,
                                       CSolver *****solver_container,
                                       CNumerics ******numerics_container,
                                       CConfig **config_container,
                                       CSurfaceMovement **surface_movement,
                                       CVolumetricMovement ***grid_movement,
                                       CFreeFormDefBox*** FFDBox,
                                       unsigned short val_iZone,
                                       unsigned short val_iInst) {
  
  unsigned short iMesh;
  bool harmonic_balance = (config_container[ZONE_0]->GetUnsteady_Simulation() == HARMONIC_BALANCE);
  bool dynamic_mesh = config_container[ZONE_0]->GetGrid_Movement();
  unsigned long IntIter = 0; config_container[ZONE_0]->SetIntIter(IntIter);
  unsigned long ExtIter = config_container[ZONE_0]->GetExtIter();

  /*--- For the unsteady adjoint, load a new direct solution from a restart file. ---*/
  
  if (((dynamic_mesh && ExtIter == 0) || config_container[val_iZone]->GetUnsteady_Simulation()) && !harmonic_balance) {
    int Direct_Iter = SU2_TYPE::Int(config_container[val_iZone]->GetUnst_AdjointIter()) - SU2_TYPE::Int(ExtIter) - 1;
    if (rank == MASTER_NODE && val_iZone == ZONE_0 && config_container[val_iZone]->GetUnsteady_Simulation())
      cout << endl << " Loading flow solution from direct iteration " << Direct_Iter << "." << endl;
    solver_container[val_iZone][val_iInst][MESH_0][FLOW_SOL]->LoadRestart(geometry_container[val_iZone][val_iInst], solver_container[val_iZone][val_iInst], config_container[val_iZone], Direct_Iter, true);
  }
  
  /*--- Continuous adjoint Euler, Navier-Stokes or Reynolds-averaged Navier-Stokes (RANS) equations ---*/
  
  if ((ExtIter == 0) || config_container[val_iZone]->GetUnsteady_Simulation()) {
    
    if (config_container[val_iZone]->GetKind_Solver() == ADJ_EULER)
      config_container[val_iZone]->SetGlobalParam(ADJ_EULER, RUNTIME_FLOW_SYS, ExtIter);
    if (config_container[val_iZone]->GetKind_Solver() == ADJ_NAVIER_STOKES)
      config_container[val_iZone]->SetGlobalParam(ADJ_NAVIER_STOKES, RUNTIME_FLOW_SYS, ExtIter);
    if (config_container[val_iZone]->GetKind_Solver() == ADJ_RANS)
      config_container[val_iZone]->SetGlobalParam(ADJ_RANS, RUNTIME_FLOW_SYS, ExtIter);
    
    /*--- Solve the Euler, Navier-Stokes or Reynolds-averaged Navier-Stokes (RANS) equations (one iteration) ---*/
    
    if (rank == MASTER_NODE && val_iZone == ZONE_0)
      cout << "Begin direct solver to store flow data (single iteration)." << endl;
    
    if (rank == MASTER_NODE && val_iZone == ZONE_0)
      cout << "Compute residuals to check the convergence of the direct problem." << endl;
    
    integration_container[val_iZone][val_iInst][FLOW_SOL]->MultiGrid_Iteration(geometry_container, solver_container, numerics_container,
                                                                    config_container, RUNTIME_FLOW_SYS, 0, val_iZone, val_iInst);
    
    if (config_container[val_iZone]->GetKind_Solver() == ADJ_RANS) {
      
      /*--- Solve the turbulence model ---*/
      
      config_container[val_iZone]->SetGlobalParam(ADJ_RANS, RUNTIME_TURB_SYS, ExtIter);
      integration_container[val_iZone][val_iInst][TURB_SOL]->SingleGrid_Iteration(geometry_container, solver_container, numerics_container,
                                                                       config_container, RUNTIME_TURB_SYS, IntIter, val_iZone, val_iInst);
      
      /*--- Solve transition model ---*/
      
      if (config_container[val_iZone]->GetKind_Trans_Model() == LM) {
        config_container[val_iZone]->SetGlobalParam(RANS, RUNTIME_TRANS_SYS, ExtIter);
        integration_container[val_iZone][val_iInst][TRANS_SOL]->SingleGrid_Iteration(geometry_container, solver_container, numerics_container,
                                                                          config_container, RUNTIME_TRANS_SYS, IntIter, val_iZone, val_iInst);
      }
      
    }
    
    /*--- Output the residual (visualization purpouses to identify if
     the direct solution is converged)---*/
    if (rank == MASTER_NODE && val_iZone == ZONE_0)
      cout << "log10[Maximum residual]: " << log10(solver_container[val_iZone][val_iInst][MESH_0][FLOW_SOL]->GetRes_Max(0))
      <<", located at point "<< solver_container[val_iZone][val_iInst][MESH_0][FLOW_SOL]->GetPoint_Max(0) << "." << endl;
    
    /*--- Compute gradients of the flow variables, this is necessary for sensitivity computation,
     note that in the direct Euler problem we are not computing the gradients of the primitive variables ---*/
    
    if (config_container[val_iZone]->GetKind_Gradient_Method() == GREEN_GAUSS)
      solver_container[val_iZone][val_iInst][MESH_0][FLOW_SOL]->SetPrimitive_Gradient_GG(geometry_container[val_iZone][val_iInst][MESH_0], config_container[val_iZone]);
    if (config_container[val_iZone]->GetKind_Gradient_Method() == WEIGHTED_LEAST_SQUARES)
      solver_container[val_iZone][val_iInst][MESH_0][FLOW_SOL]->SetPrimitive_Gradient_LS(geometry_container[val_iZone][val_iInst][MESH_0], config_container[val_iZone]);
    
    /*--- Set contribution from cost function for boundary conditions ---*/
    
    for (iMesh = 0; iMesh <= config_container[val_iZone]->GetnMGLevels(); iMesh++) {
      
      /*--- Set the value of the non-dimensional coefficients in the coarse levels, using the fine level solution ---*/
      
      solver_container[val_iZone][val_iInst][iMesh][FLOW_SOL]->SetTotal_CD(solver_container[val_iZone][val_iInst][MESH_0][FLOW_SOL]->GetTotal_CD());
      solver_container[val_iZone][val_iInst][iMesh][FLOW_SOL]->SetTotal_CL(solver_container[val_iZone][val_iInst][MESH_0][FLOW_SOL]->GetTotal_CL());
      solver_container[val_iZone][val_iInst][iMesh][FLOW_SOL]->SetTotal_CT(solver_container[val_iZone][val_iInst][MESH_0][FLOW_SOL]->GetTotal_CT());
      solver_container[val_iZone][val_iInst][iMesh][FLOW_SOL]->SetTotal_CQ(solver_container[val_iZone][val_iInst][MESH_0][FLOW_SOL]->GetTotal_CQ());
      
      /*--- Compute the adjoint boundary condition on Euler walls ---*/
      
      solver_container[val_iZone][val_iInst][iMesh][ADJFLOW_SOL]->SetForceProj_Vector(geometry_container[val_iZone][val_iInst][iMesh], solver_container[val_iZone][val_iInst][iMesh], config_container[val_iZone]);
      
      /*--- Set the internal boundary condition on nearfield surfaces ---*/
      
      if ((config_container[val_iZone]->GetKind_ObjFunc() == EQUIVALENT_AREA) ||
          (config_container[val_iZone]->GetKind_ObjFunc() == NEARFIELD_PRESSURE))
        solver_container[val_iZone][val_iInst][iMesh][ADJFLOW_SOL]->SetIntBoundary_Jump(geometry_container[val_iZone][val_iInst][iMesh], solver_container[val_iZone][val_iInst][iMesh], config_container[val_iZone]);
      
    }
    
    if (rank == MASTER_NODE && val_iZone == ZONE_0)
      cout << "End direct solver, begin adjoint problem." << endl;
    
  }
  
}
void CAdjFluidIteration::Iterate(COutput *output,
                                    CIntegration ****integration_container,
                                    CGeometry ****geometry_container,
                                    CSolver *****solver_container,
                                    CNumerics ******numerics_container,
                                    CConfig **config_container,
                                    CSurfaceMovement **surface_movement,
                                    CVolumetricMovement ***grid_movement,
                                    CFreeFormDefBox*** FFDBox,
                                    unsigned short val_iZone,
                                    unsigned short val_iInst) {
  
  unsigned long IntIter = 0; config_container[ZONE_0]->SetIntIter(IntIter);
  unsigned long ExtIter = config_container[ZONE_0]->GetExtIter();
  bool unsteady = (config_container[val_iZone]->GetUnsteady_Simulation() == DT_STEPPING_1ST) || (config_container[val_iZone]->GetUnsteady_Simulation() == DT_STEPPING_2ND);
  
  /*--- Set the value of the internal iteration ---*/
  
  ExtIter = config_container[val_iZone]->GetExtIter();
  
  /* --- Setting up iteration values depending on if this is a 
  steady or an unsteady simulaiton */

  if ( !unsteady ) 
    IntIter = ExtIter;
  else
    IntIter = config_container[val_iZone]->GetIntIter();
    
    
  switch( config_container[val_iZone]->GetKind_Solver() ) {

  case ADJ_EULER:
    config_container[val_iZone]->SetGlobalParam(ADJ_EULER, RUNTIME_ADJFLOW_SYS, ExtIter); break;

  case ADJ_NAVIER_STOKES:
    config_container[val_iZone]->SetGlobalParam(ADJ_NAVIER_STOKES, RUNTIME_ADJFLOW_SYS, ExtIter); break;

  case ADJ_RANS:
    config_container[val_iZone]->SetGlobalParam(ADJ_RANS, RUNTIME_ADJFLOW_SYS, ExtIter); break;          
  }
    
  /*--- Iteration of the flow adjoint problem ---*/
  
  integration_container[val_iZone][val_iInst][ADJFLOW_SOL]->MultiGrid_Iteration(geometry_container, solver_container, numerics_container,
                                                                     config_container, RUNTIME_ADJFLOW_SYS, IntIter, val_iZone, val_iInst);
  
  /*--- Iteration of the turbulence model adjoint ---*/
  
  if ((config_container[val_iZone]->GetKind_Solver() == ADJ_RANS) && (!config_container[val_iZone]->GetFrozen_Visc_Cont())) {
    
    /*--- Adjoint turbulence model solution ---*/
    
    config_container[val_iZone]->SetGlobalParam(ADJ_RANS, RUNTIME_ADJTURB_SYS, ExtIter);
    integration_container[val_iZone][val_iInst][ADJTURB_SOL]->SingleGrid_Iteration(geometry_container, solver_container, numerics_container,
                                                                        config_container, RUNTIME_ADJTURB_SYS, IntIter, val_iZone, val_iInst);
    
  }
  
}
void CAdjFluidIteration::Update(COutput *output,
                                   CIntegration ****integration_container,
                                   CGeometry ****geometry_container,
                                   CSolver *****solver_container,
                                   CNumerics ******numerics_container,
                                   CConfig **config_container,
                                   CSurfaceMovement **surface_movement,
                                   CVolumetricMovement ***grid_movement,
                                   CFreeFormDefBox*** FFDBox,
                                   unsigned short val_iZone,
                                   unsigned short val_iInst)      {
  
  su2double Physical_dt, Physical_t;
  unsigned short iMesh;
  unsigned long ExtIter = config_container[ZONE_0]->GetExtIter();
  
  /*--- Dual time stepping strategy ---*/
  
  if ((config_container[val_iZone]->GetUnsteady_Simulation() == DT_STEPPING_1ST) ||
      (config_container[val_iZone]->GetUnsteady_Simulation() == DT_STEPPING_2ND)) {
    
    /*--- Update dual time solver ---*/
    
    for (iMesh = 0; iMesh <= config_container[val_iZone]->GetnMGLevels(); iMesh++) {
      integration_container[val_iZone][val_iInst][ADJFLOW_SOL]->SetDualTime_Solver(geometry_container[val_iZone][val_iInst][iMesh], solver_container[val_iZone][val_iInst][iMesh][ADJFLOW_SOL], config_container[val_iZone], iMesh);
      integration_container[val_iZone][val_iInst][ADJFLOW_SOL]->SetConvergence(false);
    }
    
    Physical_dt = config_container[val_iZone]->GetDelta_UnstTime(); Physical_t  = (ExtIter+1)*Physical_dt;
    if (Physical_t >=  config_container[val_iZone]->GetTotal_UnstTime()) integration_container[val_iZone][val_iInst][ADJFLOW_SOL]->SetConvergence(true);
    
  }
}

bool CAdjFluidIteration::Monitor(COutput *output,
    CIntegration ****integration_container,
    CGeometry ****geometry_container,
    CSolver *****solver_container,
    CNumerics ******numerics_container,
    CConfig **config_container,
    CSurfaceMovement **surface_movement,
    CVolumetricMovement ***grid_movement,
    CFreeFormDefBox*** FFDBox,
    unsigned short val_iZone,
    unsigned short val_iInst)     { }
void CAdjFluidIteration::Postprocess(COutput *output,
                                     CIntegration ****integration_container,
                                     CGeometry ****geometry_container,
                                     CSolver *****solver_container,
                                     CNumerics ******numerics_container,
                                     CConfig **config_container,
                                     CSurfaceMovement **surface_movement,
                                     CVolumetricMovement ***grid_movement,
                                     CFreeFormDefBox*** FFDBox,
                                     unsigned short val_iZone,
                                     unsigned short val_iInst) { }

CDiscAdjFluidIteration::CDiscAdjFluidIteration(CConfig *config) : CIteration(config) {
  
  turbulent = ( config->GetKind_Solver() == DISC_ADJ_RANS);
  
}

CDiscAdjFluidIteration::~CDiscAdjFluidIteration(void) { }

void CDiscAdjFluidIteration::Preprocess(COutput *output,
                                           CIntegration ****integration_container,
                                           CGeometry ****geometry_container,
                                           CSolver *****solver_container,
                                           CNumerics ******numerics_container,
                                           CConfig **config_container,
                                           CSurfaceMovement **surface_movement,
                                           CVolumetricMovement ***grid_movement,
                                           CFreeFormDefBox*** FFDBox,
                                           unsigned short val_iZone,
                                           unsigned short val_iInst) {

  unsigned long IntIter = 0, iPoint;
  config_container[ZONE_0]->SetIntIter(IntIter);
  unsigned short ExtIter = config_container[val_iZone]->GetExtIter();
  bool dual_time_1st = (config_container[val_iZone]->GetUnsteady_Simulation() == DT_STEPPING_1ST);
  bool dual_time_2nd = (config_container[val_iZone]->GetUnsteady_Simulation() == DT_STEPPING_2ND);
  bool dual_time = (dual_time_1st || dual_time_2nd);
  unsigned short iMesh;
  int Direct_Iter;

  /*--- For the unsteady adjoint, load direct solutions from restart files. ---*/

  if (config_container[val_iZone]->GetUnsteady_Simulation()) {

    Direct_Iter = SU2_TYPE::Int(config_container[val_iZone]->GetUnst_AdjointIter()) - SU2_TYPE::Int(ExtIter) - 2;

    /*--- For dual-time stepping we want to load the already converged solution at timestep n ---*/

    if (dual_time) {
      Direct_Iter += 1;
    }

    if (ExtIter == 0){

      if (dual_time_2nd) {

        /*--- Load solution at timestep n-2 ---*/

        LoadUnsteady_Solution(geometry_container, solver_container,config_container, val_iZone, val_iInst, Direct_Iter-2);

        /*--- Push solution back to correct array ---*/

        for (iMesh=0; iMesh<=config_container[val_iZone]->GetnMGLevels();iMesh++) {
          for(iPoint=0; iPoint<geometry_container[val_iZone][val_iInst][iMesh]->GetnPoint();iPoint++) {
            solver_container[val_iZone][val_iInst][iMesh][FLOW_SOL]->node[iPoint]->Set_Solution_time_n();
            solver_container[val_iZone][val_iInst][iMesh][FLOW_SOL]->node[iPoint]->Set_Solution_time_n1();
            if (turbulent) {
              solver_container[val_iZone][val_iInst][iMesh][TURB_SOL]->node[iPoint]->Set_Solution_time_n();
              solver_container[val_iZone][val_iInst][iMesh][TURB_SOL]->node[iPoint]->Set_Solution_time_n1();
            }
          }
        }
      }
      if (dual_time) {

        /*--- Load solution at timestep n-1 ---*/

        LoadUnsteady_Solution(geometry_container, solver_container,config_container, val_iZone, val_iInst, Direct_Iter-1);

        /*--- Push solution back to correct array ---*/

        for (iMesh=0; iMesh<=config_container[val_iZone]->GetnMGLevels();iMesh++) {
          for(iPoint=0; iPoint<geometry_container[val_iZone][val_iInst][iMesh]->GetnPoint();iPoint++) {
            solver_container[val_iZone][val_iInst][iMesh][FLOW_SOL]->node[iPoint]->Set_Solution_time_n();
            if (turbulent) {
              solver_container[val_iZone][val_iInst][iMesh][TURB_SOL]->node[iPoint]->Set_Solution_time_n();
            }
          }
        }
      }

      /*--- Load solution timestep n ---*/

      LoadUnsteady_Solution(geometry_container, solver_container,config_container, val_iInst, val_iZone, Direct_Iter);

    }


    if ((ExtIter > 0) && dual_time){

      /*--- Load solution timestep n-1 | n-2 for DualTimestepping 1st | 2nd order ---*/
      if (dual_time_1st){
        LoadUnsteady_Solution(geometry_container, solver_container,config_container, val_iInst, val_iZone, Direct_Iter - 1);
      } else {
        LoadUnsteady_Solution(geometry_container, solver_container,config_container, val_iInst, val_iZone, Direct_Iter - 2);
      }
  

      /*--- Temporarily store the loaded solution in the Solution_Old array ---*/

      for (iMesh=0; iMesh<=config_container[val_iZone]->GetnMGLevels();iMesh++) {
        for(iPoint=0; iPoint<geometry_container[val_iZone][val_iInst][iMesh]->GetnPoint();iPoint++) {
           solver_container[val_iZone][val_iInst][iMesh][FLOW_SOL]->node[iPoint]->Set_OldSolution();
           if (turbulent){
             solver_container[val_iZone][val_iInst][iMesh][TURB_SOL]->node[iPoint]->Set_OldSolution();
           }
        }
      }

      /*--- Set Solution at timestep n to solution at n-1 ---*/

      for (iMesh=0; iMesh<=config_container[val_iZone]->GetnMGLevels();iMesh++) {
        for(iPoint=0; iPoint<geometry_container[val_iZone][val_iInst][iMesh]->GetnPoint();iPoint++) {
          solver_container[val_iZone][val_iInst][iMesh][FLOW_SOL]->node[iPoint]->SetSolution(solver_container[val_iZone][val_iInst][iMesh][FLOW_SOL]->node[iPoint]->GetSolution_time_n());
          if (turbulent) {
            solver_container[val_iZone][val_iInst][iMesh][TURB_SOL]->node[iPoint]->SetSolution(solver_container[val_iZone][val_iInst][iMesh][TURB_SOL]->node[iPoint]->GetSolution_time_n());
          }
        }
      }
      if (dual_time_1st){
      /*--- Set Solution at timestep n-1 to the previously loaded solution ---*/
        for (iMesh=0; iMesh<=config_container[val_iZone]->GetnMGLevels();iMesh++) {
          for(iPoint=0; iPoint<geometry_container[val_iZone][val_iInst][iMesh]->GetnPoint();iPoint++) {
            solver_container[val_iZone][val_iInst][iMesh][FLOW_SOL]->node[iPoint]->Set_Solution_time_n(solver_container[val_iZone][val_iInst][iMesh][FLOW_SOL]->node[iPoint]->GetSolution_Old());
            if (turbulent) {
              solver_container[val_iZone][val_iInst][iMesh][TURB_SOL]->node[iPoint]->Set_Solution_time_n(solver_container[val_iZone][val_iInst][iMesh][TURB_SOL]->node[iPoint]->GetSolution_Old());
            }
          }
        }
      }
      if (dual_time_2nd){
        /*--- Set Solution at timestep n-1 to solution at n-2 ---*/
        for (iMesh=0; iMesh<=config_container[val_iZone]->GetnMGLevels();iMesh++) {
          for(iPoint=0; iPoint<geometry_container[val_iZone][val_iInst][iMesh]->GetnPoint();iPoint++) {
            solver_container[val_iZone][val_iInst][iMesh][FLOW_SOL]->node[iPoint]->Set_Solution_time_n(solver_container[val_iZone][val_iInst][iMesh][FLOW_SOL]->node[iPoint]->GetSolution_time_n1());
            if (turbulent) {
              solver_container[val_iZone][val_iInst][iMesh][TURB_SOL]->node[iPoint]->Set_Solution_time_n(solver_container[val_iZone][val_iInst][iMesh][TURB_SOL]->node[iPoint]->GetSolution_time_n1());
            }
          }
        }
        /*--- Set Solution at timestep n-2 to the previously loaded solution ---*/
        for (iMesh=0; iMesh<=config_container[val_iZone]->GetnMGLevels();iMesh++) {
          for(iPoint=0; iPoint<geometry_container[val_iZone][val_iInst][iMesh]->GetnPoint();iPoint++) {
            solver_container[val_iZone][val_iInst][iMesh][FLOW_SOL]->node[iPoint]->Set_Solution_time_n1(solver_container[val_iZone][val_iInst][iMesh][FLOW_SOL]->node[iPoint]->GetSolution_Old());
            if (turbulent) {
              solver_container[val_iZone][val_iInst][iMesh][TURB_SOL]->node[iPoint]->Set_Solution_time_n1(solver_container[val_iZone][val_iInst][iMesh][TURB_SOL]->node[iPoint]->GetSolution_Old());
            }
          }
        }
      }
    }
  }

  /*--- Store flow solution also in the adjoint solver in order to be able to reset it later ---*/

  if (ExtIter == 0 || dual_time) {
    for (iMesh=0; iMesh<=config_container[val_iZone]->GetnMGLevels();iMesh++) {
      for (iPoint = 0; iPoint < geometry_container[val_iZone][val_iInst][iMesh]->GetnPoint(); iPoint++) {
        solver_container[val_iZone][val_iInst][iMesh][ADJFLOW_SOL]->node[iPoint]->SetSolution_Direct(solver_container[val_iZone][val_iInst][iMesh][FLOW_SOL]->node[iPoint]->GetSolution());
      }
    }
    if (turbulent && !config_container[val_iZone]->GetFrozen_Visc_Disc()) {
      for (iPoint = 0; iPoint < geometry_container[val_iZone][val_iInst][MESH_0]->GetnPoint(); iPoint++) {
        solver_container[val_iZone][val_iInst][MESH_0][ADJTURB_SOL]->node[iPoint]->SetSolution_Direct(solver_container[val_iZone][val_iInst][MESH_0][TURB_SOL]->node[iPoint]->GetSolution());
      }
    }
  }

  solver_container[val_iZone][val_iInst][MESH_0][ADJFLOW_SOL]->Preprocessing(geometry_container[val_iZone][val_iInst][MESH_0], solver_container[val_iZone][val_iInst][MESH_0],  config_container[val_iZone] , MESH_0, 0, RUNTIME_ADJFLOW_SYS, false);
  if (turbulent && !config_container[val_iZone]->GetFrozen_Visc_Disc()){
    solver_container[val_iZone][val_iInst][MESH_0][ADJTURB_SOL]->Preprocessing(geometry_container[val_iZone][val_iInst][MESH_0], solver_container[val_iZone][val_iInst][MESH_0],  config_container[val_iZone] , MESH_0, 0, RUNTIME_ADJTURB_SYS, false);
  }


}



void CDiscAdjFluidIteration::LoadUnsteady_Solution(CGeometry ****geometry_container,
                                           CSolver *****solver_container,
                                           CConfig **config_container,
                                           unsigned short val_iZone,
                                           unsigned short val_iInst, 
                                           int val_DirectIter) {
  unsigned short iMesh;

  if (val_DirectIter >= 0) {
    if (rank == MASTER_NODE && val_iZone == ZONE_0)
      cout << " Loading flow solution from direct iteration " << val_DirectIter  << "." << endl;
    solver_container[val_iZone][val_iInst][MESH_0][FLOW_SOL]->LoadRestart(geometry_container[val_iZone][val_iInst], solver_container[val_iZone][val_iInst], config_container[val_iZone], val_DirectIter, true);
    if (turbulent) {
      solver_container[val_iZone][val_iInst][MESH_0][TURB_SOL]->LoadRestart(geometry_container[val_iZone][val_iInst], solver_container[val_iZone][val_iInst], config_container[val_iZone], val_DirectIter, false);
    }
  } else {
    /*--- If there is no solution file we set the freestream condition ---*/
    if (rank == MASTER_NODE && val_iZone == ZONE_0)
      cout << " Setting freestream conditions at direct iteration " << val_DirectIter << "." << endl;
    for (iMesh=0; iMesh<=config_container[val_iZone]->GetnMGLevels();iMesh++) {
      solver_container[val_iZone][val_iInst][iMesh][FLOW_SOL]->SetFreeStream_Solution(config_container[val_iZone]);
      solver_container[val_iZone][val_iInst][iMesh][FLOW_SOL]->Preprocessing(geometry_container[val_iZone][val_iInst][iMesh],solver_container[val_iZone][val_iInst][iMesh], config_container[val_iZone], iMesh, val_DirectIter, RUNTIME_FLOW_SYS, false);
      if (turbulent) {
        solver_container[val_iZone][val_iInst][iMesh][TURB_SOL]->SetFreeStream_Solution(config_container[val_iZone]);
        solver_container[val_iZone][val_iInst][iMesh][TURB_SOL]->Postprocessing(geometry_container[val_iZone][val_iInst][iMesh],solver_container[val_iZone][val_iInst][iMesh], config_container[val_iZone], iMesh);
      }
    }
  }
}


void CDiscAdjFluidIteration::Iterate(COutput *output,
                                        CIntegration ****integration_container,
                                        CGeometry ****geometry_container,
                                        CSolver *****solver_container,
                                        CNumerics ******numerics_container,
                                        CConfig **config_container,
                                        CSurfaceMovement **surface_movement,
                                        CVolumetricMovement ***volume_grid_movement,
                                        CFreeFormDefBox*** FFDBox,
                                        unsigned short val_iZone,
                                        unsigned short val_iInst) {
  
  unsigned long ExtIter = config_container[val_iZone]->GetExtIter();
  unsigned short Kind_Solver = config_container[val_iZone]->GetKind_Solver();
  unsigned long IntIter = 0;
  bool unsteady = config_container[val_iZone]->GetUnsteady_Simulation() != STEADY;
  bool frozen_visc = config_container[val_iZone]->GetFrozen_Visc_Disc();

  if (!unsteady)
    IntIter = ExtIter;
  else {
    IntIter = config_container[val_iZone]->GetIntIter();
  }

  /*--- Extract the adjoints of the conservative input variables and store them for the next iteration ---*/

  if ((Kind_Solver == DISC_ADJ_NAVIER_STOKES) || (Kind_Solver == DISC_ADJ_RANS) || (Kind_Solver == DISC_ADJ_EULER)) {

    solver_container[val_iZone][val_iInst][MESH_0][ADJFLOW_SOL]->ExtractAdjoint_Solution(geometry_container[val_iZone][val_iInst][MESH_0], config_container[val_iZone]);

    solver_container[val_iZone][val_iInst][MESH_0][ADJFLOW_SOL]->ExtractAdjoint_Variables(geometry_container[val_iZone][val_iInst][MESH_0], config_container[val_iZone]);

    /*--- Set the convergence criteria (only residual possible) ---*/

    integration_container[val_iZone][val_iInst][ADJFLOW_SOL]->Convergence_Monitoring(geometry_container[val_iZone][val_iInst][MESH_0], config_container[val_iZone],
                                                                          IntIter, log10(solver_container[val_iZone][val_iInst][MESH_0][ADJFLOW_SOL]->GetRes_RMS(0)), MESH_0);

    }
  if ((Kind_Solver == DISC_ADJ_RANS) && !frozen_visc) {

    solver_container[val_iZone][val_iInst][MESH_0][ADJTURB_SOL]->ExtractAdjoint_Solution(geometry_container[val_iZone][val_iInst][MESH_0],
                                                                              config_container[val_iZone]);
  }

  }
  
    
void CDiscAdjFluidIteration::InitializeAdjoint(CSolver *****solver_container, CGeometry ****geometry_container, CConfig **config_container, unsigned short iZone, unsigned short iInst){

  unsigned short Kind_Solver = config_container[iZone]->GetKind_Solver();
  bool frozen_visc = config_container[iZone]->GetFrozen_Visc_Disc();

  /*--- Initialize the adjoint of the objective function (typically with 1.0) ---*/
  
  solver_container[iZone][iInst][MESH_0][ADJFLOW_SOL]->SetAdj_ObjFunc(geometry_container[iZone][iInst][MESH_0], config_container[iZone]);

  /*--- Initialize the adjoints the conservative variables ---*/

  if ((Kind_Solver == DISC_ADJ_NAVIER_STOKES) || (Kind_Solver == DISC_ADJ_RANS) || (Kind_Solver == DISC_ADJ_EULER)) {

    solver_container[iZone][iInst][MESH_0][ADJFLOW_SOL]->SetAdjoint_Output(geometry_container[iZone][iInst][MESH_0],
                                                                  config_container[iZone]);
  }

  if ((Kind_Solver == DISC_ADJ_RANS) && !frozen_visc) {
    solver_container[iZone][iInst][MESH_0][ADJTURB_SOL]->SetAdjoint_Output(geometry_container[iZone][iInst][MESH_0],
        config_container[iZone]);
  }
}


void CDiscAdjFluidIteration::RegisterInput(CSolver *****solver_container, CGeometry ****geometry_container, CConfig **config_container, unsigned short iZone, unsigned short iInst, unsigned short kind_recording){

  unsigned short Kind_Solver = config_container[iZone]->GetKind_Solver();
  bool frozen_visc = config_container[iZone]->GetFrozen_Visc_Disc();

  if (kind_recording == FLOW_CONS_VARS || kind_recording == COMBINED){
    
    /*--- Register flow and turbulent variables as input ---*/
    
    if ((Kind_Solver == DISC_ADJ_NAVIER_STOKES) || (Kind_Solver == DISC_ADJ_RANS) || (Kind_Solver == DISC_ADJ_EULER)) {

      solver_container[iZone][iInst][MESH_0][ADJFLOW_SOL]->RegisterSolution(geometry_container[iZone][iInst][MESH_0], config_container[iZone]);

      solver_container[iZone][iInst][MESH_0][ADJFLOW_SOL]->RegisterVariables(geometry_container[iZone][iInst][MESH_0], config_container[iZone]);
    }
    
    if ((Kind_Solver == DISC_ADJ_RANS) && !frozen_visc) {
      solver_container[iZone][iInst][MESH_0][ADJTURB_SOL]->RegisterSolution(geometry_container[iZone][iInst][MESH_0], config_container[iZone]);
    }
  }
  if (kind_recording == MESH_COORDS){
    
    /*--- Register node coordinates as input ---*/
    
    geometry_container[iZone][iInst][MESH_0]->RegisterCoordinates(config_container[iZone]);
    
  }

  if (kind_recording == FLOW_CROSS_TERM){

    /*--- Register flow and turbulent variables as input ---*/

    solver_container[iZone][iInst][MESH_0][ADJFLOW_SOL]->RegisterSolution(geometry_container[iZone][iInst][MESH_0], config_container[iZone]);

    if (turbulent){
      solver_container[iZone][iInst][MESH_0][ADJTURB_SOL]->RegisterSolution(geometry_container[iZone][iInst][MESH_0], config_container[iZone]);
    }
  }

  if (kind_recording == GEOMETRY_CROSS_TERM){

    /*--- Register node coordinates as input ---*/

    geometry_container[iZone][iInst][MESH_0]->RegisterCoordinates(config_container[iZone]);

  }

}

void CDiscAdjFluidIteration::SetDependencies(CSolver *****solver_container, CGeometry ****geometry_container, CConfig **config_container, unsigned short iZone, unsigned short iInst, unsigned short kind_recording){


  unsigned short Kind_Solver = config_container[iZone]->GetKind_Solver();
  bool frozen_visc = config_container[iZone]->GetFrozen_Visc_Disc();
  if ((kind_recording == MESH_COORDS) || (kind_recording == NONE)  ||
      (kind_recording == GEOMETRY_CROSS_TERM) || (kind_recording == ALL_VARIABLES)){

    /*--- Update geometry to get the influence on other geometry variables (normals, volume etc) ---*/

    geometry_container[iZone][iInst][MESH_0]->UpdateGeometry(geometry_container[iZone][iInst], config_container[iZone]);

  }

  /*--- Compute coupling between flow and turbulent equations ---*/

  solver_container[iZone][iInst][MESH_0][FLOW_SOL]->Set_MPI_Solution(geometry_container[iZone][iInst][MESH_0], config_container[iZone]);

  if ((Kind_Solver == DISC_ADJ_RANS) && !frozen_visc){
    solver_container[iZone][iInst][MESH_0][FLOW_SOL]->Preprocessing(geometry_container[iZone][iInst][MESH_0],solver_container[iZone][iInst][MESH_0], config_container[iZone], MESH_0, NO_RK_ITER, RUNTIME_FLOW_SYS, true);
    solver_container[iZone][iInst][MESH_0][TURB_SOL]->Postprocessing(geometry_container[iZone][iInst][MESH_0],solver_container[iZone][iInst][MESH_0], config_container[iZone], MESH_0);
    solver_container[iZone][iInst][MESH_0][TURB_SOL]->Set_MPI_Solution(geometry_container[iZone][iInst][MESH_0], config_container[iZone]);
  }

}

void CDiscAdjFluidIteration::RegisterOutput(CSolver *****solver_container, CGeometry ****geometry_container, CConfig **config_container, COutput* output, unsigned short iZone, unsigned short iInst){
  
  unsigned short Kind_Solver = config_container[iZone]->GetKind_Solver();
  bool frozen_visc = config_container[iZone]->GetFrozen_Visc_Disc();
  
  if ((Kind_Solver == DISC_ADJ_NAVIER_STOKES) || (Kind_Solver == DISC_ADJ_RANS) || (Kind_Solver == DISC_ADJ_EULER)) {
  
  /*--- Register conservative variables as output of the iteration ---*/
  
    solver_container[iZone][iInst][MESH_0][FLOW_SOL]->RegisterOutput(geometry_container[iZone][iInst][MESH_0],config_container[iZone]);
  
  }
  if ((Kind_Solver == DISC_ADJ_RANS) && !frozen_visc){
    solver_container[iZone][iInst][MESH_0][TURB_SOL]->RegisterOutput(geometry_container[iZone][iInst][MESH_0],
                                                                 config_container[iZone]);
  }
}

void CDiscAdjFluidIteration::InitializeAdjoint_CrossTerm(CSolver *****solver_container, CGeometry ****geometry_container, CConfig **config_container, unsigned short iZone, unsigned short iInst){

  unsigned short Kind_Solver = config_container[iZone]->GetKind_Solver();
  bool frozen_visc = config_container[iZone]->GetFrozen_Visc_Disc();

  /*--- Initialize the adjoint of the objective function (typically with 1.0) ---*/

  solver_container[iZone][iInst][MESH_0][ADJFLOW_SOL]->SetAdj_ObjFunc(geometry_container[iZone][iInst][MESH_0], config_container[iZone]);

  /*--- Initialize the adjoints the conservative variables ---*/

 if ((Kind_Solver == DISC_ADJ_NAVIER_STOKES) || (Kind_Solver == DISC_ADJ_RANS) || (Kind_Solver == DISC_ADJ_EULER)) {

  solver_container[iZone][iInst][MESH_0][ADJFLOW_SOL]->SetAdjoint_Output(geometry_container[iZone][iInst][MESH_0],
                                                                  config_container[iZone]);
}

  if ((Kind_Solver == DISC_ADJ_RANS) && !frozen_visc) {
    solver_container[iZone][iInst][MESH_0][ADJTURB_SOL]->SetAdjoint_Output(geometry_container[iZone][iInst][MESH_0],
                                                                    config_container[iZone]);
  }
}


void CDiscAdjFluidIteration::Update(COutput *output,
                                       CIntegration ****integration_container,
                                       CGeometry ****geometry_container,
                                       CSolver *****solver_container,
                                       CNumerics ******numerics_container,
                                       CConfig **config_container,
                                       CSurfaceMovement **surface_movement,
                                       CVolumetricMovement ***grid_movement,
                                       CFreeFormDefBox*** FFDBox,
                                       unsigned short val_iZone,
                                       unsigned short val_iInst)      {

  unsigned short iMesh;

  /*--- Dual time stepping strategy ---*/

  if ((config_container[val_iZone]->GetUnsteady_Simulation() == DT_STEPPING_1ST) ||
      (config_container[val_iZone]->GetUnsteady_Simulation() == DT_STEPPING_2ND)) {

    for (iMesh = 0; iMesh <= config_container[val_iZone]->GetnMGLevels(); iMesh++) {
      integration_container[val_iZone][val_iInst][ADJFLOW_SOL]->SetConvergence(false);
    }
  }
}
bool CDiscAdjFluidIteration::Monitor(COutput *output,
    CIntegration ****integration_container,
    CGeometry ****geometry_container,
    CSolver *****solver_container,
    CNumerics ******numerics_container,
    CConfig **config_container,
    CSurfaceMovement **surface_movement,
    CVolumetricMovement ***grid_movement,
    CFreeFormDefBox*** FFDBox,
    unsigned short val_iZone,
    unsigned short val_iInst)     { }
void CDiscAdjFluidIteration::Postprocess(COutput *output,
                                         CIntegration ****integration_container,
                                         CGeometry ****geometry_container,
                                         CSolver *****solver_container,
                                         CNumerics ******numerics_container,
                                         CConfig **config_container,
                                         CSurfaceMovement **surface_movement,
                                         CVolumetricMovement ***grid_movement,
                                         CFreeFormDefBox*** FFDBox,
                                         unsigned short val_iZone,
                                         unsigned short val_iInst) { }


CDiscAdjFEAIteration::CDiscAdjFEAIteration(CConfig *config) : CIteration(config), CurrentRecording(NONE){

  fem_iteration = new CFEAIteration(config);

  // TEMPORARY output only for standalone structural problems
  if ((!config->GetFSI_Simulation()) && (rank == MASTER_NODE)){

    bool de_effects = config->GetDE_Effects();
    unsigned short iVar;

    /*--- Header of the temporary output file ---*/
    ofstream myfile_res;
    myfile_res.open ("Results_Reverse_Adjoint.txt");

    myfile_res << "Obj_Func" << " ";
    for (iVar = 0; iVar < config->GetnElasticityMod(); iVar++)
        myfile_res << "Sens_E_" << iVar << "\t";

    for (iVar = 0; iVar < config->GetnPoissonRatio(); iVar++)
      myfile_res << "Sens_Nu_" << iVar << "\t";

    if (config->GetDynamic_Analysis() == DYNAMIC){
        for (iVar = 0; iVar < config->GetnMaterialDensity(); iVar++)
          myfile_res << "Sens_Rho_" << iVar << "\t";
    }

    if (de_effects){
        for (iVar = 0; iVar < config->GetnElectric_Field(); iVar++)
          myfile_res << "Sens_EField_" << iVar << "\t";
    }

    myfile_res << endl;

    myfile_res.close();
  }

}

CDiscAdjFEAIteration::~CDiscAdjFEAIteration(void) { }
void CDiscAdjFEAIteration::Preprocess(COutput *output,
                                           CIntegration ****integration_container,
                                           CGeometry ****geometry_container,
                                           CSolver *****solver_container,
                                           CNumerics ******numerics_container,
                                           CConfig **config_container,
                                           CSurfaceMovement **surface_movement,
                                           CVolumetricMovement ***grid_movement,
                                           CFreeFormDefBox*** FFDBox,
                                           unsigned short val_iZone,
                                           unsigned short val_iInst) {

  unsigned long IntIter = 0, iPoint;
  config_container[ZONE_0]->SetIntIter(IntIter);
  unsigned short ExtIter = config_container[val_iZone]->GetExtIter();
  bool dynamic = (config_container[val_iZone]->GetDynamic_Analysis() == DYNAMIC);
  bool nonlinear_analysis = (config_container[val_iZone]->GetGeometricConditions() == LARGE_DEFORMATIONS);   // Nonlinear analysis.

  int Direct_Iter;

  /*--- For the dynamic adjoint, load direct solutions from restart files. ---*/

  if (dynamic) {

    Direct_Iter = SU2_TYPE::Int(config_container[val_iZone]->GetUnst_AdjointIter()) - SU2_TYPE::Int(ExtIter) - 1;

    /*--- We want to load the already converged solution at timesteps n and n-1 ---*/

    /*--- Load solution at timestep n-1 ---*/

    LoadDynamic_Solution(geometry_container, solver_container,config_container, val_iZone, val_iInst, Direct_Iter-1);

    /*--- Push solution back to correct array ---*/

    for(iPoint=0; iPoint<geometry_container[val_iZone][val_iInst][MESH_0]->GetnPoint();iPoint++){
      solver_container[val_iZone][val_iInst][MESH_0][FEA_SOL]->node[iPoint]->SetSolution_time_n();
    }

    /*--- Push solution back to correct array ---*/

    for(iPoint=0; iPoint<geometry_container[val_iZone][val_iInst][MESH_0]->GetnPoint();iPoint++){
      solver_container[val_iZone][val_iInst][MESH_0][FEA_SOL]->node[iPoint]->SetSolution_Accel_time_n();
    }

    /*--- Push solution back to correct array ---*/

    for(iPoint=0; iPoint<geometry_container[val_iZone][val_iInst][MESH_0]->GetnPoint();iPoint++){
      solver_container[val_iZone][val_iInst][MESH_0][FEA_SOL]->node[iPoint]->SetSolution_Vel_time_n();
    }

    /*--- Load solution timestep n ---*/

    LoadDynamic_Solution(geometry_container, solver_container,config_container, val_iZone, val_iInst, Direct_Iter);

    /*--- Store FEA solution also in the adjoint solver in order to be able to reset it later ---*/

    for (iPoint = 0; iPoint < geometry_container[val_iZone][val_iInst][MESH_0]->GetnPoint(); iPoint++){
      solver_container[val_iZone][val_iInst][MESH_0][ADJFEA_SOL]->node[iPoint]->SetSolution_Direct(solver_container[val_iZone][val_iInst][MESH_0][FEA_SOL]->node[iPoint]->GetSolution());
    }

    for (iPoint = 0; iPoint < geometry_container[val_iZone][val_iInst][MESH_0]->GetnPoint(); iPoint++){
      solver_container[val_iZone][val_iInst][MESH_0][ADJFEA_SOL]->node[iPoint]->SetSolution_Accel_Direct(solver_container[val_iZone][val_iInst][MESH_0][FEA_SOL]->node[iPoint]->GetSolution_Accel());
    }

    for (iPoint = 0; iPoint < geometry_container[val_iZone][val_iInst][MESH_0]->GetnPoint(); iPoint++){
      solver_container[val_iZone][val_iInst][MESH_0][ADJFEA_SOL]->node[iPoint]->SetSolution_Vel_Direct(solver_container[val_iZone][val_iInst][MESH_0][FEA_SOL]->node[iPoint]->GetSolution_Vel());
    }

  }
  else{
    /*--- Store FEA solution also in the adjoint solver in order to be able to reset it later ---*/

    for (iPoint = 0; iPoint < geometry_container[val_iZone][val_iInst][MESH_0]->GetnPoint(); iPoint++){
      solver_container[val_iZone][val_iInst][MESH_0][ADJFEA_SOL]->node[iPoint]->SetSolution_Direct(solver_container[val_iZone][val_iInst][MESH_0][FEA_SOL]->node[iPoint]->GetSolution());
    }

  }

  solver_container[val_iZone][val_iInst][MESH_0][ADJFEA_SOL]->Preprocessing(geometry_container[val_iZone][val_iInst][MESH_0], solver_container[val_iZone][val_iInst][MESH_0],  config_container[val_iZone] , MESH_0, 0, RUNTIME_ADJFEA_SYS, false);

  if (CurrentRecording != FEA_DISP_VARS || dynamic){

    if (rank == MASTER_NODE){
      cout << "Direct iteration to store computational graph." << endl;
      cout << "Compute residuals to check the convergence of the direct problem." << endl;
    }

    /*--- Record one FEM iteration with structural variables as input ---*/

    SetRecording(output, integration_container, geometry_container, solver_container, numerics_container,
                 config_container, surface_movement, grid_movement, FFDBox, val_iZone, val_iInst, FEA_DISP_VARS);

    /*--- Print residuals in the first iteration ---*/

    if (rank == MASTER_NODE && ((ExtIter == 0) || dynamic )){

      if (nonlinear_analysis){
        cout << "UTOL-A: "   << log10(solver_container[val_iZone][val_iInst][MESH_0][FEA_SOL]->GetRes_FEM(0))
             << ", RTOL-A: " << log10(solver_container[val_iZone][val_iInst][MESH_0][FEA_SOL]->GetRes_FEM(1))
             << ", ETOL-A: " << log10(solver_container[val_iZone][val_iInst][MESH_0][FEA_SOL]->GetRes_FEM(2)) << "." << endl;
      }
      else{
        if (geometry_container[val_iZone][val_iInst][MESH_0]->GetnDim() == 2){
          cout << "log10[RMS Ux]: "   << log10(solver_container[val_iZone][val_iInst][MESH_0][FEA_SOL]->GetRes_RMS(0))
               << ", log10[RMS Uy]: " << log10(solver_container[val_iZone][val_iInst][MESH_0][FEA_SOL]->GetRes_RMS(1)) << "." << endl;

        }
        else{
          cout << "log10[RMS Ux]: "   << log10(solver_container[val_iZone][val_iInst][MESH_0][FEA_SOL]->GetRes_RMS(0))
               << ", log10[RMS Uy]: " << log10(solver_container[val_iZone][val_iInst][MESH_0][FEA_SOL]->GetRes_RMS(1))
               << ", log10[RMS Uz]: " << log10(solver_container[val_iZone][val_iInst][MESH_0][FEA_SOL]->GetRes_RMS(2))<< "." << endl;
        }

      }

    }

  }

}



void CDiscAdjFEAIteration::LoadDynamic_Solution(CGeometry ****geometry_container,
                                               CSolver *****solver_container,
                                               CConfig **config_container,
                                               unsigned short val_iZone,
                                               unsigned short val_iInst, 
                                               int val_DirectIter) {
  unsigned short iVar;
  unsigned long iPoint;
  bool update_geo = false;  //TODO: check

  if (val_DirectIter >= 0){
    if (rank == MASTER_NODE && val_iZone == ZONE_0)
      cout << " Loading FEA solution from direct iteration " << val_DirectIter  << "." << endl;
    solver_container[val_iZone][val_iInst][MESH_0][FEA_SOL]->LoadRestart(geometry_container[val_iZone][val_iInst], solver_container[val_iZone][val_iInst], config_container[val_iZone], val_DirectIter, update_geo);
  } else {
    /*--- If there is no solution file we set the freestream condition ---*/
    if (rank == MASTER_NODE && val_iZone == ZONE_0)
      cout << " Setting static conditions at direct iteration " << val_DirectIter << "." << endl;
    /*--- Push solution back to correct array ---*/
    for(iPoint=0; iPoint < geometry_container[val_iZone][val_iInst][MESH_0]->GetnPoint();iPoint++){
      for (iVar = 0; iVar < solver_container[val_iZone][val_iInst][MESH_0][FEA_SOL]->GetnVar(); iVar++){
        solver_container[val_iZone][val_iInst][MESH_0][FEA_SOL]->node[iPoint]->SetSolution(iVar, 0.0);
        solver_container[val_iZone][val_iInst][MESH_0][FEA_SOL]->node[iPoint]->SetSolution_Accel(iVar, 0.0);
        solver_container[val_iZone][val_iInst][MESH_0][FEA_SOL]->node[iPoint]->SetSolution_Vel(iVar, 0.0);
      }
    }
  }
}


void CDiscAdjFEAIteration::Iterate(COutput *output,
                                        CIntegration ****integration_container,
                                        CGeometry ****geometry_container,
                                        CSolver *****solver_container,
                                        CNumerics ******numerics_container,
                                        CConfig **config_container,
                                        CSurfaceMovement **surface_movement,
                                        CVolumetricMovement ***volume_grid_movement,
                                        CFreeFormDefBox*** FFDBox,
                                        unsigned short val_iZone,
                                        unsigned short val_iInst) {


  unsigned long IntIter = 0, nIntIter = 1;
  bool dynamic = (config_container[val_iZone]->GetDynamic_Analysis() == DYNAMIC);

  config_container[val_iZone]->SetIntIter(IntIter);

  nIntIter = config_container[val_iZone]->GetDyn_nIntIter();

  for(IntIter = 0; IntIter < nIntIter; IntIter++){

    /*--- Set the internal iteration ---*/

    config_container[val_iZone]->SetIntIter(IntIter);

    /*--- Set the adjoint values of the flow and objective function ---*/

    InitializeAdjoint(solver_container, geometry_container, config_container, val_iZone, val_iInst);

    /*--- Run the adjoint computation ---*/

    AD::ComputeAdjoint();

    /*--- Extract the adjoints of the conservative input variables and store them for the next iteration ---*/

    solver_container[val_iZone][val_iInst][MESH_0][ADJFEA_SOL]->ExtractAdjoint_Solution(geometry_container[val_iZone][val_iInst][MESH_0],
                                                                              config_container[val_iZone]);

    solver_container[val_iZone][val_iInst][MESH_0][ADJFEA_SOL]->ExtractAdjoint_Variables(geometry_container[val_iZone][val_iInst][MESH_0],
                                                                               config_container[val_iZone]);

    /*--- Clear all adjoints to re-use the stored computational graph in the next iteration ---*/

    AD::ClearAdjoints();

    /*--- Set the convergence criteria (only residual possible) ---*/

    integration_container[val_iZone][val_iInst][ADJFEA_SOL]->Convergence_Monitoring(geometry_container[val_iZone][val_iInst][MESH_0],config_container[val_iZone],
                                                                          IntIter,log10(solver_container[val_iZone][val_iInst][MESH_0][ADJFLOW_SOL]->GetRes_RMS(0)), MESH_0);

    if(integration_container[val_iZone][val_iInst][ADJFEA_SOL]->GetConvergence()){
      break;
    }

    /*--- Write the convergence history (only screen output) ---*/

   if(IntIter != nIntIter-1)
      output->SetConvHistory_Body(geometry_container, solver_container, config_container, integration_container, true, 0.0, val_iZone, val_iInst);

  }


  if (dynamic){
    integration_container[val_iZone][val_iInst][ADJFEA_SOL]->SetConvergence(false);
  }

  /*--- Global sensitivities ---*/
  solver_container[val_iZone][val_iInst][MESH_0][ADJFEA_SOL]->SetSensitivity(geometry_container[val_iZone][val_iInst][MESH_0],config_container[val_iZone]);

  // TEMPORARY output only for standalone structural problems
  if ((!config_container[val_iZone]->GetFSI_Simulation()) && (rank == MASTER_NODE)){

    unsigned short iVar;

    bool de_effects = config_container[val_iZone]->GetDE_Effects();

    /*--- Header of the temporary output file ---*/
    ofstream myfile_res;
    myfile_res.open ("Results_Reverse_Adjoint.txt", ios::app);

    myfile_res.precision(15);

    myfile_res << config_container[val_iZone]->GetExtIter() << "\t";

    switch (config_container[val_iZone]->GetKind_ObjFunc()){
    case REFERENCE_GEOMETRY:
      myfile_res << scientific << solver_container[val_iZone][val_iInst][MESH_0][FEA_SOL]->GetTotal_OFRefGeom() << "\t";
      break;
    case REFERENCE_NODE:
      myfile_res << scientific << solver_container[val_iZone][val_iInst][MESH_0][FEA_SOL]->GetTotal_OFRefNode() << "\t";
      break;
    }

    for (iVar = 0; iVar < config_container[val_iZone]->GetnElasticityMod(); iVar++)
        myfile_res << scientific << solver_container[ZONE_0][val_iInst][MESH_0][ADJFEA_SOL]->GetTotal_Sens_E(iVar) << "\t";
    for (iVar = 0; iVar < config_container[val_iZone]->GetnPoissonRatio(); iVar++)
        myfile_res << scientific << solver_container[ZONE_0][val_iInst][MESH_0][ADJFEA_SOL]->GetTotal_Sens_Nu(iVar) << "\t";
    if (dynamic){
        for (iVar = 0; iVar < config_container[val_iZone]->GetnMaterialDensity(); iVar++)
            myfile_res << scientific << solver_container[ZONE_0][val_iInst][MESH_0][ADJFEA_SOL]->GetTotal_Sens_Rho(iVar) << "\t";
    }

    if (de_effects){
        for (iVar = 0; iVar < config_container[val_iZone]->GetnElectric_Field(); iVar++)
          myfile_res << scientific << solver_container[val_iZone][val_iInst][MESH_0][ADJFEA_SOL]->GetTotal_Sens_EField(iVar) << "\t";
    }

    for (iVar = 0; iVar < solver_container[val_iZone][val_iInst][MESH_0][ADJFEA_SOL]->GetnDVFEA(); iVar++){
      myfile_res << scientific << solver_container[val_iZone][val_iInst][MESH_0][ADJFEA_SOL]->GetTotal_Sens_DVFEA(iVar) << "\t";
    }

    myfile_res << endl;

    myfile_res.close();
  }

  // TEST: for implementation of python framework in standalone structural problems
  if ((!config_container[val_iZone]->GetFSI_Simulation()) && (rank == MASTER_NODE)){

    /*--- Header of the temporary output file ---*/
    ofstream myfile_res;
    bool outputDVFEA = false;

    switch (config_container[val_iZone]->GetDV_FEA()) {
      case YOUNG_MODULUS:
        myfile_res.open("grad_young.opt");
        outputDVFEA = true;
        break;
      case POISSON_RATIO:
        myfile_res.open("grad_poisson.opt");
        outputDVFEA = true;
        break;
      case DENSITY_VAL:
      case DEAD_WEIGHT:
        myfile_res.open("grad_density.opt");
        outputDVFEA = true;
        break;
      case ELECTRIC_FIELD:
        myfile_res.open("grad_efield.opt");
        outputDVFEA = true;
        break;
      default:
        outputDVFEA = false;
        break;
    }

    if (outputDVFEA){

      unsigned short iDV;
      unsigned short nDV = solver_container[val_iZone][val_iInst][MESH_0][ADJFEA_SOL]->GetnDVFEA();

      myfile_res << "INDEX" << "\t" << "GRAD" << endl;

      myfile_res.precision(15);

      for (iDV = 0; iDV < nDV; iDV++){
        myfile_res << iDV;
        myfile_res << "\t";
        myfile_res << scientific << solver_container[val_iZone][val_iInst][MESH_0][ADJFEA_SOL]->GetTotal_Sens_DVFEA(iDV);
        myfile_res << endl;
      }

      myfile_res.close();

    }

  }

}

void CDiscAdjFEAIteration::SetRecording(COutput *output,
                                             CIntegration ****integration_container,
                                             CGeometry ****geometry_container,
                                             CSolver *****solver_container,
                                             CNumerics ******numerics_container,
                                             CConfig **config_container,
                                             CSurfaceMovement **surface_movement,
                                             CVolumetricMovement ***grid_movement,
                                             CFreeFormDefBox*** FFDBox,
                                             unsigned short val_iZone,
                                             unsigned short val_iInst,
                                             unsigned short kind_recording)      {

  unsigned long IntIter = config_container[ZONE_0]->GetIntIter();
  unsigned long ExtIter = config_container[val_iZone]->GetExtIter(), DirectExtIter;
  bool dynamic = (config_container[val_iZone]->GetDynamic_Analysis() == DYNAMIC);

  DirectExtIter = 0;
  if (dynamic){
    DirectExtIter = SU2_TYPE::Int(config_container[val_iZone]->GetUnst_AdjointIter()) - SU2_TYPE::Int(ExtIter) - 1;
  }

  /*--- Reset the tape ---*/

  AD::Reset();

  /*--- We only need to reset the indices if the current recording is different from the recording we want to have ---*/

  if (CurrentRecording != kind_recording && (CurrentRecording != NONE) ){

    solver_container[val_iZone][val_iInst][MESH_0][ADJFEA_SOL]->SetRecording(geometry_container[val_iZone][val_iInst][MESH_0], config_container[val_iZone]);

    /*--- Clear indices of coupling variables ---*/

    SetDependencies(solver_container, geometry_container, numerics_container, config_container, val_iZone, val_iInst, ALL_VARIABLES);

    /*--- Run one iteration while tape is passive - this clears all indices ---*/

    fem_iteration->Iterate(output,integration_container,geometry_container,solver_container,numerics_container,
                                config_container,surface_movement,grid_movement,FFDBox,val_iZone, val_iInst);

  }

  /*--- Prepare for recording ---*/

  solver_container[val_iZone][val_iInst][MESH_0][ADJFEA_SOL]->SetRecording(geometry_container[val_iZone][val_iInst][MESH_0], config_container[val_iZone]);

  /*--- Start the recording of all operations ---*/

  AD::StartRecording();

  /*--- Register FEA variables ---*/

  RegisterInput(solver_container, geometry_container, config_container, val_iZone, val_iInst, kind_recording);

  /*--- Compute coupling or update the geometry ---*/

  SetDependencies(solver_container, geometry_container, numerics_container, config_container, val_iZone, val_iInst, kind_recording);

  /*--- Set the correct direct iteration number ---*/

  if (dynamic){
    config_container[val_iZone]->SetExtIter(DirectExtIter);
  }

  /*--- Run the direct iteration ---*/

  fem_iteration->Iterate(output,integration_container,geometry_container,solver_container,numerics_container,
                              config_container,surface_movement,grid_movement,FFDBox, val_iZone, val_iInst);

  config_container[val_iZone]->SetExtIter(ExtIter);

  /*--- Register structural variables and objective function as output ---*/

  RegisterOutput(solver_container, geometry_container, config_container, val_iZone, val_iInst);

  /*--- Stop the recording ---*/

  AD::StopRecording();

  /*--- Set the recording status ---*/

  CurrentRecording = kind_recording;

  /* --- Reset the number of the internal iterations---*/

  config_container[ZONE_0]->SetIntIter(IntIter);

}


void CDiscAdjFEAIteration::RegisterInput(CSolver *****solver_container, CGeometry ****geometry_container, CConfig **config_container, unsigned short iZone, unsigned short iInst, unsigned short kind_recording){


  if (kind_recording == FEA_DISP_VARS){

    /*--- Register structural displacements as input ---*/

    solver_container[iZone][iInst][MESH_0][ADJFEA_SOL]->RegisterSolution(geometry_container[iZone][iInst][MESH_0], config_container[iZone]);

    /*--- Register variables as input ---*/

    solver_container[iZone][iInst][MESH_0][ADJFEA_SOL]->RegisterVariables(geometry_container[iZone][iInst][MESH_0], config_container[iZone]);

  }

  if (kind_recording == FEM_CROSS_TERM_GEOMETRY){

    /*--- Register only structural displacements as input ---*/

    solver_container[iZone][iInst][MESH_0][ADJFEA_SOL]->RegisterSolution(geometry_container[iZone][iInst][MESH_0], config_container[iZone]);

  }

}

void CDiscAdjFEAIteration::SetDependencies(CSolver *****solver_container, CGeometry ****geometry_container, CNumerics ******numerics_container, CConfig **config_container, unsigned short iZone, unsigned short iInst, unsigned short kind_recording){

  unsigned short iVar;
  unsigned short iMPROP = config_container[iZone]->GetnElasticityMod();

  for (iVar = 0; iVar < iMPROP; iVar++){

      /*--- Add dependencies for E and Nu ---*/

      numerics_container[iZone][iInst][MESH_0][FEA_SOL][FEA_TERM]->SetMaterial_Properties(iVar,
                                                                                   solver_container[iZone][iInst][MESH_0][ADJFEA_SOL]->GetVal_Young(iVar),
                                                                                   solver_container[iZone][iInst][MESH_0][ADJFEA_SOL]->GetVal_Poisson(iVar));

      /*--- Add dependencies for Rho and Rho_DL ---*/

      numerics_container[iZone][iInst][MESH_0][FEA_SOL][FEA_TERM]->SetMaterial_Density(iVar,
                                                                                solver_container[iZone][iInst][MESH_0][ADJFEA_SOL]->GetVal_Rho(iVar),
                                                                                solver_container[iZone][iInst][MESH_0][ADJFEA_SOL]->GetVal_Rho_DL(iVar));

      /*--- Add dependencies for element-based simulations. ---*/

      if (solver_container[iZone][iInst][MESH_0][FEA_SOL]->IsElementBased()){

          /*--- Neo Hookean Compressible ---*/
          numerics_container[iZone][iInst][MESH_0][FEA_SOL][MAT_NHCOMP]->SetMaterial_Properties(iVar,
                                                                                       solver_container[iZone][iInst][MESH_0][ADJFEA_SOL]->GetVal_Young(iVar),
                                                                                       solver_container[iZone][iInst][MESH_0][ADJFEA_SOL]->GetVal_Poisson(iVar));
          numerics_container[iZone][iInst][MESH_0][FEA_SOL][MAT_NHCOMP]->SetMaterial_Density(iVar,
                                                                                    solver_container[iZone][iInst][MESH_0][ADJFEA_SOL]->GetVal_Rho(iVar),
                                                                                    solver_container[iZone][iInst][MESH_0][ADJFEA_SOL]->GetVal_Rho_DL(iVar));

          /*--- Ideal DE ---*/
          numerics_container[iZone][iInst][MESH_0][FEA_SOL][MAT_IDEALDE]->SetMaterial_Properties(iVar,
                                                                                       solver_container[iZone][iInst][MESH_0][ADJFEA_SOL]->GetVal_Young(iVar),
                                                                                       solver_container[iZone][iInst][MESH_0][ADJFEA_SOL]->GetVal_Poisson(iVar));
          numerics_container[iZone][iInst][MESH_0][FEA_SOL][MAT_IDEALDE]->SetMaterial_Density(iVar,
                                                                                    solver_container[iZone][iInst][MESH_0][ADJFEA_SOL]->GetVal_Rho(iVar),
                                                                                    solver_container[iZone][iInst][MESH_0][ADJFEA_SOL]->GetVal_Rho_DL(iVar));

          /*--- Knowles ---*/
          numerics_container[iZone][iInst][MESH_0][FEA_SOL][MAT_KNOWLES]->SetMaterial_Properties(iVar,
                                                                                       solver_container[iZone][iInst][MESH_0][ADJFEA_SOL]->GetVal_Young(iVar),
                                                                                       solver_container[iZone][iInst][MESH_0][ADJFEA_SOL]->GetVal_Poisson(iVar));
          numerics_container[iZone][iInst][MESH_0][FEA_SOL][MAT_KNOWLES]->SetMaterial_Density(iVar,
                                                                                    solver_container[iZone][iInst][MESH_0][ADJFEA_SOL]->GetVal_Rho(iVar),
                                                                                    solver_container[iZone][iInst][MESH_0][ADJFEA_SOL]->GetVal_Rho_DL(iVar));

      }



  }

  if (config_container[iZone]->GetDE_Effects()){

      unsigned short nEField = solver_container[iZone][iInst][MESH_0][ADJFEA_SOL]->GetnEField();

      for (unsigned short iEField = 0; iEField < nEField; iEField++){

          numerics_container[iZone][iInst][MESH_0][FEA_SOL][FEA_TERM]->Set_ElectricField(iEField,
                                                                                 solver_container[iZone][iInst][MESH_0][ADJFEA_SOL]->GetVal_EField(iEField));

          numerics_container[iZone][iInst][MESH_0][FEA_SOL][DE_TERM]->Set_ElectricField(iEField,
                                                                                 solver_container[iZone][iInst][MESH_0][ADJFEA_SOL]->GetVal_EField(iEField));

      }


  }

  /*--- Add dependencies for element-based simulations. ---*/

  switch (config_container[iZone]->GetDV_FEA()) {
    case YOUNG_MODULUS:
    case POISSON_RATIO:
    case DENSITY_VAL:
    case DEAD_WEIGHT:
    case ELECTRIC_FIELD:

      unsigned short nDV = solver_container[iZone][iInst][MESH_0][ADJFEA_SOL]->GetnDVFEA();

      for (unsigned short iDV = 0; iDV < nDV; iDV++){

          numerics_container[iZone][iInst][MESH_0][FEA_SOL][FEA_TERM]->Set_DV_Val(iDV,
                                                                           solver_container[iZone][iInst][MESH_0][ADJFEA_SOL]->GetVal_DVFEA(iDV));

          if (config_container[iZone]->GetDE_Effects()){
            numerics_container[iZone][iInst][MESH_0][FEA_SOL][DE_TERM]->Set_DV_Val(iDV,
                                                                            solver_container[iZone][iInst][MESH_0][ADJFEA_SOL]->GetVal_DVFEA(iDV));
          }

      }

      if (solver_container[iZone][iInst][MESH_0][FEA_SOL]->IsElementBased()){

        for (unsigned short iDV = 0; iDV < nDV; iDV++){
            numerics_container[iZone][iInst][MESH_0][FEA_SOL][MAT_NHCOMP]->Set_DV_Val(iDV,
                                                                            solver_container[iZone][iInst][MESH_0][ADJFEA_SOL]->GetVal_DVFEA(iDV));
            numerics_container[iZone][iInst][MESH_0][FEA_SOL][MAT_IDEALDE]->Set_DV_Val(iDV,
                                                                            solver_container[iZone][iInst][MESH_0][ADJFEA_SOL]->GetVal_DVFEA(iDV));
            numerics_container[iZone][iInst][MESH_0][FEA_SOL][MAT_KNOWLES]->Set_DV_Val(iDV,
                                                                            solver_container[iZone][iInst][MESH_0][ADJFEA_SOL]->GetVal_DVFEA(iDV));
        }

      }

    break;

  }

}

void CDiscAdjFEAIteration::RegisterOutput(CSolver *****solver_container, CGeometry ****geometry_container, CConfig **config_container, unsigned short iZone, unsigned short iInst){

  /*--- Register objective function as output of the iteration ---*/

  solver_container[iZone][iInst][MESH_0][ADJFEA_SOL]->RegisterObj_Func(config_container[iZone]);

  /*--- Register conservative variables as output of the iteration ---*/

  solver_container[iZone][iInst][MESH_0][ADJFEA_SOL]->RegisterOutput(geometry_container[iZone][iInst][MESH_0],config_container[iZone]);

}

void CDiscAdjFEAIteration::InitializeAdjoint(CSolver *****solver_container, CGeometry ****geometry_container, CConfig **config_container, unsigned short iZone, unsigned short iInst){

  /*--- Initialize the adjoint of the objective function (typically with 1.0) ---*/

  solver_container[iZone][iInst][MESH_0][ADJFEA_SOL]->SetAdj_ObjFunc(geometry_container[iZone][iInst][MESH_0], config_container[iZone]);

  /*--- Initialize the adjoints the conservative variables ---*/

  solver_container[iZone][iInst][MESH_0][ADJFEA_SOL]->SetAdjoint_Output(geometry_container[iZone][iInst][MESH_0],
                                                                  config_container[iZone]);

}


void CDiscAdjFEAIteration::InitializeAdjoint_CrossTerm(CSolver *****solver_container, CGeometry ****geometry_container, CConfig **config_container, unsigned short iZone, unsigned short iInst){

  /*--- Initialize the adjoint of the objective function (typically with 1.0) ---*/

  solver_container[iZone][iInst][MESH_0][ADJFEA_SOL]->SetAdj_ObjFunc(geometry_container[iZone][iInst][MESH_0], config_container[iZone]);

  /*--- Initialize the adjoints the conservative variables ---*/

  solver_container[iZone][iInst][MESH_0][ADJFEA_SOL]->SetAdjoint_Output(geometry_container[iZone][iInst][MESH_0],
                                                                  config_container[iZone]);

}

void CDiscAdjFEAIteration::Update(COutput *output,
                                       CIntegration ****integration_container,
                                       CGeometry ****geometry_container,
                                       CSolver *****solver_container,
                                       CNumerics ******numerics_container,
                                       CConfig **config_container,
                                       CSurfaceMovement **surface_movement,
                                       CVolumetricMovement ***grid_movement,
                                       CFreeFormDefBox*** FFDBox,
                                       unsigned short val_iZone,
                                       unsigned short val_iInst)      { }
bool CDiscAdjFEAIteration::Monitor(COutput *output,
    CIntegration ****integration_container,
    CGeometry ****geometry_container,
    CSolver *****solver_container,
    CNumerics ******numerics_container,
    CConfig **config_container,
    CSurfaceMovement **surface_movement,
    CVolumetricMovement ***grid_movement,
    CFreeFormDefBox*** FFDBox,
    unsigned short val_iZone,
    unsigned short val_iInst)     { }
void CDiscAdjFEAIteration::Postprocess(COutput *output,
    CIntegration ****integration_container,
    CGeometry ****geometry_container,
    CSolver *****solver_container,
    CNumerics ******numerics_container,
    CConfig **config_container,
    CSurfaceMovement **surface_movement,
    CVolumetricMovement ***grid_movement,
    CFreeFormDefBox*** FFDBox,
    unsigned short val_iZone,
    unsigned short val_iInst) {

  unsigned short iMarker;

  /*--- Apply BC's to the structural adjoint - otherwise, clamped nodes have too values that make no sense... ---*/
  for (iMarker = 0; iMarker < config_container[val_iZone]->GetnMarker_All(); iMarker++)
  switch (config_container[val_iZone]->GetMarker_All_KindBC(iMarker)) {
    case CLAMPED_BOUNDARY:
    solver_container[val_iZone][val_iInst][MESH_0][ADJFEA_SOL]->BC_Clamped_Post(geometry_container[val_iZone][val_iInst][MESH_0],
        solver_container[val_iZone][val_iInst][MESH_0], numerics_container[val_iZone][val_iInst][MESH_0][FEA_SOL][FEA_TERM],
        config_container[val_iZone], iMarker);
    break;
  }
}<|MERGE_RESOLUTION|>--- conflicted
+++ resolved
@@ -839,10 +839,6 @@
           solver_container, numerics_container, config_container,
           surface_movement, grid_movement, FFDBox, val_iZone, INST_0);
 
-<<<<<<< HEAD
-      /*--- Write the convergence history for the fluid (only screen output) ---*/
-      if (steady) output->SetConvHistory_Body(geometry_container, solver_container, config_container, integration_container, false, 0.0, val_iZone, INST_0);
-=======
       /*--- Monitor the pseudo-time ---*/
       StopCalc = Monitor(output, integration_container, geometry_container,
                          solver_container, numerics_container, config_container,
@@ -852,7 +848,6 @@
 
       if (singlezone) Output(output, geometry_container, solver_container, config_container,
                              Inner_Iter, StopCalc, val_iZone, val_iInst);
->>>>>>> afd1b061
 
       /*--- If the iteration has converged, break the loop ---*/
       if (StopCalc) break;
@@ -1130,140 +1125,6 @@
 
 }
 
-<<<<<<< HEAD
-=======
-
-CWaveIteration::CWaveIteration(CConfig *config) : CIteration(config) { }
-
-CWaveIteration::~CWaveIteration(void) { }
-
-void CWaveIteration::Preprocess(COutput *output,
-                                CIntegration ****integration_container,
-                                CGeometry ****geometry_container,
-                                CSolver *****solver_container,
-                                CNumerics ******numerics_container,
-                                CConfig **config_container,
-                                CSurfaceMovement **surface_movement,
-                                CVolumetricMovement ***grid_movement,
-                                CFreeFormDefBox*** FFDBox,
-                                unsigned short val_iZone,
-                                unsigned short val_iInst) { }
-
-void CWaveIteration::Iterate(COutput *output,
-                             CIntegration ****integration_container,
-                             CGeometry ****geometry_container,
-                             CSolver *****solver_container,
-                             CNumerics ******numerics_container,
-                             CConfig **config_container,
-                             CSurfaceMovement **surface_movement,
-                             CVolumetricMovement ***grid_movement,
-                             CFreeFormDefBox*** FFDBox,
-                             unsigned short val_iZone,
-                             unsigned short val_iInst) {
-  
-  unsigned long IntIter = 0; config_container[ZONE_0]->SetIntIter(IntIter);
-  unsigned long ExtIter = config_container[ZONE_0]->GetExtIter();
-  
-  /*--- Set the value of the internal iteration ---*/
-  
-  IntIter = ExtIter;
-  if ((config_container[val_iZone]->GetUnsteady_Simulation() == DT_STEPPING_1ST) ||
-      (config_container[val_iZone]->GetUnsteady_Simulation() == DT_STEPPING_2ND)) IntIter = 0;
-  
-  /*--- Wave equations ---*/
-  
-  config_container[val_iZone]->SetGlobalParam(WAVE_EQUATION, RUNTIME_WAVE_SYS, ExtIter);
-  integration_container[val_iZone][val_iInst][WAVE_SOL]->SingleGrid_Iteration(geometry_container, solver_container, numerics_container,
-                                                                   config_container, RUNTIME_WAVE_SYS, IntIter, val_iZone, val_iInst);
-  
-  /*--- Dual time stepping strategy ---*/
-  
-  if ((config_container[val_iZone]->GetUnsteady_Simulation() == DT_STEPPING_1ST) ||
-      (config_container[val_iZone]->GetUnsteady_Simulation() == DT_STEPPING_2ND)) {
-    
-    for (IntIter = 1; IntIter < config_container[val_iZone]->GetUnst_nIntIter(); IntIter++) {
-      output->SetConvHistory_Body(NULL, geometry_container, solver_container, config_container, integration_container, true, 0.0, val_iZone, val_iInst);
-      config_container[val_iZone]->SetIntIter(IntIter);
-      integration_container[val_iZone][val_iInst][WAVE_SOL]->SingleGrid_Iteration(geometry_container, solver_container, numerics_container,
-                                                                       config_container, RUNTIME_WAVE_SYS, IntIter, val_iZone, val_iInst);
-      if (integration_container[val_iZone][val_iInst][WAVE_SOL]->GetConvergence()) break;
-    }
-    
-  }
-  
-}
-
-void CWaveIteration::Update(COutput *output,
-                            CIntegration ****integration_container,
-                            CGeometry ****geometry_container,
-                            CSolver *****solver_container,
-                            CNumerics ******numerics_container,
-                            CConfig **config_container,
-                            CSurfaceMovement **surface_movement,
-                            CVolumetricMovement ***grid_movement,
-                            CFreeFormDefBox*** FFDBox,
-                            unsigned short val_iZone,
-                            unsigned short val_iInst)      {
-  
-  unsigned short iMesh;
-  su2double Physical_dt, Physical_t;
-  unsigned long ExtIter = config_container[ZONE_0]->GetExtIter();
-  
-  /*--- Dual time stepping strategy ---*/
-  if ((config_container[val_iZone]->GetUnsteady_Simulation() == DT_STEPPING_1ST) ||
-      (config_container[val_iZone]->GetUnsteady_Simulation() == DT_STEPPING_2ND)) {
-    
-    /*--- Update dual time solver ---*/
-    for (iMesh = 0; iMesh <= config_container[val_iZone]->GetnMGLevels(); iMesh++) {
-      integration_container[val_iZone][val_iInst][WAVE_SOL]->SetDualTime_Solver(geometry_container[val_iZone][val_iInst][iMesh], solver_container[val_iZone][val_iInst][iMesh][WAVE_SOL], config_container[val_iZone], iMesh);
-      integration_container[val_iZone][val_iInst][WAVE_SOL]->SetConvergence(false);
-    }
-    
-    Physical_dt = config_container[val_iZone]->GetDelta_UnstTime(); Physical_t  = (ExtIter+1)*Physical_dt;
-    if (Physical_t >=  config_container[val_iZone]->GetTotal_UnstTime()) integration_container[val_iZone][val_iInst][WAVE_SOL]->SetConvergence(true);
-  }
-}
-
-bool CWaveIteration::Monitor(COutput *output,
-    CIntegration ****integration_container,
-    CGeometry ****geometry_container,
-    CSolver *****solver_container,
-    CNumerics ******numerics_container,
-    CConfig **config_container,
-    CSurfaceMovement **surface_movement,
-    CVolumetricMovement ***grid_movement,
-    CFreeFormDefBox*** FFDBox,
-    unsigned short val_iZone,
-    unsigned short val_iInst)     { }
-
-void CWaveIteration::Postprocess(COutput *output,
-                                 CIntegration ****integration_container,
-                                 CGeometry ****geometry_container,
-                                 CSolver *****solver_container,
-                                 CNumerics ******numerics_container,
-                                 CConfig **config_container,
-                                 CSurfaceMovement **surface_movement,
-                                 CVolumetricMovement ***grid_movement,
-                                 CFreeFormDefBox*** FFDBox,
-                                 unsigned short val_iZone,
-                                 unsigned short val_iInst) { }
-
-void CWaveIteration::Solve(COutput *output,
-                             CIntegration ****integration_container,
-                             CGeometry ****geometry_container,
-                             CSolver *****solver_container,
-                             CNumerics ******numerics_container,
-                             CConfig **config_container,
-                             CSurfaceMovement **surface_movement,
-                             CVolumetricMovement ***grid_movement,
-                             CFreeFormDefBox*** FFDBox,
-                             unsigned short val_iZone,
-                             unsigned short val_iInst) {
-
-}
-
-
->>>>>>> afd1b061
 CHeatIteration::CHeatIteration(CConfig *config) : CIteration(config) { }
 
 CHeatIteration::~CHeatIteration(void) { }
@@ -1442,95 +1303,6 @@
 
 }
 
-<<<<<<< HEAD
-=======
-CPoissonIteration::CPoissonIteration(CConfig *config) : CIteration(config) { }
-CPoissonIteration::~CPoissonIteration(void) { }
-void CPoissonIteration::Preprocess(COutput *output,
-                                   CIntegration ****integration_container,
-                                   CGeometry ****geometry_container,
-                                   CSolver *****solver_container,
-                                   CNumerics ******numerics_container,
-                                   CConfig **config_container,
-                                   CSurfaceMovement **surface_movement,
-                                   CVolumetricMovement ***grid_movement,
-                                   CFreeFormDefBox*** FFDBox,
-                                   unsigned short val_iZone,
-                                   unsigned short val_iInst) { }
-void CPoissonIteration::Iterate(COutput *output,
-                                CIntegration ****integration_container,
-                                CGeometry ****geometry_container,
-                                CSolver *****solver_container,
-                                CNumerics ******numerics_container,
-                                CConfig **config_container,
-                                CSurfaceMovement **surface_movement,
-                                CVolumetricMovement ***grid_movement,
-                                CFreeFormDefBox*** FFDBox,
-                                unsigned short val_iZone,
-                                unsigned short val_iInst) {
-  
-  unsigned long IntIter = 0; config_container[ZONE_0]->SetIntIter(IntIter);
-  unsigned long ExtIter = config_container[ZONE_0]->GetExtIter();
-  
-  /*--- Set the value of the internal iteration ---*/
-  IntIter = ExtIter;
-  if ((config_container[val_iZone]->GetUnsteady_Simulation() == DT_STEPPING_1ST) ||
-      (config_container[val_iZone]->GetUnsteady_Simulation() == DT_STEPPING_2ND)) IntIter = 0;
-  
-  /*--- Poisson equation ---*/
-  config_container[val_iZone]->SetGlobalParam(POISSON_EQUATION, RUNTIME_POISSON_SYS, ExtIter);
-  integration_container[val_iZone][val_iInst][POISSON_SOL]->SingleGrid_Iteration(geometry_container, solver_container, numerics_container,
-                                                                      config_container, RUNTIME_POISSON_SYS, IntIter, val_iZone, val_iInst);
-  
-  
-}
-void CPoissonIteration::Update(COutput *output,
-                               CIntegration ****integration_container,
-                               CGeometry ****geometry_container,
-                               CSolver *****solver_container,
-                               CNumerics ******numerics_container,
-                               CConfig **config_container,
-                               CSurfaceMovement **surface_movement,
-                               CVolumetricMovement ***grid_movement,
-                               CFreeFormDefBox*** FFDBox,
-                               unsigned short val_iZone,
-                               unsigned short val_iInst)      { }
-bool CPoissonIteration::Monitor(COutput *output,
-    CIntegration ****integration_container,
-    CGeometry ****geometry_container,
-    CSolver *****solver_container,
-    CNumerics ******numerics_container,
-    CConfig **config_container,
-    CSurfaceMovement **surface_movement,
-    CVolumetricMovement ***grid_movement,
-    CFreeFormDefBox*** FFDBox,
-    unsigned short val_iZone,
-    unsigned short val_iInst)     { }
-void CPoissonIteration::Postprocess(COutput *output,
-                        CIntegration ****integration_container,
-                        CGeometry ****geometry_container,
-                        CSolver *****solver_container,
-                        CNumerics ******numerics_container,
-                        CConfig **config_container,
-                        CSurfaceMovement **surface_movement,
-                        CVolumetricMovement ***grid_movement,
-                        CFreeFormDefBox*** FFDBox,
-                        unsigned short val_iZone,
-                        unsigned short val_iInst) { }
-void CPoissonIteration::Solve(COutput *output,
-                                CIntegration ****integration_container,
-                                CGeometry ****geometry_container,
-                                CSolver *****solver_container,
-                                CNumerics ******numerics_container,
-                                CConfig **config_container,
-                                CSurfaceMovement **surface_movement,
-                                CVolumetricMovement ***grid_movement,
-                                CFreeFormDefBox*** FFDBox,
-                                unsigned short val_iZone,
-                                unsigned short val_iInst) {
-
-}
->>>>>>> afd1b061
 
 CFEAIteration::CFEAIteration(CConfig *config) : CIteration(config) { }
 CFEAIteration::~CFEAIteration(void) { }
@@ -1963,11 +1735,7 @@
       surface_movement, grid_movement, FFDBox, val_iZone, INST_0);
 
   /*--- Write the convergence history for the structure (only screen output) ---*/
-<<<<<<< HEAD
-  output->SetConvHistory_Body(geometry_container, solver_container, config_container, integration_container, false, 0.0, val_iZone, INST_0);
-=======
-  if (multizone) output->SetConvHistory_Body(NULL, geometry_container, solver_container, config_container, integration_container, false, 0.0, val_iZone, INST_0);
->>>>>>> afd1b061
+  if (multizone) output->SetConvHistory_Body(geometry_container, solver_container, config_container, integration_container, false, 0.0, val_iZone, INST_0);
 
   /*--- Set the structural convergence to false (to make sure outer subiterations converge) ---*/
   integration_container[val_iZone][INST_0][FEA_SOL]->SetConvergence(false);
