/*!
 * \file iteration_structure.cpp
 * \brief Main subroutines used by SU2_CFD.
 * \author Aerospace Design Laboratory (Stanford University) <http://su2.stanford.edu>.
 * \version 2.0.7
 *
<<<<<<< HEAD
 * Stanford University Unstructured (SU2),
 * copyright (C) 2012-2013 Aerospace Design Laboratory (ADL), is
 * distributed under the GNU Lesser General Public License (GNU LGPL).
=======
 * Stanford University Unstructured (SU2).
 * Copyright (C) 2012-2013 Aerospace Design Laboratory (ADL).
>>>>>>> 3384cf29
 *
 * SU2 is free software; you can redistribute it and/or
 * modify it under the terms of the GNU Lesser General Public
 * License as published by the Free Software Foundation; either
 * version 2.1 of the License, or (at your option) any later version.
 *
 * SU2 is distributed in the hope that it will be useful,
 * but WITHOUT ANY WARRANTY; without even the implied warranty of
 * MERCHANTABILITY or FITNESS FOR A PARTICULAR PURPOSE.  See the GNU
 * Lesser General Public License for more details.
 *
 * You should have received a copy of the GNU Lesser General Public
<<<<<<< HEAD
 * License along with this library.  If not, see <http://www.gnu.org/licenses/>.
=======
 * License along with SU2. If not, see <http://www.gnu.org/licenses/>.
>>>>>>> 3384cf29
 */

#include "../include/iteration_structure.hpp"

void MeanFlowIteration(COutput *output, CIntegration ***integration_container, CGeometry ***geometry_container,
                       CSolver ****solver_container, CNumerics *****numerics_container, CConfig **config_container,
                       CSurfaceMovement **surface_movement, CVolumetricMovement **grid_movement, CFreeFormDefBox*** FFDBox) {
  
	double Physical_dt, Physical_t;
	unsigned short iMesh; // Index for multi-grid level
  unsigned short iZone; // Index for zone of the mesh
	bool time_spectral = (config_container[ZONE_0]->GetUnsteady_Simulation() == TIME_SPECTRAL);
	unsigned short nZone = geometry_container[ZONE_0][MESH_0]->GetnZone();
	if (time_spectral) nZone = config_container[ZONE_0]->GetnTimeInstances();
	bool relative_motion = config_container[ZONE_0]->GetRelative_Motion();
  unsigned long IntIter = 0; config_container[ZONE_0]->SetIntIter(IntIter);
  unsigned long ExtIter = config_container[ZONE_0]->GetExtIter();
  
#ifndef NO_MPI
	int rank = MPI::COMM_WORLD.Get_rank();
#endif
  
  /*--- Initial set up for unsteady problems with dynamic meshes. ---*/
	for (iZone = 0; iZone < nZone; iZone++) {
        
        
        /*--- Apply a Wind Gust ---*/  //Will need to think about this if I do multiple zones and combined with Aeroelastic
        
        if (config_container[ZONE_0]->GetWind_Gust()) {
            SetWind_GustField(config_container[iZone],geometry_container[iZone],solver_container[iZone]);
        }
        
		/*--- Dynamic mesh update ---*/
		if ((config_container[iZone]->GetGrid_Movement()) && (!time_spectral) && (config_container[ZONE_0]->GetKind_GridMovement(ZONE_0) != AEROELASTIC))
			SetGrid_Movement(geometry_container[iZone], surface_movement[iZone],
                       grid_movement[iZone], FFDBox[iZone], solver_container[iZone], config_container[iZone], iZone, ExtIter);
	}
  
	/*--- If any relative motion between zones was found, perform a search
   and interpolation for any sliding interfaces before the next timestep. ---*/
	if (relative_motion) {
		SetSliding_Interfaces(geometry_container, solver_container, config_container, nZone);
  }
  
	for (iZone = 0; iZone < nZone; iZone++) {
    
		/*--- Set the value of the internal iteration ---*/
		IntIter = ExtIter;
		if ((config_container[iZone]->GetUnsteady_Simulation() == DT_STEPPING_1ST) ||
				(config_container[iZone]->GetUnsteady_Simulation() == DT_STEPPING_2ND)) IntIter = 0;
    
		/*--- Set the initial condition ---*/
		solver_container[iZone][MESH_0][FLOW_SOL]->SetInitialCondition(geometry_container[iZone], solver_container[iZone], config_container[iZone], ExtIter);
    
		/*--- Update global parameters ---*/
		if (config_container[iZone]->GetKind_Solver() == EULER)         config_container[iZone]->SetGlobalParam(EULER, RUNTIME_FLOW_SYS, ExtIter);
		if (config_container[iZone]->GetKind_Solver() == NAVIER_STOKES) config_container[iZone]->SetGlobalParam(NAVIER_STOKES, RUNTIME_FLOW_SYS, ExtIter);
		if (config_container[iZone]->GetKind_Solver() == RANS)          config_container[iZone]->SetGlobalParam(RANS, RUNTIME_FLOW_SYS, ExtIter);
    
		/*--- Solve the Euler, Navier-Stokes or Reynolds-averaged Navier-Stokes (RANS) equations (one iteration) ---*/
		integration_container[iZone][FLOW_SOL]->MultiGrid_Iteration(geometry_container, solver_container, numerics_container,
                                                                config_container, RUNTIME_FLOW_SYS, IntIter, iZone);
        
		if (config_container[iZone]->GetKind_Solver() == RANS) {
      
      /*--- Solve the turbulence model ---*/
			config_container[iZone]->SetGlobalParam(RANS, RUNTIME_TURB_SYS, ExtIter);
			integration_container[iZone][TURB_SOL]->SingleGrid_Iteration(geometry_container, solver_container, numerics_container,
                                                                   config_container, RUNTIME_TURB_SYS, IntIter, iZone);
      
			/*--- Solve transition model ---*/
			if (config_container[iZone]->GetKind_Trans_Model() == LM) {
				config_container[iZone]->SetGlobalParam(RANS, RUNTIME_TRANS_SYS, ExtIter);
				integration_container[iZone][TRANS_SOL]->SingleGrid_Iteration(geometry_container, solver_container, numerics_container,config_container, RUNTIME_TRANS_SYS, IntIter, iZone);
			}
		}
    
		/*--- Compute & store time-spectral source terms across all zones ---*/
		if (time_spectral)
			SetTimeSpectral(geometry_container, solver_container, config_container, nZone, (iZone+1)%nZone);
    
	}
  
	/*--- Dual time stepping strategy ---*/
	if ((config_container[ZONE_0]->GetUnsteady_Simulation() == DT_STEPPING_1ST) ||
      (config_container[ZONE_0]->GetUnsteady_Simulation() == DT_STEPPING_2ND)) {
    
		for(IntIter = 1; IntIter < config_container[ZONE_0]->GetUnst_nIntIter(); IntIter++) {
      
      /*--- Write the convergence history (only screen output) ---*/
      output->SetConvergence_History(NULL, geometry_container, solver_container, config_container, integration_container, true, 0, ZONE_0);
      
      /*--- Set the value of the internal iteration ---*/
      config_container[ZONE_0]->SetIntIter(IntIter);
      
			/*--- All zones must be advanced and coupled with each pseudo timestep. ---*/
			for (iZone = 0; iZone < nZone; iZone++) {
        
				/*--- Pseudo-timestepping for the Euler, Navier-Stokes or Reynolds-averaged Navier-Stokes equations ---*/
				if (config_container[iZone]->GetKind_Solver() == EULER) config_container[iZone]->SetGlobalParam(EULER, RUNTIME_FLOW_SYS, ExtIter);
				if (config_container[iZone]->GetKind_Solver() == NAVIER_STOKES) config_container[iZone]->SetGlobalParam(NAVIER_STOKES, RUNTIME_FLOW_SYS, ExtIter);
				if (config_container[iZone]->GetKind_Solver() == RANS) config_container[iZone]->SetGlobalParam(RANS, RUNTIME_FLOW_SYS, ExtIter);
				integration_container[iZone][FLOW_SOL]->MultiGrid_Iteration(geometry_container, solver_container, numerics_container,
                                                                    config_container, RUNTIME_FLOW_SYS, IntIter, iZone);
        
				/*--- Pseudo-timestepping the turbulence model ---*/
				if (config_container[iZone]->GetKind_Solver() == RANS) {
					/*--- Turbulent model solution ---*/
					config_container[iZone]->SetGlobalParam(RANS, RUNTIME_TURB_SYS, ExtIter);
					integration_container[iZone][TURB_SOL]->SingleGrid_Iteration(geometry_container, solver_container, numerics_container,
                                                                       config_container, RUNTIME_TURB_SYS, IntIter, iZone);
					if (config_container[iZone]->GetKind_Trans_Model() == LM) {
						/*--- Transition model solution ---*/
						config_container[iZone]->SetGlobalParam(RANS, RUNTIME_TRANS_SYS, ExtIter);
						integration_container[iZone][TRANS_SOL]->SingleGrid_Iteration(geometry_container, solver_container, numerics_container,
                                                                          config_container, RUNTIME_TRANS_SYS, IntIter, iZone);
					}
				}
        
				/*--- Call Dynamic mesh update if AEROELASTIC motion was specified ---*/
				if ((config_container[ZONE_0]->GetGrid_Movement()) && (config_container[ZONE_0]->GetKind_GridMovement(ZONE_0) == AEROELASTIC)) {
					SetGrid_Movement(geometry_container[iZone], surface_movement[iZone],
                           grid_movement[iZone], FFDBox[iZone], solver_container[iZone], config_container[iZone], iZone, IntIter);
          /* If unsteady step converged, write out the plunge and pitch for that step */
          int rank = MASTER_NODE;
#ifndef NO_MPI
          rank = MPI::COMM_WORLD.Get_rank();
#endif
          if (rank == MASTER_NODE && integration_container[ZONE_0][FLOW_SOL]->GetConvergence()) {
            std::fstream output_file;
            output_file.open("plunging_pitching2.txt", std::fstream::in | std::fstream::out | std::fstream::app);
            
            output_file << std::setprecision(15) << config_container[ZONE_0]->GetAeroelastic_plunge() << "    " << config_container[ZONE_0]->GetAeroelastic_pitch() << "\n";
            output_file.close();
            
            std::cout.precision(15);
            std::cout << "plunge = " << config_container[ZONE_0]->GetAeroelastic_plunge() << std::endl;
            std::cout << "pitch = " << config_container[ZONE_0]->GetAeroelastic_pitch() << std::endl;
          }
          
				}
        
			}
      
      if (integration_container[ZONE_0][FLOW_SOL]->GetConvergence()) break;
      
		}
    
		for (iZone = 0; iZone < nZone; iZone++) {
			/*--- Update dual time solver on all mesh levels ---*/
			for (iMesh = 0; iMesh <= config_container[iZone]->GetMGLevels(); iMesh++) {
				integration_container[iZone][FLOW_SOL]->SetDualTime_Solver(geometry_container[iZone][iMesh], solver_container[iZone][iMesh][FLOW_SOL], config_container[iZone]);
				integration_container[iZone][FLOW_SOL]->SetConvergence(false);
			}
      
			/*--- Update dual time solver for the turbulence model ---*/
			if (config_container[iZone]->GetKind_Solver() == RANS) {
				integration_container[iZone][TURB_SOL]->SetDualTime_Solver(geometry_container[iZone][MESH_0], solver_container[iZone][MESH_0][TURB_SOL], config_container[iZone]);
				integration_container[iZone][TURB_SOL]->SetConvergence(false);
			}
      
			Physical_dt = config_container[iZone]->GetDelta_UnstTime();
			Physical_t  = (ExtIter+1)*Physical_dt;
			if (Physical_t >=  config_container[iZone]->GetTotal_UnstTime())
				integration_container[iZone][FLOW_SOL]->SetConvergence(true);
		}
	}
  
}

void AdjMeanFlowIteration(COutput *output, CIntegration ***integration_container, CGeometry ***geometry_container,
		CSolver ****solver_container, CNumerics *****numerics_container, CConfig **config_container,
		CSurfaceMovement **surface_movement, CVolumetricMovement **grid_movement, CFreeFormDefBox*** FFDBox) {
	double Physical_dt, Physical_t;
	unsigned short iMesh, iZone;
  
	bool time_spectral = (config_container[ZONE_0]->GetUnsteady_Simulation() == TIME_SPECTRAL);
	unsigned short nZone = geometry_container[ZONE_0][MESH_0]->GetnZone();
	if (time_spectral) nZone = config_container[ZONE_0]->GetnTimeInstances();
	bool relative_motion = config_container[ZONE_0]->GetRelative_Motion();
	int rank = MASTER_NODE;
  unsigned long IntIter = 0; config_container[ZONE_0]->SetIntIter(IntIter);
  unsigned long ExtIter = config_container[ZONE_0]->GetExtIter();
  
#ifndef NO_MPI
	rank = MPI::COMM_WORLD.Get_rank();
#endif

	/*--- Initial set up for unsteady problems with dynamic meshes. ---*/
	for (iZone = 0; iZone < nZone; iZone++) {
		/*--- Dynamic mesh update ---*/
		if (config_container[iZone]->GetGrid_Movement() && !time_spectral)
			SetGrid_Movement(geometry_container[iZone], surface_movement[iZone],
					grid_movement[iZone], FFDBox[iZone], solver_container[iZone], config_container[iZone], iZone, ExtIter);
	}
	/*--- If any relative motion between zones was found, perform a search
   and interpolation for any sliding interfaces before the next timestep. ---*/
	if (relative_motion) {
		SetSliding_Interfaces(geometry_container, solver_container, config_container, nZone);
  }

	for (iZone = 0; iZone < nZone; iZone++) {
		if ((ExtIter == 0) || (config_container[iZone]->GetUnsteady_Simulation() && !time_spectral)) {
			if (rank == MASTER_NODE && iZone == ZONE_0)
				cout << " Single iteration of the direct solver to store flow data." << endl;
			if (config_container[iZone]->GetUnsteady_Simulation())
				solver_container[iZone][MESH_0][FLOW_SOL]->GetRestart(geometry_container[iZone][MESH_0], config_container[iZone], ExtIter);
		}
	}

	for (iZone = 0; iZone < nZone; iZone++) {
    
		/*--- Continuous adjoint Euler, Navier-Stokes or Reynolds-averaged Navier-Stokes (RANS) equations ---*/
		if ((ExtIter == 0) || config_container[iZone]->GetUnsteady_Simulation()) {
      
			if (config_container[iZone]->GetKind_Solver() == ADJ_EULER)         config_container[iZone]->SetGlobalParam(ADJ_EULER, RUNTIME_FLOW_SYS, ExtIter);
			if (config_container[iZone]->GetKind_Solver() == ADJ_NAVIER_STOKES) config_container[iZone]->SetGlobalParam(ADJ_NAVIER_STOKES, RUNTIME_FLOW_SYS, ExtIter);
			if (config_container[iZone]->GetKind_Solver() == ADJ_RANS)          config_container[iZone]->SetGlobalParam(ADJ_RANS, RUNTIME_FLOW_SYS, ExtIter);
      
      /*--- Solve the Euler, Navier-Stokes or Reynolds-averaged Navier-Stokes (RANS) equations (one iteration) ---*/
			integration_container[iZone][FLOW_SOL]->MultiGrid_Iteration(geometry_container, solver_container, numerics_container,
                                                                  config_container, RUNTIME_FLOW_SYS, 0, iZone);
      
			if (config_container[iZone]->GetKind_Solver() == ADJ_RANS) {
        
        /*--- Solve the turbulence model ---*/
				config_container[iZone]->SetGlobalParam(ADJ_RANS, RUNTIME_TURB_SYS, ExtIter);
				integration_container[iZone][TURB_SOL]->SingleGrid_Iteration(geometry_container, solver_container, numerics_container,
                                                                     config_container, RUNTIME_TURB_SYS, IntIter, iZone);
        
        /*--- Solve transition model ---*/
        if (config_container[iZone]->GetKind_Trans_Model() == LM) {
          config_container[iZone]->SetGlobalParam(RANS, RUNTIME_TRANS_SYS, ExtIter);
          integration_container[iZone][TRANS_SOL]->SingleGrid_Iteration(geometry_container, solver_container, numerics_container,
                                                                        config_container, RUNTIME_TRANS_SYS, IntIter, iZone);
        }
			}
      
			/*--- Compute gradients of the flow variables, this is necessary for sensitivity computation,
			 note that in the direct Euler problem we are not computing the gradients of the primitive variables ---*/
			if (config_container[iZone]->GetKind_Gradient_Method() == GREEN_GAUSS)
				solver_container[iZone][MESH_0][FLOW_SOL]->SetPrimVar_Gradient_GG(geometry_container[iZone][MESH_0], config_container[iZone]);
			if (config_container[iZone]->GetKind_Gradient_Method() == WEIGHTED_LEAST_SQUARES)
				solver_container[iZone][MESH_0][FLOW_SOL]->SetPrimVar_Gradient_LS(geometry_container[iZone][MESH_0], config_container[iZone]);
      
			/*--- Set contribution from cost function for boundary conditions ---*/
      for (iMesh = 0; iMesh <= config_container[iZone]->GetMGLevels(); iMesh++) {
        
        /*--- Set the value of the non-dimensional coefficients in the coarse levels, using the fine level solution ---*/
        solver_container[iZone][iMesh][FLOW_SOL]->SetTotal_CDrag(solver_container[iZone][MESH_0][FLOW_SOL]->GetTotal_CDrag());
        solver_container[iZone][iMesh][FLOW_SOL]->SetTotal_CLift(solver_container[iZone][MESH_0][FLOW_SOL]->GetTotal_CLift());
        solver_container[iZone][iMesh][FLOW_SOL]->SetTotal_CT(solver_container[iZone][MESH_0][FLOW_SOL]->GetTotal_CT());
        solver_container[iZone][iMesh][FLOW_SOL]->SetTotal_CQ(solver_container[iZone][MESH_0][FLOW_SOL]->GetTotal_CQ());
        
        /*--- Compute the adjoint boundary condition on Euler walls ---*/
        solver_container[iZone][iMesh][ADJFLOW_SOL]->SetForceProj_Vector(geometry_container[iZone][iMesh], solver_container[iZone][iMesh], config_container[iZone]);
        
        /*--- Set the internal boundary condition on nearfield surfaces ---*/
        if ((config_container[iZone]->GetKind_ObjFunc() == EQUIVALENT_AREA) || (config_container[iZone]->GetKind_ObjFunc() == NEARFIELD_PRESSURE))
          solver_container[iZone][iMesh][ADJFLOW_SOL]->SetIntBoundary_Jump(geometry_container[iZone][iMesh], solver_container[iZone][iMesh], config_container[iZone]);
      }
		}

		/*--- Set the value of the internal iteration ---*/
		IntIter = ExtIter;
		if ((config_container[iZone]->GetUnsteady_Simulation() == DT_STEPPING_1ST) ||
				(config_container[iZone]->GetUnsteady_Simulation() == DT_STEPPING_2ND)) {
			IntIter = 0;
		}

		if (config_container[iZone]->GetKind_Solver() == ADJ_EULER) config_container[iZone]->SetGlobalParam(ADJ_EULER, RUNTIME_ADJFLOW_SYS, ExtIter);
		if (config_container[iZone]->GetKind_Solver() == ADJ_NAVIER_STOKES) config_container[iZone]->SetGlobalParam(ADJ_NAVIER_STOKES, RUNTIME_ADJFLOW_SYS, ExtIter);
		if (config_container[iZone]->GetKind_Solver() == ADJ_RANS) config_container[iZone]->SetGlobalParam(ADJ_RANS, RUNTIME_ADJFLOW_SYS, ExtIter);

		/*--- Iteration of the flow adjoint problem ---*/
		integration_container[iZone][ADJFLOW_SOL]->MultiGrid_Iteration(geometry_container, solver_container, numerics_container,
				config_container, RUNTIME_ADJFLOW_SYS, IntIter, iZone);

		/*--- Iteration of the turbulence model adjoint ---*/
		if ((config_container[iZone]->GetKind_Solver() == ADJ_RANS) && (!config_container[iZone]->GetFrozen_Visc())) {
			/*--- Turbulent model solution ---*/
			config_container[iZone]->SetGlobalParam(ADJ_RANS, RUNTIME_ADJTURB_SYS, ExtIter);
			integration_container[iZone][ADJTURB_SOL]->SingleGrid_Iteration(geometry_container, solver_container, numerics_container,
					config_container, RUNTIME_ADJTURB_SYS, IntIter, iZone);

		}
	}

	/*--- Dual time stepping strategy ---*/
	if ((config_container[ZONE_0]->GetUnsteady_Simulation() == DT_STEPPING_1ST) ||
			(config_container[ZONE_0]->GetUnsteady_Simulation() == DT_STEPPING_2ND)) {
    
		for(IntIter = 1; IntIter < config_container[ZONE_0]->GetUnst_nIntIter(); IntIter++) {
      
      /*--- Write the convergence history (only screen output) ---*/
      output->SetConvergence_History(NULL, geometry_container, solver_container, config_container, integration_container, true, 0, ZONE_0);
      
      /*--- Set the value of the internal iteration ---*/
      config_container[ZONE_0]->SetIntIter(IntIter);

			/*--- All zones must be advanced and coupled with each pseudo timestep. ---*/
			for (iZone = 0; iZone < nZone; iZone++) {
				integration_container[iZone][ADJFLOW_SOL]->MultiGrid_Iteration(geometry_container, solver_container, numerics_container,
						config_container, RUNTIME_ADJFLOW_SYS, IntIter, iZone);
			}
      
      /*--- Check to see if the convergence criteria has been met. ---*/
      if (integration_container[ZONE_0][ADJFLOW_SOL]->GetConvergence()) break;
		}

		for (iZone = 0; iZone < nZone; iZone++) {
			/*--- Update dual time solver ---*/
			for (iMesh = 0; iMesh <= config_container[iZone]->GetMGLevels(); iMesh++) {
				integration_container[iZone][ADJFLOW_SOL]->SetDualTime_Solver(geometry_container[iZone][iMesh], solver_container[iZone][iMesh][ADJFLOW_SOL], config_container[iZone]);
				integration_container[iZone][ADJFLOW_SOL]->SetConvergence(false);
			}

			Physical_dt = config_container[iZone]->GetDelta_UnstTime(); Physical_t  = (ExtIter+1)*Physical_dt;
			if (Physical_t >=  config_container[iZone]->GetTotal_UnstTime()) integration_container[iZone][ADJFLOW_SOL]->SetConvergence(true);
		}
	}
}

void PlasmaIteration(COutput *output, CIntegration ***integration_container, CGeometry ***geometry_container, 
		CSolver ****solver_container, CNumerics *****numerics_container, CConfig **config_container,
		CSurfaceMovement **surface_movement, CVolumetricMovement **grid_movement, CFreeFormDefBox*** FFDBox) {

	unsigned short nZone = geometry_container[ZONE_0][MESH_0]->GetnZone();
  unsigned long IntIter = 0; config_container[ZONE_0]->SetIntIter(IntIter);
  unsigned long ExtIter = config_container[ZONE_0]->GetExtIter();

	/*--- Set the value of the internal iteration ---*/
	IntIter = ExtIter;
	if ((config_container[ZONE_0]->GetUnsteady_Simulation() == DT_STEPPING_1ST) ||
			(config_container[ZONE_0]->GetUnsteady_Simulation() == DT_STEPPING_2ND)) IntIter = 0;

	/*--- Plasma solver with electric potential ---*/
	if (nZone > 1)
		solver_container[ZONE_1][MESH_0][ELEC_SOL]->Copy_Zone_Solution(solver_container[ZONE_1], geometry_container[ZONE_1], config_container[ZONE_1],
				solver_container[ZONE_0], geometry_container[ZONE_0], config_container[ZONE_0]);
  
	/*--- Plasma solver ---*/
	if (config_container[ZONE_0]->GetKind_Solver() == PLASMA_EULER) config_container[ZONE_0]->SetGlobalParam(PLASMA_EULER, RUNTIME_PLASMA_SYS, ExtIter);
	if (config_container[ZONE_0]->GetKind_Solver() == PLASMA_NAVIER_STOKES) config_container[ZONE_0]->SetGlobalParam(PLASMA_NAVIER_STOKES, RUNTIME_PLASMA_SYS, ExtIter);
	integration_container[ZONE_0][PLASMA_SOL]->MultiGrid_Iteration(geometry_container, solver_container, numerics_container,
			config_container, RUNTIME_PLASMA_SYS, IntIter, ZONE_0);

	/*--- Electric potential solver ---*/
	if (nZone > 1) {

		if (config_container[ZONE_1]->GetKind_GasModel() == ARGON || config_container[ZONE_1]->GetKind_GasModel() == AIR21) {

			if (config_container[ZONE_1]->GetElectricSolver()) {
				solver_container[ZONE_0][MESH_0][PLASMA_SOL]->Copy_Zone_Solution(solver_container[ZONE_0], geometry_container[ZONE_0], config_container[ZONE_0],
						solver_container[ZONE_1], geometry_container[ZONE_1], config_container[ZONE_1]);
				config_container[ZONE_1]->SetGlobalParam(PLASMA_NAVIER_STOKES, RUNTIME_ELEC_SYS, ExtIter);
				integration_container[ZONE_1][ELEC_SOL]->SetPotential_Solver(geometry_container, solver_container, numerics_container,
						config_container, RUNTIME_ELEC_SYS, MESH_0, ZONE_1);

			}

		}
	}
  
  /*--- Dual time stepping strategy ---*/
  if ((config_container[ZONE_0]->GetUnsteady_Simulation() == DT_STEPPING_1ST) ||
			(config_container[ZONE_0]->GetUnsteady_Simulation() == DT_STEPPING_2ND)) {

    for(IntIter = 1; IntIter < config_container[ZONE_0]->GetUnst_nIntIter(); IntIter++) {
      
      /*--- Set the value of the internal iteration ---*/
      config_container[ZONE_0]->SetIntIter(IntIter);

      /*--- Plasma solver ---*/
      if (config_container[ZONE_0]->GetKind_Solver() == PLASMA_EULER) config_container[ZONE_0]->SetGlobalParam(PLASMA_EULER, RUNTIME_PLASMA_SYS, ExtIter);
      if (config_container[ZONE_0]->GetKind_Solver() == PLASMA_NAVIER_STOKES) config_container[ZONE_0]->SetGlobalParam(PLASMA_NAVIER_STOKES, RUNTIME_PLASMA_SYS, ExtIter);
      integration_container[ZONE_0][PLASMA_SOL]->MultiGrid_Iteration(geometry_container, solver_container, numerics_container,config_container, RUNTIME_PLASMA_SYS, IntIter, ZONE_0);      

      if (integration_container[ZONE_0][PLASMA_SOL]->GetConvergence()) break;
    }
    
    /*--- Update dual time solver on all mesh levels ---*/
    integration_container[ZONE_0][PLASMA_SOL]->SetDualTime_Solver(geometry_container[ZONE_0][MESH_0], solver_container[ZONE_0][MESH_0][PLASMA_SOL], config_container[ZONE_0]);
    integration_container[ZONE_0][PLASMA_SOL]->SetConvergence(false);
    
/*    Physical_dt = config_container[ZONE_0]->GetDelta_UnstTime();
    Physical_t  = (ExtIter+1)*Physical_dt;
    if (Physical_t >=  config_container[ZONE_0]->GetTotal_UnstTime())
      integration_container[ZONE_0][FLOW_SOL]->SetConvergence(true);*/
    
  }
}

void AdjPlasmaIteration(COutput *output, CIntegration ***integration_container, CGeometry ***geometry_container, 
		CSolver ****solver_container, CNumerics *****numerics_container, CConfig **config_container,
		CSurfaceMovement **surface_movement, CVolumetricMovement **grid_movement, CFreeFormDefBox*** FFDBox) {
  
	int rank = MASTER_NODE;
  unsigned long IntIter = 0; config_container[ZONE_0]->SetIntIter(IntIter);
  unsigned long ExtIter = config_container[ZONE_0]->GetExtIter();

#ifndef NO_MPI
	rank = MPI::COMM_WORLD.Get_rank();
#endif

	/*--- Continuous adjoint Euler equations ---*/
	if (ExtIter == 0 || config_container[ZONE_0]->GetUnsteady_Simulation()) {

		if (rank == MASTER_NODE) cout << "Iteration over the direct problem to store all flow information." << endl;

		/*--- Plasma equations ---*/
		if (config_container[ZONE_0]->GetKind_Solver() == ADJ_PLASMA_EULER) config_container[ZONE_0]->SetGlobalParam(ADJ_PLASMA_EULER, RUNTIME_PLASMA_SYS, ExtIter);
		if (config_container[ZONE_0]->GetKind_Solver() == ADJ_PLASMA_NAVIER_STOKES) config_container[ZONE_0]->SetGlobalParam(ADJ_PLASMA_NAVIER_STOKES, RUNTIME_PLASMA_SYS, ExtIter);
		integration_container[ZONE_0][PLASMA_SOL]->MultiGrid_Iteration(geometry_container, solver_container, numerics_container,
                                                                   config_container, RUNTIME_PLASMA_SYS, ExtIter, ZONE_0);
    solver_container[ZONE_0][MESH_0][ADJPLASMA_SOL]->SetForceProj_Vector(geometry_container[ZONE_0][MESH_0], solver_container[ZONE_0][MESH_0], config_container[ZONE_0]);
    
	}

	/*--- Adjoint Plasma equations ---*/
	if (config_container[ZONE_0]->GetKind_Solver() == ADJ_PLASMA_EULER) config_container[ZONE_0]->SetGlobalParam(ADJ_PLASMA_EULER, RUNTIME_ADJPLASMA_SYS, ExtIter);
	if (config_container[ZONE_0]->GetKind_Solver() == ADJ_PLASMA_NAVIER_STOKES) config_container[ZONE_0]->SetGlobalParam(ADJ_PLASMA_NAVIER_STOKES, RUNTIME_ADJPLASMA_SYS, ExtIter);
	integration_container[ZONE_0][ADJPLASMA_SOL]->MultiGrid_Iteration(geometry_container, solver_container, numerics_container, 
			config_container, RUNTIME_ADJPLASMA_SYS, ExtIter, ZONE_0);
}

void WaveIteration(COutput *output, CIntegration ***integration_container, CGeometry ***geometry_container, 
		CSolver ****solver_container, CNumerics *****numerics_container, CConfig **config_container,
		CSurfaceMovement **surface_movement, CVolumetricMovement **grid_movement, CFreeFormDefBox*** FFDBox) {

	double Physical_dt, Physical_t;
	unsigned short iMesh, iZone;
	int rank = MASTER_NODE;
	unsigned short nZone = geometry_container[ZONE_0][MESH_0]->GetnZone();
  unsigned long IntIter = 0; config_container[ZONE_0]->SetIntIter(IntIter);
  unsigned long ExtIter = config_container[ZONE_0]->GetExtIter();

#ifndef NO_MPI
	rank = MPI::COMM_WORLD.Get_rank();
#endif

	for (iZone = 0; iZone < nZone; iZone++) {

		/*--- Set the value of the internal iteration ---*/
		IntIter = ExtIter;
		if ((config_container[iZone]->GetUnsteady_Simulation() == DT_STEPPING_1ST) ||
				(config_container[iZone]->GetUnsteady_Simulation() == DT_STEPPING_2ND)) IntIter = 0;

		/*--- Wave equations ---*/
		config_container[iZone]->SetGlobalParam(WAVE_EQUATION, RUNTIME_WAVE_SYS, ExtIter);
		integration_container[iZone][WAVE_SOL]->SingleGrid_Iteration(geometry_container, solver_container, numerics_container,
				config_container, RUNTIME_WAVE_SYS, IntIter, iZone);

		/*--- Dual time stepping strategy ---*/
		if ((config_container[iZone]->GetUnsteady_Simulation() == DT_STEPPING_1ST) || (config_container[iZone]->GetUnsteady_Simulation() == DT_STEPPING_2ND)) {
      
			for(IntIter = 1; IntIter < config_container[iZone]->GetUnst_nIntIter(); IntIter++) {
        output->SetConvergence_History(NULL, geometry_container, solver_container, config_container, integration_container, true, 0, iZone);
        config_container[iZone]->SetIntIter(IntIter);
				integration_container[iZone][WAVE_SOL]->SingleGrid_Iteration(geometry_container, solver_container, numerics_container,
						config_container, RUNTIME_WAVE_SYS, IntIter, iZone);
				if (integration_container[iZone][WAVE_SOL]->GetConvergence()) {if (rank == MASTER_NODE) cout<<endl; break;}
			}

			/*--- Update dual time solver ---*/
			for (iMesh = 0; iMesh <= config_container[iZone]->GetMGLevels(); iMesh++) {
				integration_container[iZone][WAVE_SOL]->SetDualTime_Solver(geometry_container[iZone][iMesh], solver_container[iZone][iMesh][WAVE_SOL], config_container[iZone]);
				integration_container[iZone][WAVE_SOL]->SetConvergence(false);
			}

			Physical_dt = config_container[iZone]->GetDelta_UnstTime(); Physical_t  = (ExtIter+1)*Physical_dt;
			if (Physical_t >=  config_container[iZone]->GetTotal_UnstTime()) integration_container[iZone][WAVE_SOL]->SetConvergence(true);
		}

	}

}

void FEAIteration(COutput *output, CIntegration ***integration_container, CGeometry ***geometry_container, 
		CSolver ****solver_container, CNumerics *****numerics_container, CConfig **config_container,
		CSurfaceMovement **surface_movement, CVolumetricMovement **grid_movement, CFreeFormDefBox*** FFDBox) {
	double Physical_dt, Physical_t;
	unsigned short iMesh, iZone;
	int rank = MASTER_NODE;
	unsigned short nZone = geometry_container[ZONE_0][MESH_0]->GetnZone();
  unsigned long IntIter = 0; config_container[ZONE_0]->SetIntIter(IntIter);
  unsigned long ExtIter = config_container[ZONE_0]->GetExtIter();

#ifndef NO_MPI
	rank = MPI::COMM_WORLD.Get_rank();
#endif

	for (iZone = 0; iZone < nZone; iZone++) {

		/*--- Set the value of the internal iteration ---*/
		IntIter = ExtIter;
		if ((config_container[iZone]->GetUnsteady_Simulation() == DT_STEPPING_1ST) ||
				(config_container[iZone]->GetUnsteady_Simulation() == DT_STEPPING_2ND)) IntIter = 0;

		/*--- Set the initial condition at the first iteration ---*/
		solver_container[iZone][MESH_0][FEA_SOL]->SetInitialCondition(geometry_container[iZone], solver_container[iZone], config_container[iZone], ExtIter);

		/*--- FEA equations ---*/
		config_container[iZone]->SetGlobalParam(LINEAR_ELASTICITY, RUNTIME_FEA_SYS, ExtIter);
		integration_container[iZone][FEA_SOL]->SingleGrid_Iteration(geometry_container, solver_container, numerics_container,
				config_container, RUNTIME_FEA_SYS, IntIter, iZone);

		/*--- Dual time stepping strategy ---*/
		if ((config_container[iZone]->GetUnsteady_Simulation() == DT_STEPPING_1ST) ||
				(config_container[iZone]->GetUnsteady_Simulation() == DT_STEPPING_2ND)) {

			for(IntIter = 1; IntIter < config_container[iZone]->GetUnst_nIntIter(); IntIter++) {
        output->SetConvergence_History(NULL, geometry_container, solver_container, config_container, integration_container, true, 0, iZone);
        config_container[iZone]->SetIntIter(IntIter);
				integration_container[iZone][FEA_SOL]->SingleGrid_Iteration(geometry_container, solver_container, numerics_container,
						config_container, RUNTIME_FEA_SYS, IntIter, iZone);
				if (integration_container[iZone][FEA_SOL]->GetConvergence()) {if (rank == MASTER_NODE) cout << endl; break;}
			}

			/*--- Update dual time solver ---*/
			for (iMesh = 0; iMesh <= config_container[iZone]->GetMGLevels(); iMesh++) {
				integration_container[iZone][FEA_SOL]->SetDualTime_Solver(geometry_container[iZone][iMesh], solver_container[iZone][iMesh][FEA_SOL], config_container[iZone]);
				integration_container[iZone][FEA_SOL]->SetConvergence(false);
			}

			Physical_dt = config_container[iZone]->GetDelta_UnstTime(); Physical_t  = (ExtIter+1)*Physical_dt;
			if (Physical_t >=  config_container[iZone]->GetTotal_UnstTime()) integration_container[iZone][FEA_SOL]->SetConvergence(true);
		}

	}	

}

void FluidStructureIteration(COutput *output, CIntegration ***integration_container, CGeometry ***geometry_container, 
		CSolver ****solver_container, CNumerics *****numerics_container, CConfig **config_container,
		CSurfaceMovement **surface_movement, CVolumetricMovement **grid_movement, CFreeFormDefBox*** FFDBox) {
	double Physical_dt, Physical_t;
	unsigned short iMesh;
  unsigned long IntIter = 0; config_container[ZONE_0]->SetIntIter(IntIter);
  unsigned long ExtIter = config_container[ZONE_0]->GetExtIter();

	/*--- Set the value of the internal iteration ---*/
	IntIter = ExtIter;
	if ((config_container[ZONE_0]->GetUnsteady_Simulation() == DT_STEPPING_1ST) ||
			(config_container[ZONE_0]->GetUnsteady_Simulation() == DT_STEPPING_2ND)) IntIter = 0;

	/*--- Euler equations ---*/
	config_container[ZONE_0]->SetGlobalParam(FLUID_STRUCTURE_EULER, RUNTIME_FLOW_SYS, ExtIter);
	integration_container[ZONE_0][FLOW_SOL]->MultiGrid_Iteration(geometry_container, solver_container, numerics_container,
			config_container, RUNTIME_FLOW_SYS, IntIter, ZONE_0);

	/*--- Update loads for the FEA model ---*/
	solver_container[ZONE_1][MESH_0][FEA_SOL]->SetFEA_Load(solver_container[ZONE_0], geometry_container[ZONE_1], geometry_container[ZONE_0], config_container[ZONE_1], config_container[ZONE_0]);

	/*--- FEA model solution ---*/
	config_container[ZONE_1]->SetGlobalParam(FLUID_STRUCTURE_EULER, RUNTIME_FEA_SYS, ExtIter);
	integration_container[ZONE_1][FEA_SOL]->SingleGrid_Iteration(geometry_container, solver_container, numerics_container,
			config_container, RUNTIME_FEA_SYS, IntIter, ZONE_1);

	/*--- Update the FEA geometry (ZONE 1), and the flow geometry (ZONE 0) --*/
	solver_container[ZONE_0][MESH_0][FLOW_SOL]->SetFlow_Displacement(geometry_container[ZONE_0], grid_movement[ZONE_0],
			config_container[ZONE_0], config_container[ZONE_1],
			geometry_container[ZONE_1], solver_container[ZONE_1]);

	/*--- Dual time stepping strategy for the coupled system ---*/
	if ((config_container[ZONE_0]->GetUnsteady_Simulation() == DT_STEPPING_1ST) || (config_container[ZONE_0]->GetUnsteady_Simulation() == DT_STEPPING_2ND)) {

		for(IntIter = 1; IntIter < config_container[ZONE_0]->GetUnst_nIntIter(); IntIter++) {

      /*--- Write the convergence history (only screen output) ---*/
			output->SetConvergence_History(NULL, geometry_container, solver_container, config_container, integration_container, true, 0, ZONE_0);
      
      /*--- Set the value of the internal iteration ---*/
      config_container[ZONE_0]->SetIntIter(IntIter);
      
			/*--- Euler equations ---*/
			config_container[ZONE_0]->SetGlobalParam(FLUID_STRUCTURE_EULER, RUNTIME_FLOW_SYS, ExtIter);
			integration_container[ZONE_0][FLOW_SOL]->MultiGrid_Iteration(geometry_container, solver_container, numerics_container,
					config_container, RUNTIME_FLOW_SYS, IntIter, ZONE_0);

			/*--- Update loads for the FEA model ---*/
			solver_container[ZONE_1][MESH_0][FEA_SOL]->SetFEA_Load(solver_container[ZONE_0], geometry_container[ZONE_1], geometry_container[ZONE_0], config_container[ZONE_1], config_container[ZONE_0]);

			/*--- FEA model solution ---*/
			config_container[ZONE_1]->SetGlobalParam(FLUID_STRUCTURE_EULER, RUNTIME_FEA_SYS, ExtIter);
			integration_container[ZONE_1][FEA_SOL]->SingleGrid_Iteration(geometry_container, solver_container, numerics_container,
					config_container, RUNTIME_FEA_SYS, IntIter, ZONE_1);

			/*--- Update the FEA geometry (ZONE 1), and the flow geometry (ZONE 0) --*/
			solver_container[ZONE_0][MESH_0][FLOW_SOL]->SetFlow_Displacement(geometry_container[ZONE_0], grid_movement[ZONE_0],
					config_container[ZONE_0], config_container[ZONE_1],
					geometry_container[ZONE_1], solver_container[ZONE_1]);

			if (integration_container[ZONE_0][FLOW_SOL]->GetConvergence()) break;
		}

		/*--- Set convergence the global convergence criteria to false, and dual time solution ---*/
		for (iMesh = 0; iMesh <= config_container[ZONE_0]->GetMGLevels(); iMesh++) {
			integration_container[ZONE_0][FLOW_SOL]->SetDualTime_Solver(geometry_container[ZONE_0][iMesh], solver_container[ZONE_0][iMesh][FLOW_SOL], config_container[ZONE_0]);
			integration_container[ZONE_0][FLOW_SOL]->SetConvergence(false);
		}

		integration_container[ZONE_1][FEA_SOL]->SetDualTime_Solver(geometry_container[ZONE_1][MESH_0], solver_container[ZONE_1][MESH_0][FEA_SOL], config_container[ZONE_1]);
		integration_container[ZONE_1][FEA_SOL]->SetConvergence(false);

		/*--- Set the value of the global convergence criteria ---*/
		Physical_dt = config_container[ZONE_0]->GetDelta_UnstTime();
		Physical_t  = (ExtIter+1)*Physical_dt;
		if (Physical_t >=  config_container[ZONE_0]->GetTotal_UnstTime())
			integration_container[ZONE_0][FLOW_SOL]->SetConvergence(true);
	}

}

void AeroacousticIteration(COutput *output, CIntegration ***integration_container, CGeometry ***geometry_container, 
		CSolver ****solver_container, CNumerics *****numerics_container, CConfig **config_container,
		CSurfaceMovement **surface_movement, CVolumetricMovement **grid_movement, CFreeFormDefBox*** FFDBox) {
	double Physical_dt, Physical_t;
	unsigned short iMesh;
  unsigned long IntIter = 0; config_container[ZONE_0]->SetIntIter(IntIter);
  unsigned long ExtIter = config_container[ZONE_0]->GetExtIter();
  
	/*--- Set the value of the internal iteration ---*/
	IntIter = ExtIter;
	if ((config_container[ZONE_0]->GetUnsteady_Simulation() == DT_STEPPING_1ST) ||
			(config_container[ZONE_0]->GetUnsteady_Simulation() == DT_STEPPING_2ND)) IntIter = 0;

	/*--- Euler equations ---*/
	config_container[ZONE_0]->SetGlobalParam(AEROACOUSTIC_EULER, RUNTIME_FLOW_SYS, ExtIter);
	integration_container[ZONE_0][FLOW_SOL]->MultiGrid_Iteration(geometry_container, solver_container, numerics_container,
			config_container, RUNTIME_FLOW_SYS, IntIter, ZONE_0);

	/*--- Update the noise source terms for the wave model ---*/
	solver_container[ZONE_1][MESH_0][WAVE_SOL]->SetNoise_Source(solver_container[ZONE_0], geometry_container[ZONE_1], config_container[ZONE_1]);

	/*--- Wave model solution ---*/
	config_container[ZONE_1]->SetGlobalParam(AEROACOUSTIC_EULER, RUNTIME_WAVE_SYS, ExtIter);
	integration_container[ZONE_1][WAVE_SOL]->SingleGrid_Iteration(geometry_container, solver_container, numerics_container,
			config_container, RUNTIME_WAVE_SYS, IntIter, ZONE_1);

	/*--- Dual time stepping strategy for the coupled system ---*/
	if ((config_container[ZONE_0]->GetUnsteady_Simulation() == DT_STEPPING_1ST) || (config_container[ZONE_0]->GetUnsteady_Simulation() == DT_STEPPING_2ND)) {

		for(IntIter = 1; IntIter < config_container[ZONE_0]->GetUnst_nIntIter(); IntIter++) {

      /*--- Write the convergence history (only screen output) ---*/
			output->SetConvergence_History(NULL, geometry_container, solver_container, config_container, integration_container, true, 0, ZONE_0);
      
      /*--- Set the value of the internal iteration ---*/
      config_container[ZONE_0]->SetIntIter(IntIter);
      
			/*--- Euler equations ---*/
			config_container[ZONE_0]->SetGlobalParam(AEROACOUSTIC_EULER, RUNTIME_FLOW_SYS, ExtIter);
			integration_container[ZONE_0][FLOW_SOL]->MultiGrid_Iteration(geometry_container, solver_container, numerics_container,
					config_container, RUNTIME_FLOW_SYS, IntIter, ZONE_0);

			/*--- Update source terms for the wave model ---*/
			solver_container[ZONE_1][MESH_0][WAVE_SOL]->SetNoise_Source(solver_container[ZONE_0], geometry_container[ZONE_1], config_container[ZONE_1]);

			/*--- Wave model solution ---*/
			config_container[ZONE_1]->SetGlobalParam(AEROACOUSTIC_EULER, RUNTIME_WAVE_SYS, ExtIter);
			integration_container[ZONE_1][WAVE_SOL]->SingleGrid_Iteration(geometry_container, solver_container, numerics_container,
					config_container, RUNTIME_WAVE_SYS, IntIter, ZONE_1);

			if (integration_container[ZONE_0][FLOW_SOL]->GetConvergence()) break;
		}

		/*--- Set convergence the global convergence criteria to false, and dual time solution ---*/
		for (iMesh = 0; iMesh <= config_container[ZONE_0]->GetMGLevels(); iMesh++) {
			integration_container[ZONE_0][FLOW_SOL]->SetDualTime_Solver(geometry_container[ZONE_0][iMesh], solver_container[ZONE_0][iMesh][FLOW_SOL], config_container[ZONE_0]);
			integration_container[ZONE_0][FLOW_SOL]->SetConvergence(false);
		}

		integration_container[ZONE_1][WAVE_SOL]->SetDualTime_Solver(geometry_container[ZONE_1][MESH_0], solver_container[ZONE_1][MESH_0][WAVE_SOL], config_container[ZONE_1]);
		integration_container[ZONE_1][WAVE_SOL]->SetConvergence(false);

		/*--- Perform mesh motion for flow problem only, if necessary ---*/
		if (config_container[ZONE_0]->GetGrid_Movement())
			SetGrid_Movement(geometry_container[ZONE_0], surface_movement[ZONE_0],
					grid_movement[ZONE_0], FFDBox[ZONE_0], solver_container[ZONE_0], config_container[ZONE_0], ZONE_0, ExtIter);

		/*--- Set the value of the global convergence criteria ---*/
		Physical_dt = config_container[ZONE_0]->GetDelta_UnstTime();
		Physical_t  = (ExtIter+1)*Physical_dt;
		if (Physical_t >=  config_container[ZONE_0]->GetTotal_UnstTime())
			integration_container[ZONE_0][FLOW_SOL]->SetConvergence(true);
	}	

}

void AdjAeroacousticIteration(COutput *output, CIntegration ***integration_container, CGeometry ***geometry_container, 
		CSolver ****solver_container, CNumerics *****numerics_container, CConfig **config_container,
		CSurfaceMovement **surface_movement, CVolumetricMovement **grid_movement, CFreeFormDefBox*** FFDBox) {
	double Physical_dt, Physical_t;
	unsigned short iMesh;
	int rank = MASTER_NODE;
  unsigned long IntIter = 0; config_container[ZONE_0]->SetIntIter(IntIter);
  unsigned long ExtIter = config_container[ZONE_0]->GetExtIter();

#ifndef NO_MPI
	rank = MPI::COMM_WORLD.Get_rank();
#endif

	/*--- Continuous adjoint Euler equations + continuous adjoint wave equation ---*/

	if (rank == MASTER_NODE) cout << "Iteration over the direct problem to store all flow information." << endl;

	/*--- Load direct solutions for the flow and wave problems from file in reverse time ---*/
	solver_container[ZONE_0][MESH_0][FLOW_SOL]->GetRestart(geometry_container[ZONE_0][MESH_0], config_container[ZONE_0], ZONE_0);
	solver_container[ZONE_1][MESH_0][WAVE_SOL]->GetRestart(geometry_container[ZONE_1][MESH_0], config_container[ZONE_1], ZONE_1);

	if (config_container[ZONE_0]->GetKind_Solver() == ADJ_AEROACOUSTIC_EULER)
		config_container[ZONE_0]->SetGlobalParam(ADJ_AEROACOUSTIC_EULER, RUNTIME_FLOW_SYS, ExtIter);

	/*--- Run one iteration of the direct flow problem to store needed flow variables ---*/
	integration_container[ZONE_0][FLOW_SOL]->MultiGrid_Iteration(geometry_container, solver_container, numerics_container,
			config_container, RUNTIME_FLOW_SYS, 0, ZONE_0);

	/*--- Compute gradients of the flow variables, this is necessary for sensitivity computation,
	 note that in the direct problem we are not computing the gradients ---*/	
	if (config_container[ZONE_0]->GetKind_Gradient_Method() == GREEN_GAUSS)
		solver_container[ZONE_0][MESH_0][FLOW_SOL]->SetPrimVar_Gradient_GG(geometry_container[ZONE_0][MESH_0], config_container[ZONE_0]);
	if (config_container[ZONE_0]->GetKind_Gradient_Method() == WEIGHTED_LEAST_SQUARES)
		solver_container[ZONE_0][MESH_0][FLOW_SOL]->SetPrimVar_Gradient_LS(geometry_container[ZONE_0][MESH_0], config_container[ZONE_0]);

	/*--- Set contribution from cost function for boundary conditions ---*/
  for (iMesh = 0; iMesh <= config_container[ZONE_0]->GetMGLevels(); iMesh++) {
    solver_container[ZONE_0][iMesh][FLOW_SOL]->SetTotal_CDrag(solver_container[ZONE_0][MESH_0][FLOW_SOL]->GetTotal_CDrag());
    solver_container[ZONE_0][iMesh][FLOW_SOL]->SetTotal_CLift(solver_container[ZONE_0][MESH_0][FLOW_SOL]->GetTotal_CLift());
    solver_container[ZONE_0][iMesh][FLOW_SOL]->SetTotal_CT(solver_container[ZONE_0][MESH_0][FLOW_SOL]->GetTotal_CT());
    solver_container[ZONE_0][iMesh][FLOW_SOL]->SetTotal_CQ(solver_container[ZONE_0][MESH_0][FLOW_SOL]->GetTotal_CQ());
    solver_container[ZONE_0][iMesh][ADJFLOW_SOL]->SetForceProj_Vector(geometry_container[ZONE_0][iMesh], solver_container[ZONE_0][iMesh], config_container[ZONE_0]);
    if ((config_container[ZONE_0]->GetKind_ObjFunc() == EQUIVALENT_AREA) || (config_container[ZONE_0]->GetKind_ObjFunc() == NEARFIELD_PRESSURE))
      solver_container[ZONE_0][iMesh][ADJFLOW_SOL]->SetIntBoundary_Jump(geometry_container[ZONE_0][iMesh], solver_container[ZONE_0][iMesh], config_container[ZONE_0]);
  }

	/*--- Set the value of the internal iteration ---*/
	IntIter = ExtIter;
	if ((config_container[ZONE_0]->GetUnsteady_Simulation() == DT_STEPPING_1ST) ||
			(config_container[ZONE_0]->GetUnsteady_Simulation() == DT_STEPPING_2ND)) {
		IntIter = 0;
	}

	if (config_container[ZONE_0]->GetKind_Solver() == ADJ_AEROACOUSTIC_EULER)
		config_container[ZONE_0]->SetGlobalParam(ADJ_AEROACOUSTIC_EULER, RUNTIME_ADJFLOW_SYS, ExtIter);

	/*--- Adjoint Wave Solver (Note that we use the same solver for the direct and adjoint problems) ---*/
	config_container[ZONE_1]->SetGlobalParam(ADJ_AEROACOUSTIC_EULER, RUNTIME_WAVE_SYS, ExtIter);
	integration_container[ZONE_1][WAVE_SOL]->SingleGrid_Iteration(geometry_container, solver_container, numerics_container,
			config_container, RUNTIME_WAVE_SYS, IntIter, ZONE_1);

	/*--- Update aeroacoustic adjoint coupling terms ---*/
	solver_container[ZONE_0][MESH_0][ADJFLOW_SOL]->SetAeroacoustic_Coupling(solver_container[ZONE_1], solver_container[ZONE_0], numerics_container[ZONE_0][MESH_0][ADJFLOW_SOL][CONV_TERM], geometry_container[ZONE_0], config_container[ZONE_0]);

	/*--- Adjoint Flow Solver ---*/
	integration_container[ZONE_0][ADJFLOW_SOL]->MultiGrid_Iteration(geometry_container, solver_container, numerics_container,
			config_container, RUNTIME_ADJFLOW_SYS, IntIter, ZONE_0);

	/*--- Dual time stepping strategy ---*/
	if ((config_container[ZONE_0]->GetUnsteady_Simulation() == DT_STEPPING_1ST) ||
			(config_container[ZONE_0]->GetUnsteady_Simulation() == DT_STEPPING_2ND)) {

		for(IntIter = 1; IntIter < config_container[ZONE_0]->GetUnst_nIntIter(); IntIter++) {

      /*--- Write the convergence history (only screen output) ---*/
			output->SetConvergence_History(NULL, geometry_container, solver_container, config_container, integration_container, true, 0, ZONE_0);
      
      /*--- Set the value of the internal iteration ---*/
      config_container[ZONE_0]->SetIntIter(IntIter);
      
			/*--- Adjoint Wave Solver ---*/
			config_container[ZONE_1]->SetGlobalParam(ADJ_AEROACOUSTIC_EULER, RUNTIME_WAVE_SYS, ExtIter);
			integration_container[ZONE_1][WAVE_SOL]->SingleGrid_Iteration(geometry_container, solver_container, numerics_container,
					config_container, RUNTIME_WAVE_SYS, IntIter, ZONE_1);

			/*--- Update aeroacoustic adjoint coupling terms ---*/
			solver_container[ZONE_0][MESH_0][ADJFLOW_SOL]->SetAeroacoustic_Coupling(solver_container[ZONE_1], solver_container[ZONE_0], numerics_container[ZONE_0][MESH_0][ADJFLOW_SOL][CONV_TERM], geometry_container[ZONE_0], config_container[ZONE_0]);

			/*--- Adjoint Flow Solver ---*/
			integration_container[ZONE_0][ADJFLOW_SOL]->MultiGrid_Iteration(geometry_container, solver_container, numerics_container,
					config_container, RUNTIME_ADJFLOW_SYS, IntIter, ZONE_0);

			if (integration_container[ZONE_0][ADJFLOW_SOL]->GetConvergence()) {if (rank == MASTER_NODE) cout<<endl; break;}
		}

		/*--- Update dual time solver ---*/
		for (iMesh = 0; iMesh <= config_container[ZONE_0]->GetMGLevels(); iMesh++) {
			integration_container[ZONE_0][ADJFLOW_SOL]->SetDualTime_Solver(geometry_container[ZONE_0][iMesh], solver_container[ZONE_0][iMesh][ADJFLOW_SOL], config_container[ZONE_0]);
			integration_container[ZONE_0][ADJFLOW_SOL]->SetConvergence(false);
		}

		integration_container[ZONE_1][WAVE_SOL]->SetDualTime_Solver(geometry_container[ZONE_1][MESH_0], solver_container[ZONE_1][MESH_0][WAVE_SOL], config_container[ZONE_1]);
		integration_container[ZONE_1][WAVE_SOL]->SetConvergence(false);

		/*--- Perform mesh motion, if necessary ---*/
		if (config_container[ZONE_0]->GetGrid_Movement())
			SetGrid_Movement(geometry_container[ZONE_0], surface_movement[ZONE_0],
					grid_movement[ZONE_0], FFDBox[ZONE_0], solver_container[ZONE_0],config_container[ZONE_0], ZONE_0, ExtIter);

		Physical_dt = config_container[ZONE_0]->GetDelta_UnstTime(); Physical_t  = (ExtIter+1)*Physical_dt;
		if (Physical_t >=  config_container[ZONE_0]->GetTotal_UnstTime()) integration_container[ZONE_0][ADJFLOW_SOL]->SetConvergence(true);
	}

}
    
void SetWind_GustField(CConfig *config_container, CGeometry **geometry_container, CSolver ***solver_container) {
    // The gust is imposed on the flow field via the grid velocities. This method called the Field Velocity Method is described in the
    // NASA TM–2012-217771 - Development, Verification and Use of Gust Modeling in the NASA Computational Fluid Dynamics Code FUN3D
    // the desired gust is prescribed as the negative of the grid velocity.
    
    // If a source term is included to account for the gust field, the method is described by Jones et al. as the Split Velocity Method in
    // Simulation of Airfoil Gust Responses Using Prescribed Velocities.
    // In this routine the gust derivatives needed for the source term are calculated. The source term itself is implemented in the class CSourceWindGust
    
    int rank = MASTER_NODE;
#ifndef NO_MPI
	rank = MPI::COMM_WORLD.Get_rank();
#endif
    
    /*--- Gust Parameters from config ---*/
    unsigned short Gust_Type = config_container->GetGust_Type();
    double x0 = config_container->GetGust_Begin_Loc();        // Location at which the gust begins.
    double L = config_container->GetGust_WaveLength();        // Gust size
    double tbegin = config_container->GetGust_Begin_Time();   // Physical time at which the gust begins.
    double gust_amp = config_container->GetGust_Ampl();       // Gust amplitude
    double n = config_container->GetGust_Periods();           // Number of gust periods
    unsigned short GustDir = config_container->GetGust_Dir(); // Gust direction
    
    /*--- Check to make sure gust lenght is not zero or negative ---*/
    if (L <= 0.0) {
        cout << "ERROR: The gust length needs to be positive" << endl;
        cout << "Press any key to exit..." << endl;
        cin.get();
#ifdef NO_MPI
        exit(1);
#else
        MPI::COMM_WORLD.Abort(1);
        MPI::Finalize();
#endif
    }

    /*--- Variables needed to compute the gust ---*/
    unsigned short iDim;
    unsigned short nDim = geometry_container[MESH_0]->GetnDim();
    unsigned long iPoint;

    double x, x_gust, gust, dgust_dx, dgust_dy, dgust_dt;
    double *GridVel;
    unsigned short Kind_Grid_Movement = config_container->GetKind_GridMovement(ZONE_0);
    
    double Physical_dt = config_container->GetDelta_UnstTime();
    unsigned long ExtIter = config_container->GetExtIter();
    double Physical_t = (ExtIter+1)*Physical_dt;
    
    double Uinf = solver_container[MESH_0][FLOW_SOL]->GetVelocity_Inf(0); // Assumption gust moves at infinity velocity
    
    /*--- Loop over all multigrid levels ---*/
    unsigned short iMGlevel, nMGlevel = config_container->GetMGLevels();
    
    for (iMGlevel = 0; iMGlevel <= nMGlevel; iMGlevel++) { //<= ?
    
        /*--- Loop over each node in the volume mesh ---*/
        for (iPoint = 0; iPoint < geometry_container[iMGlevel]->GetnPoint(); iPoint++) {

            //initialize the gust and derivatives to zero everywhere
            gust = 0;
            dgust_dx = 0;
            dgust_dy = 0; // This always stays equal to zero. All the gust implemented don't vary in the y-dir.
            dgust_dt = 0;
            
            // Reset the Grid Velocity to zero if there is no grid movement
            if (Kind_Grid_Movement == NO_MOVEMENT) {
                for(iDim = 0; iDim < nDim; iDim++)
                    geometry_container[iMGlevel]->node[iPoint]->SetGridVel(iDim, 0.0);
            }
            
            // Begin applying the gust
            if (Physical_t > tbegin) {
                x = geometry_container[iMGlevel]->node[iPoint]->GetCoord()[0]; // x-location of the node
                // Gust coordinate
                x_gust = (x - x0 - Uinf*(Physical_t-tbegin))/L;
                // Check if we are in the region where the gust is active
                if (x_gust > 0 && x_gust < n) {
                    
                    /*--- Calculate the specified gust ---*/
                    switch (Gust_Type) {
                        
                    case TOP_HAT:
                        gust = gust_amp;
                        // Still need to put the gust derivatives. Think about this.
                        break;
                    
                    case SINE:
                        gust = gust_amp*(sin(2*PI_NUMBER*x_gust));
                        
                        // Gust derivatives
                        dgust_dx = gust_amp*2*PI_NUMBER*(cos(2*PI_NUMBER*x_gust))/L;
                        dgust_dy = 0;
                        dgust_dt = gust_amp*2*PI_NUMBER*(cos(2*PI_NUMBER*x_gust))*(-Uinf)/L;
                        break;
                            
                    case ONE_M_COSINE:
                        gust = 0.5*gust_amp*(1-cos(2*PI_NUMBER*x_gust));
                        
                        // Gust derivatives
                        dgust_dx = 0.5*gust_amp*2*PI_NUMBER*(sin(2*PI_NUMBER*x_gust))/L;
                        dgust_dy = 0;
                        dgust_dt = 0.5*gust_amp*2*PI_NUMBER*(sin(2*PI_NUMBER*x_gust))*(-Uinf)/L;
                        break;
                            
                    case NONE: default:
                        
                        /*--- There is no wind gust specified. ---*/
                        if (rank == MASTER_NODE)
                            cout << "No wind gust specified." << endl;

                    }
                }
            }

            /*--- Set the Wind Gust, Wind Gust Derivatives and the Grid Velocities ---*/
            double NewGridVel[2] = {0,0};
            double Gust[2] = {0,0};
            Gust[GustDir] = gust;
            double GustDer[3] = {0,0,0};
            GustDer[0] = dgust_dx;
            GustDer[1] = dgust_dy;
            GustDer[2] = dgust_dt;
            
            solver_container[iMGlevel][FLOW_SOL]->node[iPoint]->SetWindGust(Gust);
            solver_container[iMGlevel][FLOW_SOL]->node[iPoint]->SetWindGustDer(GustDer);
            
            GridVel = geometry_container[iMGlevel]->node[iPoint]->GetGridVel();
            NewGridVel[GustDir] = GridVel[GustDir] - gust;
            
            // Store new grid velocity
            for(iDim = 0; iDim < nDim; iDim++) {
                geometry_container[iMGlevel]->node[iPoint]->SetGridVel(iDim, NewGridVel[iDim]);
            }
        }
    }
}


void SetGrid_Movement(CGeometry **geometry_container, CSurfaceMovement *surface_movement,
                      CVolumetricMovement *grid_movement, CFreeFormDefBox **FFDBox,
                      CSolver ***solver_container, CConfig *config_container, unsigned short iZone, unsigned long ExtIter)   {
  
  unsigned short iMGlevel, nMGlevels = config_container->GetMGLevels();
	unsigned short Kind_Grid_Movement = config_container->GetKind_GridMovement(iZone);
  bool adjoint = config_container->GetAdjoint();
	bool time_spectral = (config_container->GetUnsteady_Simulation() == TIME_SPECTRAL);
  
	/*--- For a time-spectral case, set "iteration number" to the zone number,
   so that the meshes are positioned correctly for each instance. ---*/
	if (time_spectral) {
		ExtIter = iZone;
		Kind_Grid_Movement = config_container->GetKind_GridMovement(ZONE_0);
	}
  
	int rank = MASTER_NODE;
#ifndef NO_MPI
	rank = MPI::COMM_WORLD.Get_rank();
#endif
  
	/*--- Perform mesh movement depending on specified type ---*/
	switch (Kind_Grid_Movement) {
      
    case MOVING_WALL:
      
      /*--- Fixed wall velocities: set the grid velocities only one time
       before the first iteration flow solver. ---*/
      
      if (ExtIter == 0) {
        
        if (rank == MASTER_NODE)
          cout << endl << " Setting the moving wall velocities." << endl;
        
        surface_movement->Moving_Walls(geometry_container[MESH_0],
                                       config_container, iZone, ExtIter);
        
        /*--- Update the grid velocities on the coarser multigrid levels after
         setting the moving wall velocities for the finest mesh. ---*/
        
        grid_movement->UpdateMultiGrid(geometry_container, config_container);
        
      }
      
      break;
      
      
    case ROTATING_FRAME:
      
      /*--- Steadily rotating frame: set the grid velocities just once
       before the first iteration flow solver. ---*/
      
      if (ExtIter == 0) {
        
        if (rank == MASTER_NODE)
          cout << endl << " Setting rotating frame grid velocities." << endl;
        
        /*--- Set the grid velocities on all multigrid levels for a steadily
         rotating reference frame. ---*/
        
        for (iMGlevel = 0; iMGlevel <= nMGlevels; iMGlevel++)
          geometry_container[iMGlevel]->SetRotationalVelocity(config_container);
        
      }
      
      break;
      
    case RIGID_MOTION:
      
      if (rank == MASTER_NODE) {
        cout << endl << " Performing rigid mesh transformation." << endl;
      }
      
      /*--- Move each node in the volume mesh using the specified type
       of rigid mesh motion. These routines also compute analytic grid
       velocities for the fine mesh. ---*/
      
      grid_movement->Rigid_Translation(geometry_container[MESH_0],
                                       config_container, iZone, ExtIter);
      grid_movement->Rigid_Plunging(geometry_container[MESH_0],
                                    config_container, iZone, ExtIter);
      grid_movement->Rigid_Pitching(geometry_container[MESH_0],
                                    config_container, iZone, ExtIter);
      grid_movement->Rigid_Rotation(geometry_container[MESH_0],
                                    config_container, iZone, ExtIter);
      
      /*--- Update the multigrid structure after moving the finest grid,
       including computing the grid velocities on the coarser levels. ---*/
      
      grid_movement->UpdateMultiGrid(geometry_container, config_container);
      
      break;
      
    case DEFORMING:
      
      if (rank == MASTER_NODE)
        cout << endl << " Updating surface positions." << endl;
      
      /*--- Compute the new node locations for moving markers ---*/
      
      surface_movement->Surface_Pitching(geometry_container[MESH_0],
                                         config_container, ExtIter, iZone);
      
      /*--- Deform the volume grid around the new boundary locations ---*/
      
      if (rank == MASTER_NODE)
        cout << " Deforming the volume grid." << endl;
      grid_movement->SetVolume_Deformation(geometry_container[MESH_0],
                                           config_container, true);
      
      /*--- Update the grid velocities on the fine mesh using finite
       differencing based on node coordinates at previous times. ---*/
      
      if (!adjoint) {
        if (rank == MASTER_NODE)
          cout << " Computing grid velocities by finite differencing." << endl;
        geometry_container[MESH_0]->SetGridVelocity(config_container, ExtIter);
      }
      
      /*--- Update the multigrid structure after moving the finest grid,
       including computing the grid velocities on the coarser levels. ---*/
      
      grid_movement->UpdateMultiGrid(geometry_container, config_container);
      
      break;
      
    case EXTERNAL: case EXTERNAL_ROTATION:
      
      /*--- Apply rigid rotation to entire grid first, if necessary ---*/
      
      if (Kind_Grid_Movement == EXTERNAL_ROTATION) {
        if (rank == MASTER_NODE)
          cout << " Updating node locations by rigid rotation." << endl;
        grid_movement->Rigid_Rotation(geometry_container[MESH_0],
                                      config_container, iZone, ExtIter);
      }
      
      /*--- Load new surface node locations from external files ---*/
      
      if (rank == MASTER_NODE)
        cout << " Updating surface locations from file." << endl;
      surface_movement->SetExternal_Deformation(geometry_container[MESH_0],
                                                config_container, iZone, ExtIter);
      
      /*--- Deform the volume grid around the new boundary locations ---*/
      
      if (rank == MASTER_NODE)
        cout << " Deforming the volume grid." << endl;
      grid_movement->SetVolume_Deformation(geometry_container[MESH_0],
                                           config_container, true);
      
      /*--- Update the grid velocities on the fine mesh using finite
       differencing based on node coordinates at previous times. ---*/
      
      if (!adjoint) {
        if (rank == MASTER_NODE)
          cout << "Computing grid velocities by finite differencing." << endl;
        geometry_container[MESH_0]->SetGridVelocity(config_container, ExtIter);
      }
      
      /*--- Update the multigrid structure after moving the finest grid,
       including computing the grid velocities on the coarser levels. ---*/
      
      grid_movement->UpdateMultiGrid(geometry_container, config_container);
      
      break;
      
    case AEROELASTIC:
      
      /*--- Variables used for Aeroelastic case ---*/
      double Cl, Cm, Cl_proc, Cm_proc, pitch, plunge;
      double structural_solution[4]; //contains solution of typical section wing model.
      unsigned short Aeroelastic_Type, Aeroelastic_Grid_Vel;
      Aeroelastic_Type = config_container->GetType_Aeroelastic();
      Aeroelastic_Grid_Vel = config_container->GetAeroelastic_GridVelocity();
      
      /*--- Reset value of plunge and pitch for the new unsteady step ---*/
      if (ExtIter == 1) {
        pitch = 0.0;
        plunge = 0.0;
        config_container->SetAeroelastic_pitch(pitch);
        config_container->SetAeroelastic_plunge(plunge);
      }
      
      /*--- Forces per processor ---*/
      Cl_proc = solver_container[MESH_0][FLOW_SOL]->GetTotal_CLift();
      Cm_proc = -1.0*solver_container[MESH_0][FLOW_SOL]->GetTotal_CMz();
      
#ifndef NO_MPI
      /*--- Add the forces over all the processors ---*/
      MPI::COMM_WORLD.Allreduce(&Cl_proc, &Cl, 1, MPI::DOUBLE, MPI::SUM);
      MPI::COMM_WORLD.Allreduce(&Cm_proc, &Cm, 1, MPI::DOUBLE, MPI::SUM);
      MPI::COMM_WORLD.Barrier();
#else
      /*--- Set the forces to the forces on the sole processor ---*/
      Cl = Cl_proc;
      Cm = Cm_proc;
#endif
      
      /*--- Use the if statement to move the grid only at selected dual time step iterations. ---*/
      if (ExtIter % 3 ==0) {
        
        /*--- Solve typical section wing model, solution returned in structural solution ---*/
        grid_movement->SolveTypicalSectionWingModel(geometry_container[MESH_0], Cl, Cm, config_container, iZone, ExtIter, structural_solution);
        
        /*--- Check type of Aeroelastic mesh motion ---*/
        if (Aeroelastic_Type == RIGID)
          grid_movement->AeroelasticRigid(geometry_container[MESH_0], config_container, iZone, structural_solution);
        if (Aeroelastic_Type == DEFORM) {
          Aeroelastic_Grid_Vel = FD;  // For deforming mesh can't do analytic mesh velocities.
          grid_movement->AeroelasticDeform(geometry_container[MESH_0], config_container, iZone, structural_solution);
        }
        
        /*--- Update the multigrid structure after moving the finest grid ---*/
        for (unsigned short iMGlevel = 1; iMGlevel <= config_container->GetMGLevels(); iMGlevel++) {
          /*--- Create the control volume structures ---*/
          geometry_container[iMGlevel]->SetControlVolume(config_container,geometry_container[iMGlevel-1], UPDATE);
          geometry_container[iMGlevel]->SetBoundControlVolume(config_container,geometry_container[iMGlevel-1], UPDATE);
          geometry_container[iMGlevel]->SetCoord(geometry_container[iMGlevel-1]);
          if (Aeroelastic_Grid_Vel == ANALYTIC) {
            /*---Set the grid velocity on the coarser levels ---*/
            geometry_container[iMGlevel]->SetRestricted_GridVelocity(geometry_container[iMGlevel-1], config_container);
          }
        }
        
        if (Aeroelastic_Grid_Vel == FD) {
          /* Grid Velocity by finite Difference */
          geometry_container[MESH_0]->SetGridVelocity(config_container, ExtIter);
          for (unsigned short iMGlevel = 1; iMGlevel <= config_container->GetMGLevels(); iMGlevel++) {
            /*---Set the grid velocity on the coarser levels ---*/
            geometry_container[iMGlevel]->SetGridVelocity(config_container,ExtIter);
          }
        }
      }
      break;
      
    case NONE: default:
      
      /*--- There is no mesh motion specified for this zone. ---*/
      if (rank == MASTER_NODE)
        cout << "No mesh motion specified." << endl;
      
      break;
  }
  
}

void SetTimeSpectral(CGeometry ***geometry_container, CSolver ****solver_container,
		CConfig **config_container, unsigned short nZone, unsigned short iZone) {

	int rank = MASTER_NODE;
#ifndef NO_MPI
	rank = MPI::COMM_WORLD.Get_rank();
#endif

	/*--- Local variables and initialization ---*/
	unsigned short iVar, kZone, jZone, iMGlevel;
	unsigned short nVar = solver_container[ZONE_0][MESH_0][FLOW_SOL]->GetnVar();
	unsigned long iPoint;
	bool implicit = (config_container[ZONE_0]->GetKind_TimeIntScheme_Flow() == EULER_IMPLICIT);
	bool adjoint = (config_container[ZONE_0]->GetAdjoint());
	if (adjoint) {
		implicit = (config_container[ZONE_0]->GetKind_TimeIntScheme_AdjFlow() == EULER_IMPLICIT);
	}

	/*--- Retrieve values from the config file ---*/
	double *U      	= new double[nVar];
	double *U_old  	= new double[nVar];
	double *Psi	   	= new double[nVar];
	double *Psi_old	= new double[nVar];
	double *Source = new double[nVar];
	double deltaU, deltaPsi;
	//	double Omega[3], Center[3], Ampl[3];
	//	double Lref   = config_container[ZONE_0]->GetLength_Ref();
	//	double current_time;
	//	double alpha_dot[3];
	//  double DEG2RAD = PI_NUMBER/180.0;
	//	double GridVel[3];

//	/*--- rotational velocity ---*/
//	Omega[0]  = config_container[ZONE_0]->GetPitching_Omega_X(ZONE_0)/config_container[ZONE_0]->GetOmega_Ref();
//	Omega[1]  = config_container[ZONE_0]->GetPitching_Omega_Y(ZONE_0)/config_container[ZONE_0]->GetOmega_Ref();
//	Omega[2]  = config_container[ZONE_0]->GetPitching_Omega_Z(ZONE_0)/config_container[ZONE_0]->GetOmega_Ref();
//	double Omega_mag = sqrt(pow(Omega[0],2)+pow(Omega[1],2)+pow(Omega[2],2));
//
//	/*--- amplitude of motion ---*/
//	Ampl[0]   = config_container[ZONE_0]->GetPitching_Ampl_X(ZONE_0)*DEG2RAD;
//	Ampl[1]   = config_container[ZONE_0]->GetPitching_Ampl_Y(ZONE_0)*DEG2RAD;
//	Ampl[2]   = config_container[ZONE_0]->GetPitching_Ampl_Z(ZONE_0)*DEG2RAD;

	/*--- Compute period of oscillation & compute time interval using nTimeInstances ---*/
	double period = config_container[ZONE_0]->GetTimeSpectral_Period();
	//	double deltaT = period/(double)(config_container[ZONE_0]->GetnTimeInstances());

//	/*--- For now, hard code the origin for the pitching airfoil. ---*/
//	Center[0] = config_container[ZONE_0]->GetMotion_Origin_X(ZONE_0);
//	Center[1] = config_container[ZONE_0]->GetMotion_Origin_Y(ZONE_0);
//	Center[2] = config_container[ZONE_0]->GetMotion_Origin_Z(ZONE_0);

	//	/*--- Compute the Mesh Velocities ---*/
	//	if (config_container[ZONE_0]->GetExtIter() == 0) {
	//
	////
	////		/*--- Loop over all grid levels ---*/
	////		for (iMGlevel = 0; iMGlevel <= config_container[ZONE_0]->GetMGLevels(); iMGlevel++) {
	////
	////			/*--- Loop over each zone ---*/
	////			for (iZone = 0; iZone < nZone; iZone++) {
	////
	////				/*--- Time at current instance, i.e. at the current zone ---*/
	////				current_time = (static_cast<double>(iZone))*deltaT;
	////
	////				/*--- Angular velocity at the given time instance ---*/
	////				alpha_dot[0] = -Omega[0]*Ampl[0]*cos(Omega[0]*current_time);
	////				alpha_dot[1] = -Omega[1]*Ampl[1]*cos(Omega[1]*current_time);
	////				alpha_dot[2] = -Omega[2]*Ampl[2]*cos(Omega[2]*current_time);
	////
	////				/*--- Loop over each node in the volume mesh ---*/
	////				for (iPoint = 0; iPoint < geometry_container[iZone][iMGlevel]->GetnPoint(); iPoint++) {
	////
	////					/*--- Coordinates of the current point ---*/
	////					Coord = geometry_container[iZone][iMGlevel]->node[iPoint]->GetCoord();
	////
	////					/*--- Calculate non-dim. position from rotation center ---*/
	////					double r[3] = {0,0,0};
	////					for (iDim = 0; iDim < nDim; iDim++)
	////						r[iDim] = (Coord[iDim]-Center[iDim])/Lref;
	////					if (nDim == 2) r[nDim] = 0.0;
	////
	////					/*--- Cross Product of angular velocity and distance from center ---*/
	////					GridVel[0] = alpha_dot[1]*r[2] - alpha_dot[2]*r[1];
	////					GridVel[1] = alpha_dot[2]*r[0] - alpha_dot[0]*r[2];
	////					GridVel[2] = alpha_dot[0]*r[1] - alpha_dot[1]*r[0];
	////
	////					// PRINT STATEMENTS FOR DEBUGGING!
	////					if (rank == MASTER_NODE && iMGlevel == 0 && iZone == 0) {
	////						if (iPoint == 440) {
	////							cout << "Analytical Mesh Velocity = (" <<  GridVel[0] << ", " << GridVel[1] << ", " << GridVel[2] << ")" << endl;
	////						}
	////					}
	////					/*--- Set Grid Velocity for the point in the given zone ---*/
	////					for(iDim = 0; iDim < nDim; iDim++) {
	////
	////						/*--- Store grid velocity for this point ---*/
	////						geometry_container[iZone][iMGlevel]->node[iPoint]->SetGridVel(iDim, GridVel[iDim]);
	////
	////					}
	////				}
	////			}
	////		}
	//
	//		/*--- by fourier interpolation ---*/
	//
	//	}




	/*--- allocate dynamic memory for D ---*/
	double **D = new double*[nZone];
	for (kZone = 0; kZone < nZone; kZone++) {
		D[kZone] = new double[nZone];
	}

	/*--- Build the time-spectral operator matrix ---*/
	for (kZone = 0; kZone < nZone; kZone++) {
		for (jZone = 0; jZone < nZone; jZone++) {

			/*--- For an even number of time instances ---*/
			if (nZone%2 == 0) {
				if (kZone == jZone) {
					D[kZone][jZone] = 0.0;
				} else {
					D[kZone][jZone] = (PI_NUMBER/period)*pow(-1.0,(kZone-jZone))*(1/tan(PI_NUMBER*(kZone-jZone)/nZone));
				}
			} else {
				/*--- For an odd number of time instances ---*/
				if (kZone == jZone) {
					D[kZone][jZone] = 0.0;
				} else {
					D[kZone][jZone] = (PI_NUMBER/period)*pow(-1.0,(kZone-jZone))*(1/sin(PI_NUMBER*(kZone-jZone)/nZone));
				}
			}
		}
	}

	/*--- Compute various source terms for explicit direct, implicit direct, and adjoint problems ---*/
	/*--- Loop over all grid levels ---*/
	for (iMGlevel = 0; iMGlevel <= config_container[ZONE_0]->GetMGLevels(); iMGlevel++) {

		/*--- Loop over each node in the volume mesh ---*/
		for (iPoint = 0; iPoint < geometry_container[ZONE_0][iMGlevel]->GetnPoint(); iPoint++) {

			for (iVar = 0; iVar < nVar; iVar++) {
				Source[iVar] = 0.0;
			}

			/*--- Step across the columns ---*/
			for (jZone = 0; jZone < nZone; jZone++) {

				/*--- Retrieve solution at this node in current zone ---*/
				for (iVar = 0; iVar < nVar; iVar++) {

					if (!adjoint) {

						U[iVar] = solver_container[jZone][iMGlevel][FLOW_SOL]->node[iPoint]->GetSolution(iVar);
						Source[iVar] += U[iVar]*D[iZone][jZone];

						if (implicit) {
							U_old[iVar] = solver_container[jZone][iMGlevel][FLOW_SOL]->node[iPoint]->GetSolution_Old(iVar);
							deltaU = U[iVar] - U_old[iVar];
							Source[iVar] += deltaU*D[iZone][jZone];
						}

					} else {

						Psi[iVar] = solver_container[jZone][iMGlevel][ADJFLOW_SOL]->node[iPoint]->GetSolution(iVar);
						Source[iVar] += Psi[iVar]*D[jZone][iZone];

						if (implicit) {
							Psi_old[iVar] = solver_container[jZone][iMGlevel][ADJFLOW_SOL]->node[iPoint]->GetSolution_Old(iVar);
							deltaPsi = Psi[iVar] - Psi_old[iVar];
							Source[iVar] += deltaPsi*D[jZone][iZone];
						}
					}
				}


				/*--- Store sources for current row ---*/
				for (iVar = 0; iVar < nVar; iVar++) {
					if (!adjoint) {
						solver_container[iZone][iMGlevel][FLOW_SOL]->node[iPoint]->SetTimeSpectral_Source(iVar,Source[iVar]);
					} else {
						solver_container[iZone][iMGlevel][ADJFLOW_SOL]->node[iPoint]->SetTimeSpectral_Source(iVar,Source[iVar]);
					}
				}

			}
		}
	}



	//	/*--- Loop over all grid levels ---*/
	//	for (iMGlevel = 0; iMGlevel <= config_container[ZONE_0]->GetMGLevels(); iMGlevel++) {
	//
	//		/*--- Loop over each node in the volume mesh ---*/
	//		for (iPoint = 0; iPoint < geometry_container[ZONE_0][iMGlevel]->GetnPoint(); iPoint++) {
	//
	//			for (iZone = 0; iZone < nZone; iZone++) {
	//				for (iVar = 0; iVar < nVar; iVar++) Source[iVar] = 0.0;
	//				for (jZone = 0; jZone < nZone; jZone++) {
	//
	//					/*--- Retrieve solution at this node in current zone ---*/
	//					for (iVar = 0; iVar < nVar; iVar++) {
	//						U[iVar] = solver_container[jZone][iMGlevel][FLOW_SOL]->node[iPoint]->GetSolution(iVar);
	//						Source[iVar] += U[iVar]*D[iZone][jZone];
	//					}
	//				}
	//				/*--- Store sources for current iZone ---*/
	//				for (iVar = 0; iVar < nVar; iVar++)
	//					solver_container[iZone][iMGlevel][FLOW_SOL]->node[iPoint]->SetTimeSpectral_Source(iVar,Source[iVar]);
	//			}
	//		}
	//	}

	/*--- Source term for a turbulence model ---*/
	if (config_container[ZONE_0]->GetKind_Solver() == RANS) {

		/*--- Extra variables needed if we have a turbulence model. ---*/
		unsigned short nVar_Turb = solver_container[ZONE_0][MESH_0][TURB_SOL]->GetnVar();
		double *U_Turb      = new double[nVar_Turb];
		double *Source_Turb = new double[nVar_Turb];

		/*--- Loop over only the finest mesh level (turbulence is always solved
     on the original grid only). ---*/
		for (iPoint = 0; iPoint < geometry_container[ZONE_0][MESH_0]->GetnPoint(); iPoint++) {
			//for (iZone = 0; iZone < nZone; iZone++) {
			for (iVar = 0; iVar < nVar_Turb; iVar++) Source_Turb[iVar] = 0.0;
			for (jZone = 0; jZone < nZone; jZone++) {

				/*--- Retrieve solution at this node in current zone ---*/
				for (iVar = 0; iVar < nVar_Turb; iVar++) {
					U_Turb[iVar] = solver_container[jZone][MESH_0][TURB_SOL]->node[iPoint]->GetSolution(iVar);
					Source_Turb[iVar] += U_Turb[iVar]*D[iZone][jZone];
				}
			}
			/*--- Store sources for current iZone ---*/
			for (iVar = 0; iVar < nVar_Turb; iVar++)
				solver_container[iZone][MESH_0][TURB_SOL]->node[iPoint]->SetTimeSpectral_Source(iVar,Source_Turb[iVar]);
			//}
		}

		delete [] U_Turb;
		delete [] Source_Turb;
  }

  /*--- delete dynamic memory for D ---*/
  for (kZone = 0; kZone < nZone; kZone++) {
	  delete [] D[kZone];
  }
  delete [] D;
  delete [] U;
  delete [] U_old;
  delete [] Psi;
  delete [] Psi_old;
  delete [] Source;

  /*--- Write file with force coefficients ---*/
	ofstream TS_Flow_file;
  ofstream mean_TS_Flow_file;

  /*--- MPI Send/Recv buffers ---*/
  double *sbuf_force = NULL,  *rbuf_force = NULL;

  /*--- Other variables ---*/
  unsigned short nVar_Force = 8;
  unsigned long current_iter = config_container[ZONE_0]->GetExtIter();

  /*--- Allocate memory for send buffer ---*/
  sbuf_force = new double[nVar_Force];

  double *averages = new double[nVar_Force];
  for (iVar = 0; iVar < nVar_Force; iVar++)
	  averages[iVar] = 0;

  /*--- Allocate memory for receive buffer ---*/
  if (rank == MASTER_NODE) {
	  rbuf_force = new double[nVar_Force];

	  TS_Flow_file.precision(15);
	  TS_Flow_file.open("TS_force_coefficients.csv", ios::out);
	  TS_Flow_file <<  "\"time_instance\",\"lift_coeff\",\"drag_coeff\",\"moment_coeff_x\",\"moment_coeff_y\",\"moment_coeff_z\"" << endl;

	  mean_TS_Flow_file.precision(15);
	  if (current_iter == 0 && iZone == 1) {
		  mean_TS_Flow_file.open("history_TS_forces.plt", ios::trunc);
		  mean_TS_Flow_file << "TITLE = \"SU2 TIME-SPECTRAL SIMULATION\"" << endl;
		  mean_TS_Flow_file <<  "VARIABLES = \"Iteration\",\"CLift\",\"CDrag\",\"CMx\",\"CMy\",\"CMz\",\"CT\",\"CQ\",\"CMerit\"" << endl;
		  mean_TS_Flow_file << "ZONE T= \"Average Convergence History\"" << endl;
	  }
	  else
		  mean_TS_Flow_file.open("history_TS_forces.plt", ios::out | ios::app);
  }

  for (kZone = 0; kZone < nZone; kZone++) {

	  /*--- Flow solution coefficients (parallel) ---*/
	  sbuf_force[0] = solver_container[kZone][MESH_0][FLOW_SOL]->GetTotal_CLift();
	  sbuf_force[1] = solver_container[kZone][MESH_0][FLOW_SOL]->GetTotal_CDrag();
	  sbuf_force[2] = solver_container[kZone][MESH_0][FLOW_SOL]->GetTotal_CMx();
	  sbuf_force[3] = solver_container[kZone][MESH_0][FLOW_SOL]->GetTotal_CMy();
	  sbuf_force[4] = solver_container[kZone][MESH_0][FLOW_SOL]->GetTotal_CMz();
	  sbuf_force[5] = solver_container[kZone][MESH_0][FLOW_SOL]->GetTotal_CT();
	  sbuf_force[6] = solver_container[kZone][MESH_0][FLOW_SOL]->GetTotal_CQ();
	  sbuf_force[7] = solver_container[kZone][MESH_0][FLOW_SOL]->GetTotal_CMerit();

#ifndef NO_MPI

	  /*--- for a given zone, sum the coefficients across the processors ---*/
	  MPI::COMM_WORLD.Reduce(sbuf_force, rbuf_force, nVar_Force, MPI::DOUBLE, MPI::SUM, MASTER_NODE);
	  MPI::COMM_WORLD.Barrier();
#else
	  for (iVar = 0; iVar < nVar_Force; iVar++) {
		  rbuf_force[iVar] = sbuf_force[iVar];
	  }
#endif

	  if (rank == MASTER_NODE) {
		  TS_Flow_file << kZone << ", ";
		  for (iVar = 0; iVar < nVar_Force; iVar++)
			  TS_Flow_file << rbuf_force[iVar] << ", ";
		  TS_Flow_file << endl;

		  /*--- Increment the total contributions from each zone, dividing by nZone as you go ---*/
		  for (iVar = 0; iVar < nVar_Force; iVar++) {
			  averages[iVar] += (1.0/double(nZone))*rbuf_force[iVar];
		  }
	  }
  }


  if (rank == MASTER_NODE && iZone == ZONE_0) {

	  mean_TS_Flow_file << current_iter << ", ";
	  for (iVar = 0; iVar < nVar_Force; iVar++) {
		  mean_TS_Flow_file << averages[iVar];
		  if (iVar < nVar_Force-1)
			  mean_TS_Flow_file << ", ";
	  }
	  mean_TS_Flow_file << endl;
  }

  if (rank == MASTER_NODE) {
	  TS_Flow_file.close();
	  mean_TS_Flow_file.close();
	  delete [] rbuf_force;
  }

  delete [] sbuf_force;
  delete [] averages;

}

void SetSliding_Interfaces(CGeometry ***geometry_container, CSolver ****solver_container,
		CConfig **config_container, unsigned short nZone) {

#ifndef NO_MPI
	cout << "!!! Error: Sliding mesh interfaces not yet supported in parallel. !!!" << endl;
	cout << "Press any key to exit..." << endl;
	cin.get();
	MPI::COMM_WORLD.Abort(1);
	MPI::Finalize();
#endif

	unsigned short nDim = geometry_container[ZONE_0][MESH_0]->GetnDim();
	unsigned short iMarker, iZone, donorZone;
	unsigned long iVertex, iPoint;
	double *Coord_i, N_0, N_1, N_2;
	unsigned long iElem, Point_0 = 0, Point_1 = 0, Point_2 = 0;
	double *Coord_0 = NULL, *Coord_1= NULL, *Coord_2= NULL;
	double a[4], b[4], c[4], Area;
	double eps = 1e-10;

	cout << endl << "Searching and interpolating across sliding interfaces." << endl;

	/*--- Check all zones for a sliding interface. ---*/
	for (iZone = 0; iZone < nZone; iZone++) {

		/*--- Check all markers for any SEND/RECV boundaries that might be sliding. ---*/
		for (iMarker = 0; iMarker < config_container[iZone]->GetnMarker_All(); iMarker++) {
			if (config_container[iZone]->GetMarker_All_Boundary(iMarker) == SEND_RECEIVE) {

				short SendRecv = config_container[iZone]->GetMarker_All_SendRecv(iMarker);
				/*--- We are only interested in receive information  ---*/
				if (SendRecv < 0) {

					/*--- Loop over all points on this boundary. ---*/
					for (iVertex = 0; iVertex < geometry_container[iZone][MESH_0]->GetnVertex(iMarker); iVertex++) {

						/*--- If the donor is not in a different zone, do nothing (periodic). ---*/
						donorZone = geometry_container[iZone][MESH_0]->vertex[iMarker][iVertex]->GetMatching_Zone();

						if (donorZone != iZone) {
							/*--- Get the index and coordinates of the point for which we need to interpolate a solution. ---*/
							iPoint  = geometry_container[iZone][MESH_0]->vertex[iMarker][iVertex]->GetNode();
							Coord_i = geometry_container[iZone][MESH_0]->node[iPoint]->GetCoord();

							/*--- Loop over the donor marker in the donor zone and search
               the neighboring elements to find the element that contains the
               point to be interpolated. This simply MUST be improved before
               going to any large cases: for now we are doing a brute force
               search, and there are much more efficient alternatives. ---*/

							for (iElem = 0; iElem < geometry_container[donorZone][MESH_0]->GetnElem(); iElem++) {

								/*--- Compute the basis functions for triangular elements. ---*/
								if (nDim == 2) {

									Point_0 = geometry_container[donorZone][MESH_0]->elem[iElem]->GetNode(0);
									Point_1 = geometry_container[donorZone][MESH_0]->elem[iElem]->GetNode(1);
									Point_2 = geometry_container[donorZone][MESH_0]->elem[iElem]->GetNode(2);

									Coord_0 = geometry_container[donorZone][MESH_0]->node[Point_0]->GetCoord();
									Coord_1 = geometry_container[donorZone][MESH_0]->node[Point_1]->GetCoord();
									Coord_2 = geometry_container[donorZone][MESH_0]->node[Point_2]->GetCoord();

									for (unsigned short iDim = 0; iDim < nDim; iDim++) {
										a[iDim] = Coord_0[iDim]-Coord_2[iDim];
										b[iDim] = Coord_1[iDim]-Coord_2[iDim];
									}

									/*--- Norm of the normal component of area, area = 1/2*cross(a,b) ---*/
											Area = 0.5*fabs(a[0]*b[1]-a[1]*b[0]);

									a[0] = 0.5 * (Coord_1[0]*Coord_2[1]-Coord_2[0]*Coord_1[1]) / Area;
									a[1] = 0.5 * (Coord_2[0]*Coord_0[1]-Coord_0[0]*Coord_2[1]) / Area;
									a[2] = 0.5 * (Coord_0[0]*Coord_1[1]-Coord_1[0]*Coord_0[1]) / Area;

									b[0] = 0.5 * (Coord_1[1]-Coord_2[1]) / Area;
									b[1] = 0.5 * (Coord_2[1]-Coord_0[1]) / Area;
									b[2] = 0.5 * (Coord_0[1]-Coord_1[1]) / Area;

									c[0] = 0.5 * (Coord_2[0]-Coord_1[0]) / Area;
									c[1] = 0.5 * (Coord_0[0]-Coord_2[0]) / Area;
									c[2] = 0.5 * (Coord_1[0]-Coord_0[0]) / Area;

									/*--- Basis functions ---*/
									N_0 = a[0] + b[0]*Coord_i[0] + c[0]*Coord_i[1];
									N_1 = a[1] + b[1]*Coord_i[0] + c[1]*Coord_i[1];
									N_2 = a[2] + b[2]*Coord_i[0] + c[2]*Coord_i[1];

									/*--- If 0 <= N <= 1 for all three basis functions, then
                   iPoint is found within this element. Store the element index
                   and the value for the basis functions to be used during the
                   send receive along the sliding interfaces. ---*/
									if ((N_0 >= -eps && N_0 <= 1.0+eps) &&
											(N_1 >= -eps && N_1 <= 1.0+eps) &&
											(N_2 >= -eps && N_2 <= 1.0+eps)) {

										/*--- Store this element as the donor for the SEND/RECV ---*/
										geometry_container[iZone][MESH_0]->vertex[iMarker][iVertex]->SetDonorElem(iElem);
										geometry_container[iZone][MESH_0]->vertex[iMarker][iVertex]->SetBasisFunction(0, N_0);
										geometry_container[iZone][MESH_0]->vertex[iMarker][iVertex]->SetBasisFunction(1, N_1);
										geometry_container[iZone][MESH_0]->vertex[iMarker][iVertex]->SetBasisFunction(2, N_2);

									}

								} else {
									cout << "!!! Error: Sliding mesh interfaces not yet supported in 3-D. !!!" << endl;
									cout << "Press any key to exit..." << endl;
									cin.get();
									exit(1);
								}
							}
						}
					}
				}
			}
		}
	}
}

void SetTimeSpectral_Velocities(CGeometry ***geometry_container,
		CConfig **config_container, unsigned short nZone) {

	unsigned short iZone, jDegree, iDim, iMGlevel;
	unsigned short nDim = geometry_container[ZONE_0][MESH_0]->GetnDim();

	double angular_interval = 2.0*PI_NUMBER/(double)(nZone);
	double *Coord;
	unsigned long iPoint;


	/*--- Compute period of oscillation & compute time interval using nTimeInstances ---*/
	double period = config_container[ZONE_0]->GetTimeSpectral_Period();
	double deltaT = period/(double)(config_container[ZONE_0]->GetnTimeInstances());

	/*--- allocate dynamic memory for angular positions (these are the abscissas) ---*/
	double *angular_positions = new double [nZone];
	for (iZone = 0; iZone < nZone; iZone++) {
		angular_positions[iZone] = iZone*angular_interval;
	}

	/*--- find the highest-degree trigonometric polynomial allowed by the Nyquist criterion---*/
	double high_degree = (nZone-1)/2.0;
	int highest_degree = (int)(high_degree);

	/*--- allocate dynamic memory for a given point's coordinates ---*/
	double **coords = new double *[nZone];
	for (iZone = 0; iZone < nZone; iZone++) {
		coords[iZone] = new double [nDim];
	}

	/*--- allocate dynamic memory for vectors of Fourier coefficients ---*/
	double *a_coeffs = new double [highest_degree+1];
	double *b_coeffs = new double [highest_degree+1];

	/*--- allocate dynamic memory for the interpolated positions and velocities ---*/
	double *fitted_coords = new double [nZone];
	double *fitted_velocities = new double [nZone];

	/*--- Loop over all grid levels ---*/
	for (iMGlevel = 0; iMGlevel <= config_container[ZONE_0]->GetMGLevels(); iMGlevel++) {

		/*--- Loop over each node in the volume mesh ---*/
		for (iPoint = 0; iPoint < geometry_container[ZONE_0][iMGlevel]->GetnPoint(); iPoint++) {

			/*--- Populate the 2D coords array with the
			coordinates of a given mesh point across
			the time instances (i.e. the Zones) ---*/
			/*--- Loop over each zone ---*/
			for (iZone = 0; iZone < nZone; iZone++) {
				/*--- get the coordinates of the given point ---*/
				Coord = geometry_container[iZone][iMGlevel]->node[iPoint]->GetCoord();
				for (iDim = 0; iDim < nDim; iDim++) {
					/*--- add them to the appropriate place in the 2D coords array ---*/
					coords[iZone][iDim] = Coord[iDim];
				}
			}

			/*--- Loop over each Dimension ---*/
			for (iDim = 0; iDim < nDim; iDim++) {

				/*--- compute the Fourier coefficients ---*/
				for (jDegree = 0; jDegree < highest_degree+1; jDegree++) {
					a_coeffs[jDegree] = 0;
					b_coeffs[jDegree] = 0;
					for (iZone = 0; iZone < nZone; iZone++) {
						a_coeffs[jDegree] = a_coeffs[jDegree] + (2.0/(double)nZone)*cos(jDegree*angular_positions[iZone])*coords[iZone][iDim];
						b_coeffs[jDegree] = b_coeffs[jDegree] + (2.0/(double)nZone)*sin(jDegree*angular_positions[iZone])*coords[iZone][iDim];
					}
				}

				/*--- find the interpolation of the coordinates and its derivative (the velocities) ---*/
				for (iZone = 0; iZone < nZone; iZone++) {
					fitted_coords[iZone] = a_coeffs[0]/2.0;
					fitted_velocities[iZone] = 0.0;
					for (jDegree = 1; jDegree < highest_degree+1; jDegree++) {
						fitted_coords[iZone] = fitted_coords[iZone] + a_coeffs[jDegree]*cos(jDegree*angular_positions[iZone]) + b_coeffs[jDegree]*sin(jDegree*angular_positions[iZone]);
						fitted_velocities[iZone] = fitted_velocities[iZone] + (angular_interval/deltaT)*jDegree*(b_coeffs[jDegree]*cos(jDegree*angular_positions[iZone]) - a_coeffs[jDegree]*sin(jDegree*angular_positions[iZone]));
					}
				}

				/*--- Store grid velocity for this point, at this given dimension, across the Zones ---*/
				for (iZone = 0; iZone < nZone; iZone++) {
					geometry_container[iZone][iMGlevel]->node[iPoint]->SetGridVel(iDim, fitted_velocities[iZone]);
				}



			}
		}
	}

	/*--- delete dynamic memory for the abscissas, coefficients, et cetera ---*/
	delete [] angular_positions;
	delete [] a_coeffs;
	delete [] b_coeffs;
	delete [] fitted_coords;
	delete [] fitted_velocities;
	for (iZone = 0; iZone < nDim; iZone++) {
		delete [] coords[iZone];
	}
	delete [] coords;

}
<|MERGE_RESOLUTION|>--- conflicted
+++ resolved
@@ -1,1802 +1,1792 @@
-/*!
- * \file iteration_structure.cpp
- * \brief Main subroutines used by SU2_CFD.
- * \author Aerospace Design Laboratory (Stanford University) <http://su2.stanford.edu>.
- * \version 2.0.7
- *
-<<<<<<< HEAD
- * Stanford University Unstructured (SU2),
- * copyright (C) 2012-2013 Aerospace Design Laboratory (ADL), is
- * distributed under the GNU Lesser General Public License (GNU LGPL).
-=======
- * Stanford University Unstructured (SU2).
- * Copyright (C) 2012-2013 Aerospace Design Laboratory (ADL).
->>>>>>> 3384cf29
- *
- * SU2 is free software; you can redistribute it and/or
- * modify it under the terms of the GNU Lesser General Public
- * License as published by the Free Software Foundation; either
- * version 2.1 of the License, or (at your option) any later version.
- *
- * SU2 is distributed in the hope that it will be useful,
- * but WITHOUT ANY WARRANTY; without even the implied warranty of
- * MERCHANTABILITY or FITNESS FOR A PARTICULAR PURPOSE.  See the GNU
- * Lesser General Public License for more details.
- *
- * You should have received a copy of the GNU Lesser General Public
-<<<<<<< HEAD
- * License along with this library.  If not, see <http://www.gnu.org/licenses/>.
-=======
- * License along with SU2. If not, see <http://www.gnu.org/licenses/>.
->>>>>>> 3384cf29
- */
-
-#include "../include/iteration_structure.hpp"
-
-void MeanFlowIteration(COutput *output, CIntegration ***integration_container, CGeometry ***geometry_container,
-                       CSolver ****solver_container, CNumerics *****numerics_container, CConfig **config_container,
-                       CSurfaceMovement **surface_movement, CVolumetricMovement **grid_movement, CFreeFormDefBox*** FFDBox) {
-  
-	double Physical_dt, Physical_t;
-	unsigned short iMesh; // Index for multi-grid level
-  unsigned short iZone; // Index for zone of the mesh
-	bool time_spectral = (config_container[ZONE_0]->GetUnsteady_Simulation() == TIME_SPECTRAL);
-	unsigned short nZone = geometry_container[ZONE_0][MESH_0]->GetnZone();
-	if (time_spectral) nZone = config_container[ZONE_0]->GetnTimeInstances();
-	bool relative_motion = config_container[ZONE_0]->GetRelative_Motion();
-  unsigned long IntIter = 0; config_container[ZONE_0]->SetIntIter(IntIter);
-  unsigned long ExtIter = config_container[ZONE_0]->GetExtIter();
-  
-#ifndef NO_MPI
-	int rank = MPI::COMM_WORLD.Get_rank();
-#endif
-  
-  /*--- Initial set up for unsteady problems with dynamic meshes. ---*/
-	for (iZone = 0; iZone < nZone; iZone++) {
-        
-        
-        /*--- Apply a Wind Gust ---*/  //Will need to think about this if I do multiple zones and combined with Aeroelastic
-        
-        if (config_container[ZONE_0]->GetWind_Gust()) {
-            SetWind_GustField(config_container[iZone],geometry_container[iZone],solver_container[iZone]);
-        }
-        
-		/*--- Dynamic mesh update ---*/
-		if ((config_container[iZone]->GetGrid_Movement()) && (!time_spectral) && (config_container[ZONE_0]->GetKind_GridMovement(ZONE_0) != AEROELASTIC))
-			SetGrid_Movement(geometry_container[iZone], surface_movement[iZone],
-                       grid_movement[iZone], FFDBox[iZone], solver_container[iZone], config_container[iZone], iZone, ExtIter);
-	}
-  
-	/*--- If any relative motion between zones was found, perform a search
-   and interpolation for any sliding interfaces before the next timestep. ---*/
-	if (relative_motion) {
-		SetSliding_Interfaces(geometry_container, solver_container, config_container, nZone);
-  }
-  
-	for (iZone = 0; iZone < nZone; iZone++) {
-    
-		/*--- Set the value of the internal iteration ---*/
-		IntIter = ExtIter;
-		if ((config_container[iZone]->GetUnsteady_Simulation() == DT_STEPPING_1ST) ||
-				(config_container[iZone]->GetUnsteady_Simulation() == DT_STEPPING_2ND)) IntIter = 0;
-    
-		/*--- Set the initial condition ---*/
-		solver_container[iZone][MESH_0][FLOW_SOL]->SetInitialCondition(geometry_container[iZone], solver_container[iZone], config_container[iZone], ExtIter);
-    
-		/*--- Update global parameters ---*/
-		if (config_container[iZone]->GetKind_Solver() == EULER)         config_container[iZone]->SetGlobalParam(EULER, RUNTIME_FLOW_SYS, ExtIter);
-		if (config_container[iZone]->GetKind_Solver() == NAVIER_STOKES) config_container[iZone]->SetGlobalParam(NAVIER_STOKES, RUNTIME_FLOW_SYS, ExtIter);
-		if (config_container[iZone]->GetKind_Solver() == RANS)          config_container[iZone]->SetGlobalParam(RANS, RUNTIME_FLOW_SYS, ExtIter);
-    
-		/*--- Solve the Euler, Navier-Stokes or Reynolds-averaged Navier-Stokes (RANS) equations (one iteration) ---*/
-		integration_container[iZone][FLOW_SOL]->MultiGrid_Iteration(geometry_container, solver_container, numerics_container,
-                                                                config_container, RUNTIME_FLOW_SYS, IntIter, iZone);
-        
-		if (config_container[iZone]->GetKind_Solver() == RANS) {
-      
-      /*--- Solve the turbulence model ---*/
-			config_container[iZone]->SetGlobalParam(RANS, RUNTIME_TURB_SYS, ExtIter);
-			integration_container[iZone][TURB_SOL]->SingleGrid_Iteration(geometry_container, solver_container, numerics_container,
-                                                                   config_container, RUNTIME_TURB_SYS, IntIter, iZone);
-      
-			/*--- Solve transition model ---*/
-			if (config_container[iZone]->GetKind_Trans_Model() == LM) {
-				config_container[iZone]->SetGlobalParam(RANS, RUNTIME_TRANS_SYS, ExtIter);
-				integration_container[iZone][TRANS_SOL]->SingleGrid_Iteration(geometry_container, solver_container, numerics_container,config_container, RUNTIME_TRANS_SYS, IntIter, iZone);
-			}
-		}
-    
-		/*--- Compute & store time-spectral source terms across all zones ---*/
-		if (time_spectral)
-			SetTimeSpectral(geometry_container, solver_container, config_container, nZone, (iZone+1)%nZone);
-    
-	}
-  
-	/*--- Dual time stepping strategy ---*/
-	if ((config_container[ZONE_0]->GetUnsteady_Simulation() == DT_STEPPING_1ST) ||
-      (config_container[ZONE_0]->GetUnsteady_Simulation() == DT_STEPPING_2ND)) {
-    
-		for(IntIter = 1; IntIter < config_container[ZONE_0]->GetUnst_nIntIter(); IntIter++) {
-      
-      /*--- Write the convergence history (only screen output) ---*/
-      output->SetConvergence_History(NULL, geometry_container, solver_container, config_container, integration_container, true, 0, ZONE_0);
-      
-      /*--- Set the value of the internal iteration ---*/
-      config_container[ZONE_0]->SetIntIter(IntIter);
-      
-			/*--- All zones must be advanced and coupled with each pseudo timestep. ---*/
-			for (iZone = 0; iZone < nZone; iZone++) {
-        
-				/*--- Pseudo-timestepping for the Euler, Navier-Stokes or Reynolds-averaged Navier-Stokes equations ---*/
-				if (config_container[iZone]->GetKind_Solver() == EULER) config_container[iZone]->SetGlobalParam(EULER, RUNTIME_FLOW_SYS, ExtIter);
-				if (config_container[iZone]->GetKind_Solver() == NAVIER_STOKES) config_container[iZone]->SetGlobalParam(NAVIER_STOKES, RUNTIME_FLOW_SYS, ExtIter);
-				if (config_container[iZone]->GetKind_Solver() == RANS) config_container[iZone]->SetGlobalParam(RANS, RUNTIME_FLOW_SYS, ExtIter);
-				integration_container[iZone][FLOW_SOL]->MultiGrid_Iteration(geometry_container, solver_container, numerics_container,
-                                                                    config_container, RUNTIME_FLOW_SYS, IntIter, iZone);
-        
-				/*--- Pseudo-timestepping the turbulence model ---*/
-				if (config_container[iZone]->GetKind_Solver() == RANS) {
-					/*--- Turbulent model solution ---*/
-					config_container[iZone]->SetGlobalParam(RANS, RUNTIME_TURB_SYS, ExtIter);
-					integration_container[iZone][TURB_SOL]->SingleGrid_Iteration(geometry_container, solver_container, numerics_container,
-                                                                       config_container, RUNTIME_TURB_SYS, IntIter, iZone);
-					if (config_container[iZone]->GetKind_Trans_Model() == LM) {
-						/*--- Transition model solution ---*/
-						config_container[iZone]->SetGlobalParam(RANS, RUNTIME_TRANS_SYS, ExtIter);
-						integration_container[iZone][TRANS_SOL]->SingleGrid_Iteration(geometry_container, solver_container, numerics_container,
-                                                                          config_container, RUNTIME_TRANS_SYS, IntIter, iZone);
-					}
-				}
-        
-				/*--- Call Dynamic mesh update if AEROELASTIC motion was specified ---*/
-				if ((config_container[ZONE_0]->GetGrid_Movement()) && (config_container[ZONE_0]->GetKind_GridMovement(ZONE_0) == AEROELASTIC)) {
-					SetGrid_Movement(geometry_container[iZone], surface_movement[iZone],
-                           grid_movement[iZone], FFDBox[iZone], solver_container[iZone], config_container[iZone], iZone, IntIter);
-          /* If unsteady step converged, write out the plunge and pitch for that step */
-          int rank = MASTER_NODE;
-#ifndef NO_MPI
-          rank = MPI::COMM_WORLD.Get_rank();
-#endif
-          if (rank == MASTER_NODE && integration_container[ZONE_0][FLOW_SOL]->GetConvergence()) {
-            std::fstream output_file;
-            output_file.open("plunging_pitching2.txt", std::fstream::in | std::fstream::out | std::fstream::app);
-            
-            output_file << std::setprecision(15) << config_container[ZONE_0]->GetAeroelastic_plunge() << "    " << config_container[ZONE_0]->GetAeroelastic_pitch() << "\n";
-            output_file.close();
-            
-            std::cout.precision(15);
-            std::cout << "plunge = " << config_container[ZONE_0]->GetAeroelastic_plunge() << std::endl;
-            std::cout << "pitch = " << config_container[ZONE_0]->GetAeroelastic_pitch() << std::endl;
-          }
-          
-				}
-        
-			}
-      
-      if (integration_container[ZONE_0][FLOW_SOL]->GetConvergence()) break;
-      
-		}
-    
-		for (iZone = 0; iZone < nZone; iZone++) {
-			/*--- Update dual time solver on all mesh levels ---*/
-			for (iMesh = 0; iMesh <= config_container[iZone]->GetMGLevels(); iMesh++) {
-				integration_container[iZone][FLOW_SOL]->SetDualTime_Solver(geometry_container[iZone][iMesh], solver_container[iZone][iMesh][FLOW_SOL], config_container[iZone]);
-				integration_container[iZone][FLOW_SOL]->SetConvergence(false);
-			}
-      
-			/*--- Update dual time solver for the turbulence model ---*/
-			if (config_container[iZone]->GetKind_Solver() == RANS) {
-				integration_container[iZone][TURB_SOL]->SetDualTime_Solver(geometry_container[iZone][MESH_0], solver_container[iZone][MESH_0][TURB_SOL], config_container[iZone]);
-				integration_container[iZone][TURB_SOL]->SetConvergence(false);
-			}
-      
-			Physical_dt = config_container[iZone]->GetDelta_UnstTime();
-			Physical_t  = (ExtIter+1)*Physical_dt;
-			if (Physical_t >=  config_container[iZone]->GetTotal_UnstTime())
-				integration_container[iZone][FLOW_SOL]->SetConvergence(true);
-		}
-	}
-  
-}
-
-void AdjMeanFlowIteration(COutput *output, CIntegration ***integration_container, CGeometry ***geometry_container,
-		CSolver ****solver_container, CNumerics *****numerics_container, CConfig **config_container,
-		CSurfaceMovement **surface_movement, CVolumetricMovement **grid_movement, CFreeFormDefBox*** FFDBox) {
-	double Physical_dt, Physical_t;
-	unsigned short iMesh, iZone;
-  
-	bool time_spectral = (config_container[ZONE_0]->GetUnsteady_Simulation() == TIME_SPECTRAL);
-	unsigned short nZone = geometry_container[ZONE_0][MESH_0]->GetnZone();
-	if (time_spectral) nZone = config_container[ZONE_0]->GetnTimeInstances();
-	bool relative_motion = config_container[ZONE_0]->GetRelative_Motion();
-	int rank = MASTER_NODE;
-  unsigned long IntIter = 0; config_container[ZONE_0]->SetIntIter(IntIter);
-  unsigned long ExtIter = config_container[ZONE_0]->GetExtIter();
-  
-#ifndef NO_MPI
-	rank = MPI::COMM_WORLD.Get_rank();
-#endif
-
-	/*--- Initial set up for unsteady problems with dynamic meshes. ---*/
-	for (iZone = 0; iZone < nZone; iZone++) {
-		/*--- Dynamic mesh update ---*/
-		if (config_container[iZone]->GetGrid_Movement() && !time_spectral)
-			SetGrid_Movement(geometry_container[iZone], surface_movement[iZone],
-					grid_movement[iZone], FFDBox[iZone], solver_container[iZone], config_container[iZone], iZone, ExtIter);
-	}
-	/*--- If any relative motion between zones was found, perform a search
-   and interpolation for any sliding interfaces before the next timestep. ---*/
-	if (relative_motion) {
-		SetSliding_Interfaces(geometry_container, solver_container, config_container, nZone);
-  }
-
-	for (iZone = 0; iZone < nZone; iZone++) {
-		if ((ExtIter == 0) || (config_container[iZone]->GetUnsteady_Simulation() && !time_spectral)) {
-			if (rank == MASTER_NODE && iZone == ZONE_0)
-				cout << " Single iteration of the direct solver to store flow data." << endl;
-			if (config_container[iZone]->GetUnsteady_Simulation())
-				solver_container[iZone][MESH_0][FLOW_SOL]->GetRestart(geometry_container[iZone][MESH_0], config_container[iZone], ExtIter);
-		}
-	}
-
-	for (iZone = 0; iZone < nZone; iZone++) {
-    
-		/*--- Continuous adjoint Euler, Navier-Stokes or Reynolds-averaged Navier-Stokes (RANS) equations ---*/
-		if ((ExtIter == 0) || config_container[iZone]->GetUnsteady_Simulation()) {
-      
-			if (config_container[iZone]->GetKind_Solver() == ADJ_EULER)         config_container[iZone]->SetGlobalParam(ADJ_EULER, RUNTIME_FLOW_SYS, ExtIter);
-			if (config_container[iZone]->GetKind_Solver() == ADJ_NAVIER_STOKES) config_container[iZone]->SetGlobalParam(ADJ_NAVIER_STOKES, RUNTIME_FLOW_SYS, ExtIter);
-			if (config_container[iZone]->GetKind_Solver() == ADJ_RANS)          config_container[iZone]->SetGlobalParam(ADJ_RANS, RUNTIME_FLOW_SYS, ExtIter);
-      
-      /*--- Solve the Euler, Navier-Stokes or Reynolds-averaged Navier-Stokes (RANS) equations (one iteration) ---*/
-			integration_container[iZone][FLOW_SOL]->MultiGrid_Iteration(geometry_container, solver_container, numerics_container,
-                                                                  config_container, RUNTIME_FLOW_SYS, 0, iZone);
-      
-			if (config_container[iZone]->GetKind_Solver() == ADJ_RANS) {
-        
-        /*--- Solve the turbulence model ---*/
-				config_container[iZone]->SetGlobalParam(ADJ_RANS, RUNTIME_TURB_SYS, ExtIter);
-				integration_container[iZone][TURB_SOL]->SingleGrid_Iteration(geometry_container, solver_container, numerics_container,
-                                                                     config_container, RUNTIME_TURB_SYS, IntIter, iZone);
-        
-        /*--- Solve transition model ---*/
-        if (config_container[iZone]->GetKind_Trans_Model() == LM) {
-          config_container[iZone]->SetGlobalParam(RANS, RUNTIME_TRANS_SYS, ExtIter);
-          integration_container[iZone][TRANS_SOL]->SingleGrid_Iteration(geometry_container, solver_container, numerics_container,
-                                                                        config_container, RUNTIME_TRANS_SYS, IntIter, iZone);
-        }
-			}
-      
-			/*--- Compute gradients of the flow variables, this is necessary for sensitivity computation,
-			 note that in the direct Euler problem we are not computing the gradients of the primitive variables ---*/
-			if (config_container[iZone]->GetKind_Gradient_Method() == GREEN_GAUSS)
-				solver_container[iZone][MESH_0][FLOW_SOL]->SetPrimVar_Gradient_GG(geometry_container[iZone][MESH_0], config_container[iZone]);
-			if (config_container[iZone]->GetKind_Gradient_Method() == WEIGHTED_LEAST_SQUARES)
-				solver_container[iZone][MESH_0][FLOW_SOL]->SetPrimVar_Gradient_LS(geometry_container[iZone][MESH_0], config_container[iZone]);
-      
-			/*--- Set contribution from cost function for boundary conditions ---*/
-      for (iMesh = 0; iMesh <= config_container[iZone]->GetMGLevels(); iMesh++) {
-        
-        /*--- Set the value of the non-dimensional coefficients in the coarse levels, using the fine level solution ---*/
-        solver_container[iZone][iMesh][FLOW_SOL]->SetTotal_CDrag(solver_container[iZone][MESH_0][FLOW_SOL]->GetTotal_CDrag());
-        solver_container[iZone][iMesh][FLOW_SOL]->SetTotal_CLift(solver_container[iZone][MESH_0][FLOW_SOL]->GetTotal_CLift());
-        solver_container[iZone][iMesh][FLOW_SOL]->SetTotal_CT(solver_container[iZone][MESH_0][FLOW_SOL]->GetTotal_CT());
-        solver_container[iZone][iMesh][FLOW_SOL]->SetTotal_CQ(solver_container[iZone][MESH_0][FLOW_SOL]->GetTotal_CQ());
-        
-        /*--- Compute the adjoint boundary condition on Euler walls ---*/
-        solver_container[iZone][iMesh][ADJFLOW_SOL]->SetForceProj_Vector(geometry_container[iZone][iMesh], solver_container[iZone][iMesh], config_container[iZone]);
-        
-        /*--- Set the internal boundary condition on nearfield surfaces ---*/
-        if ((config_container[iZone]->GetKind_ObjFunc() == EQUIVALENT_AREA) || (config_container[iZone]->GetKind_ObjFunc() == NEARFIELD_PRESSURE))
-          solver_container[iZone][iMesh][ADJFLOW_SOL]->SetIntBoundary_Jump(geometry_container[iZone][iMesh], solver_container[iZone][iMesh], config_container[iZone]);
-      }
-		}
-
-		/*--- Set the value of the internal iteration ---*/
-		IntIter = ExtIter;
-		if ((config_container[iZone]->GetUnsteady_Simulation() == DT_STEPPING_1ST) ||
-				(config_container[iZone]->GetUnsteady_Simulation() == DT_STEPPING_2ND)) {
-			IntIter = 0;
-		}
-
-		if (config_container[iZone]->GetKind_Solver() == ADJ_EULER) config_container[iZone]->SetGlobalParam(ADJ_EULER, RUNTIME_ADJFLOW_SYS, ExtIter);
-		if (config_container[iZone]->GetKind_Solver() == ADJ_NAVIER_STOKES) config_container[iZone]->SetGlobalParam(ADJ_NAVIER_STOKES, RUNTIME_ADJFLOW_SYS, ExtIter);
-		if (config_container[iZone]->GetKind_Solver() == ADJ_RANS) config_container[iZone]->SetGlobalParam(ADJ_RANS, RUNTIME_ADJFLOW_SYS, ExtIter);
-
-		/*--- Iteration of the flow adjoint problem ---*/
-		integration_container[iZone][ADJFLOW_SOL]->MultiGrid_Iteration(geometry_container, solver_container, numerics_container,
-				config_container, RUNTIME_ADJFLOW_SYS, IntIter, iZone);
-
-		/*--- Iteration of the turbulence model adjoint ---*/
-		if ((config_container[iZone]->GetKind_Solver() == ADJ_RANS) && (!config_container[iZone]->GetFrozen_Visc())) {
-			/*--- Turbulent model solution ---*/
-			config_container[iZone]->SetGlobalParam(ADJ_RANS, RUNTIME_ADJTURB_SYS, ExtIter);
-			integration_container[iZone][ADJTURB_SOL]->SingleGrid_Iteration(geometry_container, solver_container, numerics_container,
-					config_container, RUNTIME_ADJTURB_SYS, IntIter, iZone);
-
-		}
-	}
-
-	/*--- Dual time stepping strategy ---*/
-	if ((config_container[ZONE_0]->GetUnsteady_Simulation() == DT_STEPPING_1ST) ||
-			(config_container[ZONE_0]->GetUnsteady_Simulation() == DT_STEPPING_2ND)) {
-    
-		for(IntIter = 1; IntIter < config_container[ZONE_0]->GetUnst_nIntIter(); IntIter++) {
-      
-      /*--- Write the convergence history (only screen output) ---*/
-      output->SetConvergence_History(NULL, geometry_container, solver_container, config_container, integration_container, true, 0, ZONE_0);
-      
-      /*--- Set the value of the internal iteration ---*/
-      config_container[ZONE_0]->SetIntIter(IntIter);
-
-			/*--- All zones must be advanced and coupled with each pseudo timestep. ---*/
-			for (iZone = 0; iZone < nZone; iZone++) {
-				integration_container[iZone][ADJFLOW_SOL]->MultiGrid_Iteration(geometry_container, solver_container, numerics_container,
-						config_container, RUNTIME_ADJFLOW_SYS, IntIter, iZone);
-			}
-      
-      /*--- Check to see if the convergence criteria has been met. ---*/
-      if (integration_container[ZONE_0][ADJFLOW_SOL]->GetConvergence()) break;
-		}
-
-		for (iZone = 0; iZone < nZone; iZone++) {
-			/*--- Update dual time solver ---*/
-			for (iMesh = 0; iMesh <= config_container[iZone]->GetMGLevels(); iMesh++) {
-				integration_container[iZone][ADJFLOW_SOL]->SetDualTime_Solver(geometry_container[iZone][iMesh], solver_container[iZone][iMesh][ADJFLOW_SOL], config_container[iZone]);
-				integration_container[iZone][ADJFLOW_SOL]->SetConvergence(false);
-			}
-
-			Physical_dt = config_container[iZone]->GetDelta_UnstTime(); Physical_t  = (ExtIter+1)*Physical_dt;
-			if (Physical_t >=  config_container[iZone]->GetTotal_UnstTime()) integration_container[iZone][ADJFLOW_SOL]->SetConvergence(true);
-		}
-	}
-}
-
-void PlasmaIteration(COutput *output, CIntegration ***integration_container, CGeometry ***geometry_container, 
-		CSolver ****solver_container, CNumerics *****numerics_container, CConfig **config_container,
-		CSurfaceMovement **surface_movement, CVolumetricMovement **grid_movement, CFreeFormDefBox*** FFDBox) {
-
-	unsigned short nZone = geometry_container[ZONE_0][MESH_0]->GetnZone();
-  unsigned long IntIter = 0; config_container[ZONE_0]->SetIntIter(IntIter);
-  unsigned long ExtIter = config_container[ZONE_0]->GetExtIter();
-
-	/*--- Set the value of the internal iteration ---*/
-	IntIter = ExtIter;
-	if ((config_container[ZONE_0]->GetUnsteady_Simulation() == DT_STEPPING_1ST) ||
-			(config_container[ZONE_0]->GetUnsteady_Simulation() == DT_STEPPING_2ND)) IntIter = 0;
-
-	/*--- Plasma solver with electric potential ---*/
-	if (nZone > 1)
-		solver_container[ZONE_1][MESH_0][ELEC_SOL]->Copy_Zone_Solution(solver_container[ZONE_1], geometry_container[ZONE_1], config_container[ZONE_1],
-				solver_container[ZONE_0], geometry_container[ZONE_0], config_container[ZONE_0]);
-  
-	/*--- Plasma solver ---*/
-	if (config_container[ZONE_0]->GetKind_Solver() == PLASMA_EULER) config_container[ZONE_0]->SetGlobalParam(PLASMA_EULER, RUNTIME_PLASMA_SYS, ExtIter);
-	if (config_container[ZONE_0]->GetKind_Solver() == PLASMA_NAVIER_STOKES) config_container[ZONE_0]->SetGlobalParam(PLASMA_NAVIER_STOKES, RUNTIME_PLASMA_SYS, ExtIter);
-	integration_container[ZONE_0][PLASMA_SOL]->MultiGrid_Iteration(geometry_container, solver_container, numerics_container,
-			config_container, RUNTIME_PLASMA_SYS, IntIter, ZONE_0);
-
-	/*--- Electric potential solver ---*/
-	if (nZone > 1) {
-
-		if (config_container[ZONE_1]->GetKind_GasModel() == ARGON || config_container[ZONE_1]->GetKind_GasModel() == AIR21) {
-
-			if (config_container[ZONE_1]->GetElectricSolver()) {
-				solver_container[ZONE_0][MESH_0][PLASMA_SOL]->Copy_Zone_Solution(solver_container[ZONE_0], geometry_container[ZONE_0], config_container[ZONE_0],
-						solver_container[ZONE_1], geometry_container[ZONE_1], config_container[ZONE_1]);
-				config_container[ZONE_1]->SetGlobalParam(PLASMA_NAVIER_STOKES, RUNTIME_ELEC_SYS, ExtIter);
-				integration_container[ZONE_1][ELEC_SOL]->SetPotential_Solver(geometry_container, solver_container, numerics_container,
-						config_container, RUNTIME_ELEC_SYS, MESH_0, ZONE_1);
-
-			}
-
-		}
-	}
-  
-  /*--- Dual time stepping strategy ---*/
-  if ((config_container[ZONE_0]->GetUnsteady_Simulation() == DT_STEPPING_1ST) ||
-			(config_container[ZONE_0]->GetUnsteady_Simulation() == DT_STEPPING_2ND)) {
-
-    for(IntIter = 1; IntIter < config_container[ZONE_0]->GetUnst_nIntIter(); IntIter++) {
-      
-      /*--- Set the value of the internal iteration ---*/
-      config_container[ZONE_0]->SetIntIter(IntIter);
-
-      /*--- Plasma solver ---*/
-      if (config_container[ZONE_0]->GetKind_Solver() == PLASMA_EULER) config_container[ZONE_0]->SetGlobalParam(PLASMA_EULER, RUNTIME_PLASMA_SYS, ExtIter);
-      if (config_container[ZONE_0]->GetKind_Solver() == PLASMA_NAVIER_STOKES) config_container[ZONE_0]->SetGlobalParam(PLASMA_NAVIER_STOKES, RUNTIME_PLASMA_SYS, ExtIter);
-      integration_container[ZONE_0][PLASMA_SOL]->MultiGrid_Iteration(geometry_container, solver_container, numerics_container,config_container, RUNTIME_PLASMA_SYS, IntIter, ZONE_0);      
-
-      if (integration_container[ZONE_0][PLASMA_SOL]->GetConvergence()) break;
-    }
-    
-    /*--- Update dual time solver on all mesh levels ---*/
-    integration_container[ZONE_0][PLASMA_SOL]->SetDualTime_Solver(geometry_container[ZONE_0][MESH_0], solver_container[ZONE_0][MESH_0][PLASMA_SOL], config_container[ZONE_0]);
-    integration_container[ZONE_0][PLASMA_SOL]->SetConvergence(false);
-    
-/*    Physical_dt = config_container[ZONE_0]->GetDelta_UnstTime();
-    Physical_t  = (ExtIter+1)*Physical_dt;
-    if (Physical_t >=  config_container[ZONE_0]->GetTotal_UnstTime())
-      integration_container[ZONE_0][FLOW_SOL]->SetConvergence(true);*/
-    
-  }
-}
-
-void AdjPlasmaIteration(COutput *output, CIntegration ***integration_container, CGeometry ***geometry_container, 
-		CSolver ****solver_container, CNumerics *****numerics_container, CConfig **config_container,
-		CSurfaceMovement **surface_movement, CVolumetricMovement **grid_movement, CFreeFormDefBox*** FFDBox) {
-  
-	int rank = MASTER_NODE;
-  unsigned long IntIter = 0; config_container[ZONE_0]->SetIntIter(IntIter);
-  unsigned long ExtIter = config_container[ZONE_0]->GetExtIter();
-
-#ifndef NO_MPI
-	rank = MPI::COMM_WORLD.Get_rank();
-#endif
-
-	/*--- Continuous adjoint Euler equations ---*/
-	if (ExtIter == 0 || config_container[ZONE_0]->GetUnsteady_Simulation()) {
-
-		if (rank == MASTER_NODE) cout << "Iteration over the direct problem to store all flow information." << endl;
-
-		/*--- Plasma equations ---*/
-		if (config_container[ZONE_0]->GetKind_Solver() == ADJ_PLASMA_EULER) config_container[ZONE_0]->SetGlobalParam(ADJ_PLASMA_EULER, RUNTIME_PLASMA_SYS, ExtIter);
-		if (config_container[ZONE_0]->GetKind_Solver() == ADJ_PLASMA_NAVIER_STOKES) config_container[ZONE_0]->SetGlobalParam(ADJ_PLASMA_NAVIER_STOKES, RUNTIME_PLASMA_SYS, ExtIter);
-		integration_container[ZONE_0][PLASMA_SOL]->MultiGrid_Iteration(geometry_container, solver_container, numerics_container,
-                                                                   config_container, RUNTIME_PLASMA_SYS, ExtIter, ZONE_0);
-    solver_container[ZONE_0][MESH_0][ADJPLASMA_SOL]->SetForceProj_Vector(geometry_container[ZONE_0][MESH_0], solver_container[ZONE_0][MESH_0], config_container[ZONE_0]);
-    
-	}
-
-	/*--- Adjoint Plasma equations ---*/
-	if (config_container[ZONE_0]->GetKind_Solver() == ADJ_PLASMA_EULER) config_container[ZONE_0]->SetGlobalParam(ADJ_PLASMA_EULER, RUNTIME_ADJPLASMA_SYS, ExtIter);
-	if (config_container[ZONE_0]->GetKind_Solver() == ADJ_PLASMA_NAVIER_STOKES) config_container[ZONE_0]->SetGlobalParam(ADJ_PLASMA_NAVIER_STOKES, RUNTIME_ADJPLASMA_SYS, ExtIter);
-	integration_container[ZONE_0][ADJPLASMA_SOL]->MultiGrid_Iteration(geometry_container, solver_container, numerics_container, 
-			config_container, RUNTIME_ADJPLASMA_SYS, ExtIter, ZONE_0);
-}
-
-void WaveIteration(COutput *output, CIntegration ***integration_container, CGeometry ***geometry_container, 
-		CSolver ****solver_container, CNumerics *****numerics_container, CConfig **config_container,
-		CSurfaceMovement **surface_movement, CVolumetricMovement **grid_movement, CFreeFormDefBox*** FFDBox) {
-
-	double Physical_dt, Physical_t;
-	unsigned short iMesh, iZone;
-	int rank = MASTER_NODE;
-	unsigned short nZone = geometry_container[ZONE_0][MESH_0]->GetnZone();
-  unsigned long IntIter = 0; config_container[ZONE_0]->SetIntIter(IntIter);
-  unsigned long ExtIter = config_container[ZONE_0]->GetExtIter();
-
-#ifndef NO_MPI
-	rank = MPI::COMM_WORLD.Get_rank();
-#endif
-
-	for (iZone = 0; iZone < nZone; iZone++) {
-
-		/*--- Set the value of the internal iteration ---*/
-		IntIter = ExtIter;
-		if ((config_container[iZone]->GetUnsteady_Simulation() == DT_STEPPING_1ST) ||
-				(config_container[iZone]->GetUnsteady_Simulation() == DT_STEPPING_2ND)) IntIter = 0;
-
-		/*--- Wave equations ---*/
-		config_container[iZone]->SetGlobalParam(WAVE_EQUATION, RUNTIME_WAVE_SYS, ExtIter);
-		integration_container[iZone][WAVE_SOL]->SingleGrid_Iteration(geometry_container, solver_container, numerics_container,
-				config_container, RUNTIME_WAVE_SYS, IntIter, iZone);
-
-		/*--- Dual time stepping strategy ---*/
-		if ((config_container[iZone]->GetUnsteady_Simulation() == DT_STEPPING_1ST) || (config_container[iZone]->GetUnsteady_Simulation() == DT_STEPPING_2ND)) {
-      
-			for(IntIter = 1; IntIter < config_container[iZone]->GetUnst_nIntIter(); IntIter++) {
-        output->SetConvergence_History(NULL, geometry_container, solver_container, config_container, integration_container, true, 0, iZone);
-        config_container[iZone]->SetIntIter(IntIter);
-				integration_container[iZone][WAVE_SOL]->SingleGrid_Iteration(geometry_container, solver_container, numerics_container,
-						config_container, RUNTIME_WAVE_SYS, IntIter, iZone);
-				if (integration_container[iZone][WAVE_SOL]->GetConvergence()) {if (rank == MASTER_NODE) cout<<endl; break;}
-			}
-
-			/*--- Update dual time solver ---*/
-			for (iMesh = 0; iMesh <= config_container[iZone]->GetMGLevels(); iMesh++) {
-				integration_container[iZone][WAVE_SOL]->SetDualTime_Solver(geometry_container[iZone][iMesh], solver_container[iZone][iMesh][WAVE_SOL], config_container[iZone]);
-				integration_container[iZone][WAVE_SOL]->SetConvergence(false);
-			}
-
-			Physical_dt = config_container[iZone]->GetDelta_UnstTime(); Physical_t  = (ExtIter+1)*Physical_dt;
-			if (Physical_t >=  config_container[iZone]->GetTotal_UnstTime()) integration_container[iZone][WAVE_SOL]->SetConvergence(true);
-		}
-
-	}
-
-}
-
-void FEAIteration(COutput *output, CIntegration ***integration_container, CGeometry ***geometry_container, 
-		CSolver ****solver_container, CNumerics *****numerics_container, CConfig **config_container,
-		CSurfaceMovement **surface_movement, CVolumetricMovement **grid_movement, CFreeFormDefBox*** FFDBox) {
-	double Physical_dt, Physical_t;
-	unsigned short iMesh, iZone;
-	int rank = MASTER_NODE;
-	unsigned short nZone = geometry_container[ZONE_0][MESH_0]->GetnZone();
-  unsigned long IntIter = 0; config_container[ZONE_0]->SetIntIter(IntIter);
-  unsigned long ExtIter = config_container[ZONE_0]->GetExtIter();
-
-#ifndef NO_MPI
-	rank = MPI::COMM_WORLD.Get_rank();
-#endif
-
-	for (iZone = 0; iZone < nZone; iZone++) {
-
-		/*--- Set the value of the internal iteration ---*/
-		IntIter = ExtIter;
-		if ((config_container[iZone]->GetUnsteady_Simulation() == DT_STEPPING_1ST) ||
-				(config_container[iZone]->GetUnsteady_Simulation() == DT_STEPPING_2ND)) IntIter = 0;
-
-		/*--- Set the initial condition at the first iteration ---*/
-		solver_container[iZone][MESH_0][FEA_SOL]->SetInitialCondition(geometry_container[iZone], solver_container[iZone], config_container[iZone], ExtIter);
-
-		/*--- FEA equations ---*/
-		config_container[iZone]->SetGlobalParam(LINEAR_ELASTICITY, RUNTIME_FEA_SYS, ExtIter);
-		integration_container[iZone][FEA_SOL]->SingleGrid_Iteration(geometry_container, solver_container, numerics_container,
-				config_container, RUNTIME_FEA_SYS, IntIter, iZone);
-
-		/*--- Dual time stepping strategy ---*/
-		if ((config_container[iZone]->GetUnsteady_Simulation() == DT_STEPPING_1ST) ||
-				(config_container[iZone]->GetUnsteady_Simulation() == DT_STEPPING_2ND)) {
-
-			for(IntIter = 1; IntIter < config_container[iZone]->GetUnst_nIntIter(); IntIter++) {
-        output->SetConvergence_History(NULL, geometry_container, solver_container, config_container, integration_container, true, 0, iZone);
-        config_container[iZone]->SetIntIter(IntIter);
-				integration_container[iZone][FEA_SOL]->SingleGrid_Iteration(geometry_container, solver_container, numerics_container,
-						config_container, RUNTIME_FEA_SYS, IntIter, iZone);
-				if (integration_container[iZone][FEA_SOL]->GetConvergence()) {if (rank == MASTER_NODE) cout << endl; break;}
-			}
-
-			/*--- Update dual time solver ---*/
-			for (iMesh = 0; iMesh <= config_container[iZone]->GetMGLevels(); iMesh++) {
-				integration_container[iZone][FEA_SOL]->SetDualTime_Solver(geometry_container[iZone][iMesh], solver_container[iZone][iMesh][FEA_SOL], config_container[iZone]);
-				integration_container[iZone][FEA_SOL]->SetConvergence(false);
-			}
-
-			Physical_dt = config_container[iZone]->GetDelta_UnstTime(); Physical_t  = (ExtIter+1)*Physical_dt;
-			if (Physical_t >=  config_container[iZone]->GetTotal_UnstTime()) integration_container[iZone][FEA_SOL]->SetConvergence(true);
-		}
-
-	}	
-
-}
-
-void FluidStructureIteration(COutput *output, CIntegration ***integration_container, CGeometry ***geometry_container, 
-		CSolver ****solver_container, CNumerics *****numerics_container, CConfig **config_container,
-		CSurfaceMovement **surface_movement, CVolumetricMovement **grid_movement, CFreeFormDefBox*** FFDBox) {
-	double Physical_dt, Physical_t;
-	unsigned short iMesh;
-  unsigned long IntIter = 0; config_container[ZONE_0]->SetIntIter(IntIter);
-  unsigned long ExtIter = config_container[ZONE_0]->GetExtIter();
-
-	/*--- Set the value of the internal iteration ---*/
-	IntIter = ExtIter;
-	if ((config_container[ZONE_0]->GetUnsteady_Simulation() == DT_STEPPING_1ST) ||
-			(config_container[ZONE_0]->GetUnsteady_Simulation() == DT_STEPPING_2ND)) IntIter = 0;
-
-	/*--- Euler equations ---*/
-	config_container[ZONE_0]->SetGlobalParam(FLUID_STRUCTURE_EULER, RUNTIME_FLOW_SYS, ExtIter);
-	integration_container[ZONE_0][FLOW_SOL]->MultiGrid_Iteration(geometry_container, solver_container, numerics_container,
-			config_container, RUNTIME_FLOW_SYS, IntIter, ZONE_0);
-
-	/*--- Update loads for the FEA model ---*/
-	solver_container[ZONE_1][MESH_0][FEA_SOL]->SetFEA_Load(solver_container[ZONE_0], geometry_container[ZONE_1], geometry_container[ZONE_0], config_container[ZONE_1], config_container[ZONE_0]);
-
-	/*--- FEA model solution ---*/
-	config_container[ZONE_1]->SetGlobalParam(FLUID_STRUCTURE_EULER, RUNTIME_FEA_SYS, ExtIter);
-	integration_container[ZONE_1][FEA_SOL]->SingleGrid_Iteration(geometry_container, solver_container, numerics_container,
-			config_container, RUNTIME_FEA_SYS, IntIter, ZONE_1);
-
-	/*--- Update the FEA geometry (ZONE 1), and the flow geometry (ZONE 0) --*/
-	solver_container[ZONE_0][MESH_0][FLOW_SOL]->SetFlow_Displacement(geometry_container[ZONE_0], grid_movement[ZONE_0],
-			config_container[ZONE_0], config_container[ZONE_1],
-			geometry_container[ZONE_1], solver_container[ZONE_1]);
-
-	/*--- Dual time stepping strategy for the coupled system ---*/
-	if ((config_container[ZONE_0]->GetUnsteady_Simulation() == DT_STEPPING_1ST) || (config_container[ZONE_0]->GetUnsteady_Simulation() == DT_STEPPING_2ND)) {
-
-		for(IntIter = 1; IntIter < config_container[ZONE_0]->GetUnst_nIntIter(); IntIter++) {
-
-      /*--- Write the convergence history (only screen output) ---*/
-			output->SetConvergence_History(NULL, geometry_container, solver_container, config_container, integration_container, true, 0, ZONE_0);
-      
-      /*--- Set the value of the internal iteration ---*/
-      config_container[ZONE_0]->SetIntIter(IntIter);
-      
-			/*--- Euler equations ---*/
-			config_container[ZONE_0]->SetGlobalParam(FLUID_STRUCTURE_EULER, RUNTIME_FLOW_SYS, ExtIter);
-			integration_container[ZONE_0][FLOW_SOL]->MultiGrid_Iteration(geometry_container, solver_container, numerics_container,
-					config_container, RUNTIME_FLOW_SYS, IntIter, ZONE_0);
-
-			/*--- Update loads for the FEA model ---*/
-			solver_container[ZONE_1][MESH_0][FEA_SOL]->SetFEA_Load(solver_container[ZONE_0], geometry_container[ZONE_1], geometry_container[ZONE_0], config_container[ZONE_1], config_container[ZONE_0]);
-
-			/*--- FEA model solution ---*/
-			config_container[ZONE_1]->SetGlobalParam(FLUID_STRUCTURE_EULER, RUNTIME_FEA_SYS, ExtIter);
-			integration_container[ZONE_1][FEA_SOL]->SingleGrid_Iteration(geometry_container, solver_container, numerics_container,
-					config_container, RUNTIME_FEA_SYS, IntIter, ZONE_1);
-
-			/*--- Update the FEA geometry (ZONE 1), and the flow geometry (ZONE 0) --*/
-			solver_container[ZONE_0][MESH_0][FLOW_SOL]->SetFlow_Displacement(geometry_container[ZONE_0], grid_movement[ZONE_0],
-					config_container[ZONE_0], config_container[ZONE_1],
-					geometry_container[ZONE_1], solver_container[ZONE_1]);
-
-			if (integration_container[ZONE_0][FLOW_SOL]->GetConvergence()) break;
-		}
-
-		/*--- Set convergence the global convergence criteria to false, and dual time solution ---*/
-		for (iMesh = 0; iMesh <= config_container[ZONE_0]->GetMGLevels(); iMesh++) {
-			integration_container[ZONE_0][FLOW_SOL]->SetDualTime_Solver(geometry_container[ZONE_0][iMesh], solver_container[ZONE_0][iMesh][FLOW_SOL], config_container[ZONE_0]);
-			integration_container[ZONE_0][FLOW_SOL]->SetConvergence(false);
-		}
-
-		integration_container[ZONE_1][FEA_SOL]->SetDualTime_Solver(geometry_container[ZONE_1][MESH_0], solver_container[ZONE_1][MESH_0][FEA_SOL], config_container[ZONE_1]);
-		integration_container[ZONE_1][FEA_SOL]->SetConvergence(false);
-
-		/*--- Set the value of the global convergence criteria ---*/
-		Physical_dt = config_container[ZONE_0]->GetDelta_UnstTime();
-		Physical_t  = (ExtIter+1)*Physical_dt;
-		if (Physical_t >=  config_container[ZONE_0]->GetTotal_UnstTime())
-			integration_container[ZONE_0][FLOW_SOL]->SetConvergence(true);
-	}
-
-}
-
-void AeroacousticIteration(COutput *output, CIntegration ***integration_container, CGeometry ***geometry_container, 
-		CSolver ****solver_container, CNumerics *****numerics_container, CConfig **config_container,
-		CSurfaceMovement **surface_movement, CVolumetricMovement **grid_movement, CFreeFormDefBox*** FFDBox) {
-	double Physical_dt, Physical_t;
-	unsigned short iMesh;
-  unsigned long IntIter = 0; config_container[ZONE_0]->SetIntIter(IntIter);
-  unsigned long ExtIter = config_container[ZONE_0]->GetExtIter();
-  
-	/*--- Set the value of the internal iteration ---*/
-	IntIter = ExtIter;
-	if ((config_container[ZONE_0]->GetUnsteady_Simulation() == DT_STEPPING_1ST) ||
-			(config_container[ZONE_0]->GetUnsteady_Simulation() == DT_STEPPING_2ND)) IntIter = 0;
-
-	/*--- Euler equations ---*/
-	config_container[ZONE_0]->SetGlobalParam(AEROACOUSTIC_EULER, RUNTIME_FLOW_SYS, ExtIter);
-	integration_container[ZONE_0][FLOW_SOL]->MultiGrid_Iteration(geometry_container, solver_container, numerics_container,
-			config_container, RUNTIME_FLOW_SYS, IntIter, ZONE_0);
-
-	/*--- Update the noise source terms for the wave model ---*/
-	solver_container[ZONE_1][MESH_0][WAVE_SOL]->SetNoise_Source(solver_container[ZONE_0], geometry_container[ZONE_1], config_container[ZONE_1]);
-
-	/*--- Wave model solution ---*/
-	config_container[ZONE_1]->SetGlobalParam(AEROACOUSTIC_EULER, RUNTIME_WAVE_SYS, ExtIter);
-	integration_container[ZONE_1][WAVE_SOL]->SingleGrid_Iteration(geometry_container, solver_container, numerics_container,
-			config_container, RUNTIME_WAVE_SYS, IntIter, ZONE_1);
-
-	/*--- Dual time stepping strategy for the coupled system ---*/
-	if ((config_container[ZONE_0]->GetUnsteady_Simulation() == DT_STEPPING_1ST) || (config_container[ZONE_0]->GetUnsteady_Simulation() == DT_STEPPING_2ND)) {
-
-		for(IntIter = 1; IntIter < config_container[ZONE_0]->GetUnst_nIntIter(); IntIter++) {
-
-      /*--- Write the convergence history (only screen output) ---*/
-			output->SetConvergence_History(NULL, geometry_container, solver_container, config_container, integration_container, true, 0, ZONE_0);
-      
-      /*--- Set the value of the internal iteration ---*/
-      config_container[ZONE_0]->SetIntIter(IntIter);
-      
-			/*--- Euler equations ---*/
-			config_container[ZONE_0]->SetGlobalParam(AEROACOUSTIC_EULER, RUNTIME_FLOW_SYS, ExtIter);
-			integration_container[ZONE_0][FLOW_SOL]->MultiGrid_Iteration(geometry_container, solver_container, numerics_container,
-					config_container, RUNTIME_FLOW_SYS, IntIter, ZONE_0);
-
-			/*--- Update source terms for the wave model ---*/
-			solver_container[ZONE_1][MESH_0][WAVE_SOL]->SetNoise_Source(solver_container[ZONE_0], geometry_container[ZONE_1], config_container[ZONE_1]);
-
-			/*--- Wave model solution ---*/
-			config_container[ZONE_1]->SetGlobalParam(AEROACOUSTIC_EULER, RUNTIME_WAVE_SYS, ExtIter);
-			integration_container[ZONE_1][WAVE_SOL]->SingleGrid_Iteration(geometry_container, solver_container, numerics_container,
-					config_container, RUNTIME_WAVE_SYS, IntIter, ZONE_1);
-
-			if (integration_container[ZONE_0][FLOW_SOL]->GetConvergence()) break;
-		}
-
-		/*--- Set convergence the global convergence criteria to false, and dual time solution ---*/
-		for (iMesh = 0; iMesh <= config_container[ZONE_0]->GetMGLevels(); iMesh++) {
-			integration_container[ZONE_0][FLOW_SOL]->SetDualTime_Solver(geometry_container[ZONE_0][iMesh], solver_container[ZONE_0][iMesh][FLOW_SOL], config_container[ZONE_0]);
-			integration_container[ZONE_0][FLOW_SOL]->SetConvergence(false);
-		}
-
-		integration_container[ZONE_1][WAVE_SOL]->SetDualTime_Solver(geometry_container[ZONE_1][MESH_0], solver_container[ZONE_1][MESH_0][WAVE_SOL], config_container[ZONE_1]);
-		integration_container[ZONE_1][WAVE_SOL]->SetConvergence(false);
-
-		/*--- Perform mesh motion for flow problem only, if necessary ---*/
-		if (config_container[ZONE_0]->GetGrid_Movement())
-			SetGrid_Movement(geometry_container[ZONE_0], surface_movement[ZONE_0],
-					grid_movement[ZONE_0], FFDBox[ZONE_0], solver_container[ZONE_0], config_container[ZONE_0], ZONE_0, ExtIter);
-
-		/*--- Set the value of the global convergence criteria ---*/
-		Physical_dt = config_container[ZONE_0]->GetDelta_UnstTime();
-		Physical_t  = (ExtIter+1)*Physical_dt;
-		if (Physical_t >=  config_container[ZONE_0]->GetTotal_UnstTime())
-			integration_container[ZONE_0][FLOW_SOL]->SetConvergence(true);
-	}	
-
-}
-
-void AdjAeroacousticIteration(COutput *output, CIntegration ***integration_container, CGeometry ***geometry_container, 
-		CSolver ****solver_container, CNumerics *****numerics_container, CConfig **config_container,
-		CSurfaceMovement **surface_movement, CVolumetricMovement **grid_movement, CFreeFormDefBox*** FFDBox) {
-	double Physical_dt, Physical_t;
-	unsigned short iMesh;
-	int rank = MASTER_NODE;
-  unsigned long IntIter = 0; config_container[ZONE_0]->SetIntIter(IntIter);
-  unsigned long ExtIter = config_container[ZONE_0]->GetExtIter();
-
-#ifndef NO_MPI
-	rank = MPI::COMM_WORLD.Get_rank();
-#endif
-
-	/*--- Continuous adjoint Euler equations + continuous adjoint wave equation ---*/
-
-	if (rank == MASTER_NODE) cout << "Iteration over the direct problem to store all flow information." << endl;
-
-	/*--- Load direct solutions for the flow and wave problems from file in reverse time ---*/
-	solver_container[ZONE_0][MESH_0][FLOW_SOL]->GetRestart(geometry_container[ZONE_0][MESH_0], config_container[ZONE_0], ZONE_0);
-	solver_container[ZONE_1][MESH_0][WAVE_SOL]->GetRestart(geometry_container[ZONE_1][MESH_0], config_container[ZONE_1], ZONE_1);
-
-	if (config_container[ZONE_0]->GetKind_Solver() == ADJ_AEROACOUSTIC_EULER)
-		config_container[ZONE_0]->SetGlobalParam(ADJ_AEROACOUSTIC_EULER, RUNTIME_FLOW_SYS, ExtIter);
-
-	/*--- Run one iteration of the direct flow problem to store needed flow variables ---*/
-	integration_container[ZONE_0][FLOW_SOL]->MultiGrid_Iteration(geometry_container, solver_container, numerics_container,
-			config_container, RUNTIME_FLOW_SYS, 0, ZONE_0);
-
-	/*--- Compute gradients of the flow variables, this is necessary for sensitivity computation,
-	 note that in the direct problem we are not computing the gradients ---*/	
-	if (config_container[ZONE_0]->GetKind_Gradient_Method() == GREEN_GAUSS)
-		solver_container[ZONE_0][MESH_0][FLOW_SOL]->SetPrimVar_Gradient_GG(geometry_container[ZONE_0][MESH_0], config_container[ZONE_0]);
-	if (config_container[ZONE_0]->GetKind_Gradient_Method() == WEIGHTED_LEAST_SQUARES)
-		solver_container[ZONE_0][MESH_0][FLOW_SOL]->SetPrimVar_Gradient_LS(geometry_container[ZONE_0][MESH_0], config_container[ZONE_0]);
-
-	/*--- Set contribution from cost function for boundary conditions ---*/
-  for (iMesh = 0; iMesh <= config_container[ZONE_0]->GetMGLevels(); iMesh++) {
-    solver_container[ZONE_0][iMesh][FLOW_SOL]->SetTotal_CDrag(solver_container[ZONE_0][MESH_0][FLOW_SOL]->GetTotal_CDrag());
-    solver_container[ZONE_0][iMesh][FLOW_SOL]->SetTotal_CLift(solver_container[ZONE_0][MESH_0][FLOW_SOL]->GetTotal_CLift());
-    solver_container[ZONE_0][iMesh][FLOW_SOL]->SetTotal_CT(solver_container[ZONE_0][MESH_0][FLOW_SOL]->GetTotal_CT());
-    solver_container[ZONE_0][iMesh][FLOW_SOL]->SetTotal_CQ(solver_container[ZONE_0][MESH_0][FLOW_SOL]->GetTotal_CQ());
-    solver_container[ZONE_0][iMesh][ADJFLOW_SOL]->SetForceProj_Vector(geometry_container[ZONE_0][iMesh], solver_container[ZONE_0][iMesh], config_container[ZONE_0]);
-    if ((config_container[ZONE_0]->GetKind_ObjFunc() == EQUIVALENT_AREA) || (config_container[ZONE_0]->GetKind_ObjFunc() == NEARFIELD_PRESSURE))
-      solver_container[ZONE_0][iMesh][ADJFLOW_SOL]->SetIntBoundary_Jump(geometry_container[ZONE_0][iMesh], solver_container[ZONE_0][iMesh], config_container[ZONE_0]);
-  }
-
-	/*--- Set the value of the internal iteration ---*/
-	IntIter = ExtIter;
-	if ((config_container[ZONE_0]->GetUnsteady_Simulation() == DT_STEPPING_1ST) ||
-			(config_container[ZONE_0]->GetUnsteady_Simulation() == DT_STEPPING_2ND)) {
-		IntIter = 0;
-	}
-
-	if (config_container[ZONE_0]->GetKind_Solver() == ADJ_AEROACOUSTIC_EULER)
-		config_container[ZONE_0]->SetGlobalParam(ADJ_AEROACOUSTIC_EULER, RUNTIME_ADJFLOW_SYS, ExtIter);
-
-	/*--- Adjoint Wave Solver (Note that we use the same solver for the direct and adjoint problems) ---*/
-	config_container[ZONE_1]->SetGlobalParam(ADJ_AEROACOUSTIC_EULER, RUNTIME_WAVE_SYS, ExtIter);
-	integration_container[ZONE_1][WAVE_SOL]->SingleGrid_Iteration(geometry_container, solver_container, numerics_container,
-			config_container, RUNTIME_WAVE_SYS, IntIter, ZONE_1);
-
-	/*--- Update aeroacoustic adjoint coupling terms ---*/
-	solver_container[ZONE_0][MESH_0][ADJFLOW_SOL]->SetAeroacoustic_Coupling(solver_container[ZONE_1], solver_container[ZONE_0], numerics_container[ZONE_0][MESH_0][ADJFLOW_SOL][CONV_TERM], geometry_container[ZONE_0], config_container[ZONE_0]);
-
-	/*--- Adjoint Flow Solver ---*/
-	integration_container[ZONE_0][ADJFLOW_SOL]->MultiGrid_Iteration(geometry_container, solver_container, numerics_container,
-			config_container, RUNTIME_ADJFLOW_SYS, IntIter, ZONE_0);
-
-	/*--- Dual time stepping strategy ---*/
-	if ((config_container[ZONE_0]->GetUnsteady_Simulation() == DT_STEPPING_1ST) ||
-			(config_container[ZONE_0]->GetUnsteady_Simulation() == DT_STEPPING_2ND)) {
-
-		for(IntIter = 1; IntIter < config_container[ZONE_0]->GetUnst_nIntIter(); IntIter++) {
-
-      /*--- Write the convergence history (only screen output) ---*/
-			output->SetConvergence_History(NULL, geometry_container, solver_container, config_container, integration_container, true, 0, ZONE_0);
-      
-      /*--- Set the value of the internal iteration ---*/
-      config_container[ZONE_0]->SetIntIter(IntIter);
-      
-			/*--- Adjoint Wave Solver ---*/
-			config_container[ZONE_1]->SetGlobalParam(ADJ_AEROACOUSTIC_EULER, RUNTIME_WAVE_SYS, ExtIter);
-			integration_container[ZONE_1][WAVE_SOL]->SingleGrid_Iteration(geometry_container, solver_container, numerics_container,
-					config_container, RUNTIME_WAVE_SYS, IntIter, ZONE_1);
-
-			/*--- Update aeroacoustic adjoint coupling terms ---*/
-			solver_container[ZONE_0][MESH_0][ADJFLOW_SOL]->SetAeroacoustic_Coupling(solver_container[ZONE_1], solver_container[ZONE_0], numerics_container[ZONE_0][MESH_0][ADJFLOW_SOL][CONV_TERM], geometry_container[ZONE_0], config_container[ZONE_0]);
-
-			/*--- Adjoint Flow Solver ---*/
-			integration_container[ZONE_0][ADJFLOW_SOL]->MultiGrid_Iteration(geometry_container, solver_container, numerics_container,
-					config_container, RUNTIME_ADJFLOW_SYS, IntIter, ZONE_0);
-
-			if (integration_container[ZONE_0][ADJFLOW_SOL]->GetConvergence()) {if (rank == MASTER_NODE) cout<<endl; break;}
-		}
-
-		/*--- Update dual time solver ---*/
-		for (iMesh = 0; iMesh <= config_container[ZONE_0]->GetMGLevels(); iMesh++) {
-			integration_container[ZONE_0][ADJFLOW_SOL]->SetDualTime_Solver(geometry_container[ZONE_0][iMesh], solver_container[ZONE_0][iMesh][ADJFLOW_SOL], config_container[ZONE_0]);
-			integration_container[ZONE_0][ADJFLOW_SOL]->SetConvergence(false);
-		}
-
-		integration_container[ZONE_1][WAVE_SOL]->SetDualTime_Solver(geometry_container[ZONE_1][MESH_0], solver_container[ZONE_1][MESH_0][WAVE_SOL], config_container[ZONE_1]);
-		integration_container[ZONE_1][WAVE_SOL]->SetConvergence(false);
-
-		/*--- Perform mesh motion, if necessary ---*/
-		if (config_container[ZONE_0]->GetGrid_Movement())
-			SetGrid_Movement(geometry_container[ZONE_0], surface_movement[ZONE_0],
-					grid_movement[ZONE_0], FFDBox[ZONE_0], solver_container[ZONE_0],config_container[ZONE_0], ZONE_0, ExtIter);
-
-		Physical_dt = config_container[ZONE_0]->GetDelta_UnstTime(); Physical_t  = (ExtIter+1)*Physical_dt;
-		if (Physical_t >=  config_container[ZONE_0]->GetTotal_UnstTime()) integration_container[ZONE_0][ADJFLOW_SOL]->SetConvergence(true);
-	}
-
-}
-    
-void SetWind_GustField(CConfig *config_container, CGeometry **geometry_container, CSolver ***solver_container) {
-    // The gust is imposed on the flow field via the grid velocities. This method called the Field Velocity Method is described in the
-    // NASA TM–2012-217771 - Development, Verification and Use of Gust Modeling in the NASA Computational Fluid Dynamics Code FUN3D
-    // the desired gust is prescribed as the negative of the grid velocity.
-    
-    // If a source term is included to account for the gust field, the method is described by Jones et al. as the Split Velocity Method in
-    // Simulation of Airfoil Gust Responses Using Prescribed Velocities.
-    // In this routine the gust derivatives needed for the source term are calculated. The source term itself is implemented in the class CSourceWindGust
-    
-    int rank = MASTER_NODE;
-#ifndef NO_MPI
-	rank = MPI::COMM_WORLD.Get_rank();
-#endif
-    
-    /*--- Gust Parameters from config ---*/
-    unsigned short Gust_Type = config_container->GetGust_Type();
-    double x0 = config_container->GetGust_Begin_Loc();        // Location at which the gust begins.
-    double L = config_container->GetGust_WaveLength();        // Gust size
-    double tbegin = config_container->GetGust_Begin_Time();   // Physical time at which the gust begins.
-    double gust_amp = config_container->GetGust_Ampl();       // Gust amplitude
-    double n = config_container->GetGust_Periods();           // Number of gust periods
-    unsigned short GustDir = config_container->GetGust_Dir(); // Gust direction
-    
-    /*--- Check to make sure gust lenght is not zero or negative ---*/
-    if (L <= 0.0) {
-        cout << "ERROR: The gust length needs to be positive" << endl;
-        cout << "Press any key to exit..." << endl;
-        cin.get();
-#ifdef NO_MPI
-        exit(1);
-#else
-        MPI::COMM_WORLD.Abort(1);
-        MPI::Finalize();
-#endif
-    }
-
-    /*--- Variables needed to compute the gust ---*/
-    unsigned short iDim;
-    unsigned short nDim = geometry_container[MESH_0]->GetnDim();
-    unsigned long iPoint;
-
-    double x, x_gust, gust, dgust_dx, dgust_dy, dgust_dt;
-    double *GridVel;
-    unsigned short Kind_Grid_Movement = config_container->GetKind_GridMovement(ZONE_0);
-    
-    double Physical_dt = config_container->GetDelta_UnstTime();
-    unsigned long ExtIter = config_container->GetExtIter();
-    double Physical_t = (ExtIter+1)*Physical_dt;
-    
-    double Uinf = solver_container[MESH_0][FLOW_SOL]->GetVelocity_Inf(0); // Assumption gust moves at infinity velocity
-    
-    /*--- Loop over all multigrid levels ---*/
-    unsigned short iMGlevel, nMGlevel = config_container->GetMGLevels();
-    
-    for (iMGlevel = 0; iMGlevel <= nMGlevel; iMGlevel++) { //<= ?
-    
-        /*--- Loop over each node in the volume mesh ---*/
-        for (iPoint = 0; iPoint < geometry_container[iMGlevel]->GetnPoint(); iPoint++) {
-
-            //initialize the gust and derivatives to zero everywhere
-            gust = 0;
-            dgust_dx = 0;
-            dgust_dy = 0; // This always stays equal to zero. All the gust implemented don't vary in the y-dir.
-            dgust_dt = 0;
-            
-            // Reset the Grid Velocity to zero if there is no grid movement
-            if (Kind_Grid_Movement == NO_MOVEMENT) {
-                for(iDim = 0; iDim < nDim; iDim++)
-                    geometry_container[iMGlevel]->node[iPoint]->SetGridVel(iDim, 0.0);
-            }
-            
-            // Begin applying the gust
-            if (Physical_t > tbegin) {
-                x = geometry_container[iMGlevel]->node[iPoint]->GetCoord()[0]; // x-location of the node
-                // Gust coordinate
-                x_gust = (x - x0 - Uinf*(Physical_t-tbegin))/L;
-                // Check if we are in the region where the gust is active
-                if (x_gust > 0 && x_gust < n) {
-                    
-                    /*--- Calculate the specified gust ---*/
-                    switch (Gust_Type) {
-                        
-                    case TOP_HAT:
-                        gust = gust_amp;
-                        // Still need to put the gust derivatives. Think about this.
-                        break;
-                    
-                    case SINE:
-                        gust = gust_amp*(sin(2*PI_NUMBER*x_gust));
-                        
-                        // Gust derivatives
-                        dgust_dx = gust_amp*2*PI_NUMBER*(cos(2*PI_NUMBER*x_gust))/L;
-                        dgust_dy = 0;
-                        dgust_dt = gust_amp*2*PI_NUMBER*(cos(2*PI_NUMBER*x_gust))*(-Uinf)/L;
-                        break;
-                            
-                    case ONE_M_COSINE:
-                        gust = 0.5*gust_amp*(1-cos(2*PI_NUMBER*x_gust));
-                        
-                        // Gust derivatives
-                        dgust_dx = 0.5*gust_amp*2*PI_NUMBER*(sin(2*PI_NUMBER*x_gust))/L;
-                        dgust_dy = 0;
-                        dgust_dt = 0.5*gust_amp*2*PI_NUMBER*(sin(2*PI_NUMBER*x_gust))*(-Uinf)/L;
-                        break;
-                            
-                    case NONE: default:
-                        
-                        /*--- There is no wind gust specified. ---*/
-                        if (rank == MASTER_NODE)
-                            cout << "No wind gust specified." << endl;
-
-                    }
-                }
-            }
-
-            /*--- Set the Wind Gust, Wind Gust Derivatives and the Grid Velocities ---*/
-            double NewGridVel[2] = {0,0};
-            double Gust[2] = {0,0};
-            Gust[GustDir] = gust;
-            double GustDer[3] = {0,0,0};
-            GustDer[0] = dgust_dx;
-            GustDer[1] = dgust_dy;
-            GustDer[2] = dgust_dt;
-            
-            solver_container[iMGlevel][FLOW_SOL]->node[iPoint]->SetWindGust(Gust);
-            solver_container[iMGlevel][FLOW_SOL]->node[iPoint]->SetWindGustDer(GustDer);
-            
-            GridVel = geometry_container[iMGlevel]->node[iPoint]->GetGridVel();
-            NewGridVel[GustDir] = GridVel[GustDir] - gust;
-            
-            // Store new grid velocity
-            for(iDim = 0; iDim < nDim; iDim++) {
-                geometry_container[iMGlevel]->node[iPoint]->SetGridVel(iDim, NewGridVel[iDim]);
-            }
-        }
-    }
-}
-
-
-void SetGrid_Movement(CGeometry **geometry_container, CSurfaceMovement *surface_movement,
-                      CVolumetricMovement *grid_movement, CFreeFormDefBox **FFDBox,
-                      CSolver ***solver_container, CConfig *config_container, unsigned short iZone, unsigned long ExtIter)   {
-  
-  unsigned short iMGlevel, nMGlevels = config_container->GetMGLevels();
-	unsigned short Kind_Grid_Movement = config_container->GetKind_GridMovement(iZone);
-  bool adjoint = config_container->GetAdjoint();
-	bool time_spectral = (config_container->GetUnsteady_Simulation() == TIME_SPECTRAL);
-  
-	/*--- For a time-spectral case, set "iteration number" to the zone number,
-   so that the meshes are positioned correctly for each instance. ---*/
-	if (time_spectral) {
-		ExtIter = iZone;
-		Kind_Grid_Movement = config_container->GetKind_GridMovement(ZONE_0);
-	}
-  
-	int rank = MASTER_NODE;
-#ifndef NO_MPI
-	rank = MPI::COMM_WORLD.Get_rank();
-#endif
-  
-	/*--- Perform mesh movement depending on specified type ---*/
-	switch (Kind_Grid_Movement) {
-      
-    case MOVING_WALL:
-      
-      /*--- Fixed wall velocities: set the grid velocities only one time
-       before the first iteration flow solver. ---*/
-      
-      if (ExtIter == 0) {
-        
-        if (rank == MASTER_NODE)
-          cout << endl << " Setting the moving wall velocities." << endl;
-        
-        surface_movement->Moving_Walls(geometry_container[MESH_0],
-                                       config_container, iZone, ExtIter);
-        
-        /*--- Update the grid velocities on the coarser multigrid levels after
-         setting the moving wall velocities for the finest mesh. ---*/
-        
-        grid_movement->UpdateMultiGrid(geometry_container, config_container);
-        
-      }
-      
-      break;
-      
-      
-    case ROTATING_FRAME:
-      
-      /*--- Steadily rotating frame: set the grid velocities just once
-       before the first iteration flow solver. ---*/
-      
-      if (ExtIter == 0) {
-        
-        if (rank == MASTER_NODE)
-          cout << endl << " Setting rotating frame grid velocities." << endl;
-        
-        /*--- Set the grid velocities on all multigrid levels for a steadily
-         rotating reference frame. ---*/
-        
-        for (iMGlevel = 0; iMGlevel <= nMGlevels; iMGlevel++)
-          geometry_container[iMGlevel]->SetRotationalVelocity(config_container);
-        
-      }
-      
-      break;
-      
-    case RIGID_MOTION:
-      
-      if (rank == MASTER_NODE) {
-        cout << endl << " Performing rigid mesh transformation." << endl;
-      }
-      
-      /*--- Move each node in the volume mesh using the specified type
-       of rigid mesh motion. These routines also compute analytic grid
-       velocities for the fine mesh. ---*/
-      
-      grid_movement->Rigid_Translation(geometry_container[MESH_0],
-                                       config_container, iZone, ExtIter);
-      grid_movement->Rigid_Plunging(geometry_container[MESH_0],
-                                    config_container, iZone, ExtIter);
-      grid_movement->Rigid_Pitching(geometry_container[MESH_0],
-                                    config_container, iZone, ExtIter);
-      grid_movement->Rigid_Rotation(geometry_container[MESH_0],
-                                    config_container, iZone, ExtIter);
-      
-      /*--- Update the multigrid structure after moving the finest grid,
-       including computing the grid velocities on the coarser levels. ---*/
-      
-      grid_movement->UpdateMultiGrid(geometry_container, config_container);
-      
-      break;
-      
-    case DEFORMING:
-      
-      if (rank == MASTER_NODE)
-        cout << endl << " Updating surface positions." << endl;
-      
-      /*--- Compute the new node locations for moving markers ---*/
-      
-      surface_movement->Surface_Pitching(geometry_container[MESH_0],
-                                         config_container, ExtIter, iZone);
-      
-      /*--- Deform the volume grid around the new boundary locations ---*/
-      
-      if (rank == MASTER_NODE)
-        cout << " Deforming the volume grid." << endl;
-      grid_movement->SetVolume_Deformation(geometry_container[MESH_0],
-                                           config_container, true);
-      
-      /*--- Update the grid velocities on the fine mesh using finite
-       differencing based on node coordinates at previous times. ---*/
-      
-      if (!adjoint) {
-        if (rank == MASTER_NODE)
-          cout << " Computing grid velocities by finite differencing." << endl;
-        geometry_container[MESH_0]->SetGridVelocity(config_container, ExtIter);
-      }
-      
-      /*--- Update the multigrid structure after moving the finest grid,
-       including computing the grid velocities on the coarser levels. ---*/
-      
-      grid_movement->UpdateMultiGrid(geometry_container, config_container);
-      
-      break;
-      
-    case EXTERNAL: case EXTERNAL_ROTATION:
-      
-      /*--- Apply rigid rotation to entire grid first, if necessary ---*/
-      
-      if (Kind_Grid_Movement == EXTERNAL_ROTATION) {
-        if (rank == MASTER_NODE)
-          cout << " Updating node locations by rigid rotation." << endl;
-        grid_movement->Rigid_Rotation(geometry_container[MESH_0],
-                                      config_container, iZone, ExtIter);
-      }
-      
-      /*--- Load new surface node locations from external files ---*/
-      
-      if (rank == MASTER_NODE)
-        cout << " Updating surface locations from file." << endl;
-      surface_movement->SetExternal_Deformation(geometry_container[MESH_0],
-                                                config_container, iZone, ExtIter);
-      
-      /*--- Deform the volume grid around the new boundary locations ---*/
-      
-      if (rank == MASTER_NODE)
-        cout << " Deforming the volume grid." << endl;
-      grid_movement->SetVolume_Deformation(geometry_container[MESH_0],
-                                           config_container, true);
-      
-      /*--- Update the grid velocities on the fine mesh using finite
-       differencing based on node coordinates at previous times. ---*/
-      
-      if (!adjoint) {
-        if (rank == MASTER_NODE)
-          cout << "Computing grid velocities by finite differencing." << endl;
-        geometry_container[MESH_0]->SetGridVelocity(config_container, ExtIter);
-      }
-      
-      /*--- Update the multigrid structure after moving the finest grid,
-       including computing the grid velocities on the coarser levels. ---*/
-      
-      grid_movement->UpdateMultiGrid(geometry_container, config_container);
-      
-      break;
-      
-    case AEROELASTIC:
-      
-      /*--- Variables used for Aeroelastic case ---*/
-      double Cl, Cm, Cl_proc, Cm_proc, pitch, plunge;
-      double structural_solution[4]; //contains solution of typical section wing model.
-      unsigned short Aeroelastic_Type, Aeroelastic_Grid_Vel;
-      Aeroelastic_Type = config_container->GetType_Aeroelastic();
-      Aeroelastic_Grid_Vel = config_container->GetAeroelastic_GridVelocity();
-      
-      /*--- Reset value of plunge and pitch for the new unsteady step ---*/
-      if (ExtIter == 1) {
-        pitch = 0.0;
-        plunge = 0.0;
-        config_container->SetAeroelastic_pitch(pitch);
-        config_container->SetAeroelastic_plunge(plunge);
-      }
-      
-      /*--- Forces per processor ---*/
-      Cl_proc = solver_container[MESH_0][FLOW_SOL]->GetTotal_CLift();
-      Cm_proc = -1.0*solver_container[MESH_0][FLOW_SOL]->GetTotal_CMz();
-      
-#ifndef NO_MPI
-      /*--- Add the forces over all the processors ---*/
-      MPI::COMM_WORLD.Allreduce(&Cl_proc, &Cl, 1, MPI::DOUBLE, MPI::SUM);
-      MPI::COMM_WORLD.Allreduce(&Cm_proc, &Cm, 1, MPI::DOUBLE, MPI::SUM);
-      MPI::COMM_WORLD.Barrier();
-#else
-      /*--- Set the forces to the forces on the sole processor ---*/
-      Cl = Cl_proc;
-      Cm = Cm_proc;
-#endif
-      
-      /*--- Use the if statement to move the grid only at selected dual time step iterations. ---*/
-      if (ExtIter % 3 ==0) {
-        
-        /*--- Solve typical section wing model, solution returned in structural solution ---*/
-        grid_movement->SolveTypicalSectionWingModel(geometry_container[MESH_0], Cl, Cm, config_container, iZone, ExtIter, structural_solution);
-        
-        /*--- Check type of Aeroelastic mesh motion ---*/
-        if (Aeroelastic_Type == RIGID)
-          grid_movement->AeroelasticRigid(geometry_container[MESH_0], config_container, iZone, structural_solution);
-        if (Aeroelastic_Type == DEFORM) {
-          Aeroelastic_Grid_Vel = FD;  // For deforming mesh can't do analytic mesh velocities.
-          grid_movement->AeroelasticDeform(geometry_container[MESH_0], config_container, iZone, structural_solution);
-        }
-        
-        /*--- Update the multigrid structure after moving the finest grid ---*/
-        for (unsigned short iMGlevel = 1; iMGlevel <= config_container->GetMGLevels(); iMGlevel++) {
-          /*--- Create the control volume structures ---*/
-          geometry_container[iMGlevel]->SetControlVolume(config_container,geometry_container[iMGlevel-1], UPDATE);
-          geometry_container[iMGlevel]->SetBoundControlVolume(config_container,geometry_container[iMGlevel-1], UPDATE);
-          geometry_container[iMGlevel]->SetCoord(geometry_container[iMGlevel-1]);
-          if (Aeroelastic_Grid_Vel == ANALYTIC) {
-            /*---Set the grid velocity on the coarser levels ---*/
-            geometry_container[iMGlevel]->SetRestricted_GridVelocity(geometry_container[iMGlevel-1], config_container);
-          }
-        }
-        
-        if (Aeroelastic_Grid_Vel == FD) {
-          /* Grid Velocity by finite Difference */
-          geometry_container[MESH_0]->SetGridVelocity(config_container, ExtIter);
-          for (unsigned short iMGlevel = 1; iMGlevel <= config_container->GetMGLevels(); iMGlevel++) {
-            /*---Set the grid velocity on the coarser levels ---*/
-            geometry_container[iMGlevel]->SetGridVelocity(config_container,ExtIter);
-          }
-        }
-      }
-      break;
-      
-    case NONE: default:
-      
-      /*--- There is no mesh motion specified for this zone. ---*/
-      if (rank == MASTER_NODE)
-        cout << "No mesh motion specified." << endl;
-      
-      break;
-  }
-  
-}
-
-void SetTimeSpectral(CGeometry ***geometry_container, CSolver ****solver_container,
-		CConfig **config_container, unsigned short nZone, unsigned short iZone) {
-
-	int rank = MASTER_NODE;
-#ifndef NO_MPI
-	rank = MPI::COMM_WORLD.Get_rank();
-#endif
-
-	/*--- Local variables and initialization ---*/
-	unsigned short iVar, kZone, jZone, iMGlevel;
-	unsigned short nVar = solver_container[ZONE_0][MESH_0][FLOW_SOL]->GetnVar();
-	unsigned long iPoint;
-	bool implicit = (config_container[ZONE_0]->GetKind_TimeIntScheme_Flow() == EULER_IMPLICIT);
-	bool adjoint = (config_container[ZONE_0]->GetAdjoint());
-	if (adjoint) {
-		implicit = (config_container[ZONE_0]->GetKind_TimeIntScheme_AdjFlow() == EULER_IMPLICIT);
-	}
-
-	/*--- Retrieve values from the config file ---*/
-	double *U      	= new double[nVar];
-	double *U_old  	= new double[nVar];
-	double *Psi	   	= new double[nVar];
-	double *Psi_old	= new double[nVar];
-	double *Source = new double[nVar];
-	double deltaU, deltaPsi;
-	//	double Omega[3], Center[3], Ampl[3];
-	//	double Lref   = config_container[ZONE_0]->GetLength_Ref();
-	//	double current_time;
-	//	double alpha_dot[3];
-	//  double DEG2RAD = PI_NUMBER/180.0;
-	//	double GridVel[3];
-
-//	/*--- rotational velocity ---*/
-//	Omega[0]  = config_container[ZONE_0]->GetPitching_Omega_X(ZONE_0)/config_container[ZONE_0]->GetOmega_Ref();
-//	Omega[1]  = config_container[ZONE_0]->GetPitching_Omega_Y(ZONE_0)/config_container[ZONE_0]->GetOmega_Ref();
-//	Omega[2]  = config_container[ZONE_0]->GetPitching_Omega_Z(ZONE_0)/config_container[ZONE_0]->GetOmega_Ref();
-//	double Omega_mag = sqrt(pow(Omega[0],2)+pow(Omega[1],2)+pow(Omega[2],2));
-//
-//	/*--- amplitude of motion ---*/
-//	Ampl[0]   = config_container[ZONE_0]->GetPitching_Ampl_X(ZONE_0)*DEG2RAD;
-//	Ampl[1]   = config_container[ZONE_0]->GetPitching_Ampl_Y(ZONE_0)*DEG2RAD;
-//	Ampl[2]   = config_container[ZONE_0]->GetPitching_Ampl_Z(ZONE_0)*DEG2RAD;
-
-	/*--- Compute period of oscillation & compute time interval using nTimeInstances ---*/
-	double period = config_container[ZONE_0]->GetTimeSpectral_Period();
-	//	double deltaT = period/(double)(config_container[ZONE_0]->GetnTimeInstances());
-
-//	/*--- For now, hard code the origin for the pitching airfoil. ---*/
-//	Center[0] = config_container[ZONE_0]->GetMotion_Origin_X(ZONE_0);
-//	Center[1] = config_container[ZONE_0]->GetMotion_Origin_Y(ZONE_0);
-//	Center[2] = config_container[ZONE_0]->GetMotion_Origin_Z(ZONE_0);
-
-	//	/*--- Compute the Mesh Velocities ---*/
-	//	if (config_container[ZONE_0]->GetExtIter() == 0) {
-	//
-	////
-	////		/*--- Loop over all grid levels ---*/
-	////		for (iMGlevel = 0; iMGlevel <= config_container[ZONE_0]->GetMGLevels(); iMGlevel++) {
-	////
-	////			/*--- Loop over each zone ---*/
-	////			for (iZone = 0; iZone < nZone; iZone++) {
-	////
-	////				/*--- Time at current instance, i.e. at the current zone ---*/
-	////				current_time = (static_cast<double>(iZone))*deltaT;
-	////
-	////				/*--- Angular velocity at the given time instance ---*/
-	////				alpha_dot[0] = -Omega[0]*Ampl[0]*cos(Omega[0]*current_time);
-	////				alpha_dot[1] = -Omega[1]*Ampl[1]*cos(Omega[1]*current_time);
-	////				alpha_dot[2] = -Omega[2]*Ampl[2]*cos(Omega[2]*current_time);
-	////
-	////				/*--- Loop over each node in the volume mesh ---*/
-	////				for (iPoint = 0; iPoint < geometry_container[iZone][iMGlevel]->GetnPoint(); iPoint++) {
-	////
-	////					/*--- Coordinates of the current point ---*/
-	////					Coord = geometry_container[iZone][iMGlevel]->node[iPoint]->GetCoord();
-	////
-	////					/*--- Calculate non-dim. position from rotation center ---*/
-	////					double r[3] = {0,0,0};
-	////					for (iDim = 0; iDim < nDim; iDim++)
-	////						r[iDim] = (Coord[iDim]-Center[iDim])/Lref;
-	////					if (nDim == 2) r[nDim] = 0.0;
-	////
-	////					/*--- Cross Product of angular velocity and distance from center ---*/
-	////					GridVel[0] = alpha_dot[1]*r[2] - alpha_dot[2]*r[1];
-	////					GridVel[1] = alpha_dot[2]*r[0] - alpha_dot[0]*r[2];
-	////					GridVel[2] = alpha_dot[0]*r[1] - alpha_dot[1]*r[0];
-	////
-	////					// PRINT STATEMENTS FOR DEBUGGING!
-	////					if (rank == MASTER_NODE && iMGlevel == 0 && iZone == 0) {
-	////						if (iPoint == 440) {
-	////							cout << "Analytical Mesh Velocity = (" <<  GridVel[0] << ", " << GridVel[1] << ", " << GridVel[2] << ")" << endl;
-	////						}
-	////					}
-	////					/*--- Set Grid Velocity for the point in the given zone ---*/
-	////					for(iDim = 0; iDim < nDim; iDim++) {
-	////
-	////						/*--- Store grid velocity for this point ---*/
-	////						geometry_container[iZone][iMGlevel]->node[iPoint]->SetGridVel(iDim, GridVel[iDim]);
-	////
-	////					}
-	////				}
-	////			}
-	////		}
-	//
-	//		/*--- by fourier interpolation ---*/
-	//
-	//	}
-
-
-
-
-	/*--- allocate dynamic memory for D ---*/
-	double **D = new double*[nZone];
-	for (kZone = 0; kZone < nZone; kZone++) {
-		D[kZone] = new double[nZone];
-	}
-
-	/*--- Build the time-spectral operator matrix ---*/
-	for (kZone = 0; kZone < nZone; kZone++) {
-		for (jZone = 0; jZone < nZone; jZone++) {
-
-			/*--- For an even number of time instances ---*/
-			if (nZone%2 == 0) {
-				if (kZone == jZone) {
-					D[kZone][jZone] = 0.0;
-				} else {
-					D[kZone][jZone] = (PI_NUMBER/period)*pow(-1.0,(kZone-jZone))*(1/tan(PI_NUMBER*(kZone-jZone)/nZone));
-				}
-			} else {
-				/*--- For an odd number of time instances ---*/
-				if (kZone == jZone) {
-					D[kZone][jZone] = 0.0;
-				} else {
-					D[kZone][jZone] = (PI_NUMBER/period)*pow(-1.0,(kZone-jZone))*(1/sin(PI_NUMBER*(kZone-jZone)/nZone));
-				}
-			}
-		}
-	}
-
-	/*--- Compute various source terms for explicit direct, implicit direct, and adjoint problems ---*/
-	/*--- Loop over all grid levels ---*/
-	for (iMGlevel = 0; iMGlevel <= config_container[ZONE_0]->GetMGLevels(); iMGlevel++) {
-
-		/*--- Loop over each node in the volume mesh ---*/
-		for (iPoint = 0; iPoint < geometry_container[ZONE_0][iMGlevel]->GetnPoint(); iPoint++) {
-
-			for (iVar = 0; iVar < nVar; iVar++) {
-				Source[iVar] = 0.0;
-			}
-
-			/*--- Step across the columns ---*/
-			for (jZone = 0; jZone < nZone; jZone++) {
-
-				/*--- Retrieve solution at this node in current zone ---*/
-				for (iVar = 0; iVar < nVar; iVar++) {
-
-					if (!adjoint) {
-
-						U[iVar] = solver_container[jZone][iMGlevel][FLOW_SOL]->node[iPoint]->GetSolution(iVar);
-						Source[iVar] += U[iVar]*D[iZone][jZone];
-
-						if (implicit) {
-							U_old[iVar] = solver_container[jZone][iMGlevel][FLOW_SOL]->node[iPoint]->GetSolution_Old(iVar);
-							deltaU = U[iVar] - U_old[iVar];
-							Source[iVar] += deltaU*D[iZone][jZone];
-						}
-
-					} else {
-
-						Psi[iVar] = solver_container[jZone][iMGlevel][ADJFLOW_SOL]->node[iPoint]->GetSolution(iVar);
-						Source[iVar] += Psi[iVar]*D[jZone][iZone];
-
-						if (implicit) {
-							Psi_old[iVar] = solver_container[jZone][iMGlevel][ADJFLOW_SOL]->node[iPoint]->GetSolution_Old(iVar);
-							deltaPsi = Psi[iVar] - Psi_old[iVar];
-							Source[iVar] += deltaPsi*D[jZone][iZone];
-						}
-					}
-				}
-
-
-				/*--- Store sources for current row ---*/
-				for (iVar = 0; iVar < nVar; iVar++) {
-					if (!adjoint) {
-						solver_container[iZone][iMGlevel][FLOW_SOL]->node[iPoint]->SetTimeSpectral_Source(iVar,Source[iVar]);
-					} else {
-						solver_container[iZone][iMGlevel][ADJFLOW_SOL]->node[iPoint]->SetTimeSpectral_Source(iVar,Source[iVar]);
-					}
-				}
-
-			}
-		}
-	}
-
-
-
-	//	/*--- Loop over all grid levels ---*/
-	//	for (iMGlevel = 0; iMGlevel <= config_container[ZONE_0]->GetMGLevels(); iMGlevel++) {
-	//
-	//		/*--- Loop over each node in the volume mesh ---*/
-	//		for (iPoint = 0; iPoint < geometry_container[ZONE_0][iMGlevel]->GetnPoint(); iPoint++) {
-	//
-	//			for (iZone = 0; iZone < nZone; iZone++) {
-	//				for (iVar = 0; iVar < nVar; iVar++) Source[iVar] = 0.0;
-	//				for (jZone = 0; jZone < nZone; jZone++) {
-	//
-	//					/*--- Retrieve solution at this node in current zone ---*/
-	//					for (iVar = 0; iVar < nVar; iVar++) {
-	//						U[iVar] = solver_container[jZone][iMGlevel][FLOW_SOL]->node[iPoint]->GetSolution(iVar);
-	//						Source[iVar] += U[iVar]*D[iZone][jZone];
-	//					}
-	//				}
-	//				/*--- Store sources for current iZone ---*/
-	//				for (iVar = 0; iVar < nVar; iVar++)
-	//					solver_container[iZone][iMGlevel][FLOW_SOL]->node[iPoint]->SetTimeSpectral_Source(iVar,Source[iVar]);
-	//			}
-	//		}
-	//	}
-
-	/*--- Source term for a turbulence model ---*/
-	if (config_container[ZONE_0]->GetKind_Solver() == RANS) {
-
-		/*--- Extra variables needed if we have a turbulence model. ---*/
-		unsigned short nVar_Turb = solver_container[ZONE_0][MESH_0][TURB_SOL]->GetnVar();
-		double *U_Turb      = new double[nVar_Turb];
-		double *Source_Turb = new double[nVar_Turb];
-
-		/*--- Loop over only the finest mesh level (turbulence is always solved
-     on the original grid only). ---*/
-		for (iPoint = 0; iPoint < geometry_container[ZONE_0][MESH_0]->GetnPoint(); iPoint++) {
-			//for (iZone = 0; iZone < nZone; iZone++) {
-			for (iVar = 0; iVar < nVar_Turb; iVar++) Source_Turb[iVar] = 0.0;
-			for (jZone = 0; jZone < nZone; jZone++) {
-
-				/*--- Retrieve solution at this node in current zone ---*/
-				for (iVar = 0; iVar < nVar_Turb; iVar++) {
-					U_Turb[iVar] = solver_container[jZone][MESH_0][TURB_SOL]->node[iPoint]->GetSolution(iVar);
-					Source_Turb[iVar] += U_Turb[iVar]*D[iZone][jZone];
-				}
-			}
-			/*--- Store sources for current iZone ---*/
-			for (iVar = 0; iVar < nVar_Turb; iVar++)
-				solver_container[iZone][MESH_0][TURB_SOL]->node[iPoint]->SetTimeSpectral_Source(iVar,Source_Turb[iVar]);
-			//}
-		}
-
-		delete [] U_Turb;
-		delete [] Source_Turb;
-  }
-
-  /*--- delete dynamic memory for D ---*/
-  for (kZone = 0; kZone < nZone; kZone++) {
-	  delete [] D[kZone];
-  }
-  delete [] D;
-  delete [] U;
-  delete [] U_old;
-  delete [] Psi;
-  delete [] Psi_old;
-  delete [] Source;
-
-  /*--- Write file with force coefficients ---*/
-	ofstream TS_Flow_file;
-  ofstream mean_TS_Flow_file;
-
-  /*--- MPI Send/Recv buffers ---*/
-  double *sbuf_force = NULL,  *rbuf_force = NULL;
-
-  /*--- Other variables ---*/
-  unsigned short nVar_Force = 8;
-  unsigned long current_iter = config_container[ZONE_0]->GetExtIter();
-
-  /*--- Allocate memory for send buffer ---*/
-  sbuf_force = new double[nVar_Force];
-
-  double *averages = new double[nVar_Force];
-  for (iVar = 0; iVar < nVar_Force; iVar++)
-	  averages[iVar] = 0;
-
-  /*--- Allocate memory for receive buffer ---*/
-  if (rank == MASTER_NODE) {
-	  rbuf_force = new double[nVar_Force];
-
-	  TS_Flow_file.precision(15);
-	  TS_Flow_file.open("TS_force_coefficients.csv", ios::out);
-	  TS_Flow_file <<  "\"time_instance\",\"lift_coeff\",\"drag_coeff\",\"moment_coeff_x\",\"moment_coeff_y\",\"moment_coeff_z\"" << endl;
-
-	  mean_TS_Flow_file.precision(15);
-	  if (current_iter == 0 && iZone == 1) {
-		  mean_TS_Flow_file.open("history_TS_forces.plt", ios::trunc);
-		  mean_TS_Flow_file << "TITLE = \"SU2 TIME-SPECTRAL SIMULATION\"" << endl;
-		  mean_TS_Flow_file <<  "VARIABLES = \"Iteration\",\"CLift\",\"CDrag\",\"CMx\",\"CMy\",\"CMz\",\"CT\",\"CQ\",\"CMerit\"" << endl;
-		  mean_TS_Flow_file << "ZONE T= \"Average Convergence History\"" << endl;
-	  }
-	  else
-		  mean_TS_Flow_file.open("history_TS_forces.plt", ios::out | ios::app);
-  }
-
-  for (kZone = 0; kZone < nZone; kZone++) {
-
-	  /*--- Flow solution coefficients (parallel) ---*/
-	  sbuf_force[0] = solver_container[kZone][MESH_0][FLOW_SOL]->GetTotal_CLift();
-	  sbuf_force[1] = solver_container[kZone][MESH_0][FLOW_SOL]->GetTotal_CDrag();
-	  sbuf_force[2] = solver_container[kZone][MESH_0][FLOW_SOL]->GetTotal_CMx();
-	  sbuf_force[3] = solver_container[kZone][MESH_0][FLOW_SOL]->GetTotal_CMy();
-	  sbuf_force[4] = solver_container[kZone][MESH_0][FLOW_SOL]->GetTotal_CMz();
-	  sbuf_force[5] = solver_container[kZone][MESH_0][FLOW_SOL]->GetTotal_CT();
-	  sbuf_force[6] = solver_container[kZone][MESH_0][FLOW_SOL]->GetTotal_CQ();
-	  sbuf_force[7] = solver_container[kZone][MESH_0][FLOW_SOL]->GetTotal_CMerit();
-
-#ifndef NO_MPI
-
-	  /*--- for a given zone, sum the coefficients across the processors ---*/
-	  MPI::COMM_WORLD.Reduce(sbuf_force, rbuf_force, nVar_Force, MPI::DOUBLE, MPI::SUM, MASTER_NODE);
-	  MPI::COMM_WORLD.Barrier();
-#else
-	  for (iVar = 0; iVar < nVar_Force; iVar++) {
-		  rbuf_force[iVar] = sbuf_force[iVar];
-	  }
-#endif
-
-	  if (rank == MASTER_NODE) {
-		  TS_Flow_file << kZone << ", ";
-		  for (iVar = 0; iVar < nVar_Force; iVar++)
-			  TS_Flow_file << rbuf_force[iVar] << ", ";
-		  TS_Flow_file << endl;
-
-		  /*--- Increment the total contributions from each zone, dividing by nZone as you go ---*/
-		  for (iVar = 0; iVar < nVar_Force; iVar++) {
-			  averages[iVar] += (1.0/double(nZone))*rbuf_force[iVar];
-		  }
-	  }
-  }
-
-
-  if (rank == MASTER_NODE && iZone == ZONE_0) {
-
-	  mean_TS_Flow_file << current_iter << ", ";
-	  for (iVar = 0; iVar < nVar_Force; iVar++) {
-		  mean_TS_Flow_file << averages[iVar];
-		  if (iVar < nVar_Force-1)
-			  mean_TS_Flow_file << ", ";
-	  }
-	  mean_TS_Flow_file << endl;
-  }
-
-  if (rank == MASTER_NODE) {
-	  TS_Flow_file.close();
-	  mean_TS_Flow_file.close();
-	  delete [] rbuf_force;
-  }
-
-  delete [] sbuf_force;
-  delete [] averages;
-
-}
-
-void SetSliding_Interfaces(CGeometry ***geometry_container, CSolver ****solver_container,
-		CConfig **config_container, unsigned short nZone) {
-
-#ifndef NO_MPI
-	cout << "!!! Error: Sliding mesh interfaces not yet supported in parallel. !!!" << endl;
-	cout << "Press any key to exit..." << endl;
-	cin.get();
-	MPI::COMM_WORLD.Abort(1);
-	MPI::Finalize();
-#endif
-
-	unsigned short nDim = geometry_container[ZONE_0][MESH_0]->GetnDim();
-	unsigned short iMarker, iZone, donorZone;
-	unsigned long iVertex, iPoint;
-	double *Coord_i, N_0, N_1, N_2;
-	unsigned long iElem, Point_0 = 0, Point_1 = 0, Point_2 = 0;
-	double *Coord_0 = NULL, *Coord_1= NULL, *Coord_2= NULL;
-	double a[4], b[4], c[4], Area;
-	double eps = 1e-10;
-
-	cout << endl << "Searching and interpolating across sliding interfaces." << endl;
-
-	/*--- Check all zones for a sliding interface. ---*/
-	for (iZone = 0; iZone < nZone; iZone++) {
-
-		/*--- Check all markers for any SEND/RECV boundaries that might be sliding. ---*/
-		for (iMarker = 0; iMarker < config_container[iZone]->GetnMarker_All(); iMarker++) {
-			if (config_container[iZone]->GetMarker_All_Boundary(iMarker) == SEND_RECEIVE) {
-
-				short SendRecv = config_container[iZone]->GetMarker_All_SendRecv(iMarker);
-				/*--- We are only interested in receive information  ---*/
-				if (SendRecv < 0) {
-
-					/*--- Loop over all points on this boundary. ---*/
-					for (iVertex = 0; iVertex < geometry_container[iZone][MESH_0]->GetnVertex(iMarker); iVertex++) {
-
-						/*--- If the donor is not in a different zone, do nothing (periodic). ---*/
-						donorZone = geometry_container[iZone][MESH_0]->vertex[iMarker][iVertex]->GetMatching_Zone();
-
-						if (donorZone != iZone) {
-							/*--- Get the index and coordinates of the point for which we need to interpolate a solution. ---*/
-							iPoint  = geometry_container[iZone][MESH_0]->vertex[iMarker][iVertex]->GetNode();
-							Coord_i = geometry_container[iZone][MESH_0]->node[iPoint]->GetCoord();
-
-							/*--- Loop over the donor marker in the donor zone and search
-               the neighboring elements to find the element that contains the
-               point to be interpolated. This simply MUST be improved before
-               going to any large cases: for now we are doing a brute force
-               search, and there are much more efficient alternatives. ---*/
-
-							for (iElem = 0; iElem < geometry_container[donorZone][MESH_0]->GetnElem(); iElem++) {
-
-								/*--- Compute the basis functions for triangular elements. ---*/
-								if (nDim == 2) {
-
-									Point_0 = geometry_container[donorZone][MESH_0]->elem[iElem]->GetNode(0);
-									Point_1 = geometry_container[donorZone][MESH_0]->elem[iElem]->GetNode(1);
-									Point_2 = geometry_container[donorZone][MESH_0]->elem[iElem]->GetNode(2);
-
-									Coord_0 = geometry_container[donorZone][MESH_0]->node[Point_0]->GetCoord();
-									Coord_1 = geometry_container[donorZone][MESH_0]->node[Point_1]->GetCoord();
-									Coord_2 = geometry_container[donorZone][MESH_0]->node[Point_2]->GetCoord();
-
-									for (unsigned short iDim = 0; iDim < nDim; iDim++) {
-										a[iDim] = Coord_0[iDim]-Coord_2[iDim];
-										b[iDim] = Coord_1[iDim]-Coord_2[iDim];
-									}
-
-									/*--- Norm of the normal component of area, area = 1/2*cross(a,b) ---*/
-											Area = 0.5*fabs(a[0]*b[1]-a[1]*b[0]);
-
-									a[0] = 0.5 * (Coord_1[0]*Coord_2[1]-Coord_2[0]*Coord_1[1]) / Area;
-									a[1] = 0.5 * (Coord_2[0]*Coord_0[1]-Coord_0[0]*Coord_2[1]) / Area;
-									a[2] = 0.5 * (Coord_0[0]*Coord_1[1]-Coord_1[0]*Coord_0[1]) / Area;
-
-									b[0] = 0.5 * (Coord_1[1]-Coord_2[1]) / Area;
-									b[1] = 0.5 * (Coord_2[1]-Coord_0[1]) / Area;
-									b[2] = 0.5 * (Coord_0[1]-Coord_1[1]) / Area;
-
-									c[0] = 0.5 * (Coord_2[0]-Coord_1[0]) / Area;
-									c[1] = 0.5 * (Coord_0[0]-Coord_2[0]) / Area;
-									c[2] = 0.5 * (Coord_1[0]-Coord_0[0]) / Area;
-
-									/*--- Basis functions ---*/
-									N_0 = a[0] + b[0]*Coord_i[0] + c[0]*Coord_i[1];
-									N_1 = a[1] + b[1]*Coord_i[0] + c[1]*Coord_i[1];
-									N_2 = a[2] + b[2]*Coord_i[0] + c[2]*Coord_i[1];
-
-									/*--- If 0 <= N <= 1 for all three basis functions, then
-                   iPoint is found within this element. Store the element index
-                   and the value for the basis functions to be used during the
-                   send receive along the sliding interfaces. ---*/
-									if ((N_0 >= -eps && N_0 <= 1.0+eps) &&
-											(N_1 >= -eps && N_1 <= 1.0+eps) &&
-											(N_2 >= -eps && N_2 <= 1.0+eps)) {
-
-										/*--- Store this element as the donor for the SEND/RECV ---*/
-										geometry_container[iZone][MESH_0]->vertex[iMarker][iVertex]->SetDonorElem(iElem);
-										geometry_container[iZone][MESH_0]->vertex[iMarker][iVertex]->SetBasisFunction(0, N_0);
-										geometry_container[iZone][MESH_0]->vertex[iMarker][iVertex]->SetBasisFunction(1, N_1);
-										geometry_container[iZone][MESH_0]->vertex[iMarker][iVertex]->SetBasisFunction(2, N_2);
-
-									}
-
-								} else {
-									cout << "!!! Error: Sliding mesh interfaces not yet supported in 3-D. !!!" << endl;
-									cout << "Press any key to exit..." << endl;
-									cin.get();
-									exit(1);
-								}
-							}
-						}
-					}
-				}
-			}
-		}
-	}
-}
-
-void SetTimeSpectral_Velocities(CGeometry ***geometry_container,
-		CConfig **config_container, unsigned short nZone) {
-
-	unsigned short iZone, jDegree, iDim, iMGlevel;
-	unsigned short nDim = geometry_container[ZONE_0][MESH_0]->GetnDim();
-
-	double angular_interval = 2.0*PI_NUMBER/(double)(nZone);
-	double *Coord;
-	unsigned long iPoint;
-
-
-	/*--- Compute period of oscillation & compute time interval using nTimeInstances ---*/
-	double period = config_container[ZONE_0]->GetTimeSpectral_Period();
-	double deltaT = period/(double)(config_container[ZONE_0]->GetnTimeInstances());
-
-	/*--- allocate dynamic memory for angular positions (these are the abscissas) ---*/
-	double *angular_positions = new double [nZone];
-	for (iZone = 0; iZone < nZone; iZone++) {
-		angular_positions[iZone] = iZone*angular_interval;
-	}
-
-	/*--- find the highest-degree trigonometric polynomial allowed by the Nyquist criterion---*/
-	double high_degree = (nZone-1)/2.0;
-	int highest_degree = (int)(high_degree);
-
-	/*--- allocate dynamic memory for a given point's coordinates ---*/
-	double **coords = new double *[nZone];
-	for (iZone = 0; iZone < nZone; iZone++) {
-		coords[iZone] = new double [nDim];
-	}
-
-	/*--- allocate dynamic memory for vectors of Fourier coefficients ---*/
-	double *a_coeffs = new double [highest_degree+1];
-	double *b_coeffs = new double [highest_degree+1];
-
-	/*--- allocate dynamic memory for the interpolated positions and velocities ---*/
-	double *fitted_coords = new double [nZone];
-	double *fitted_velocities = new double [nZone];
-
-	/*--- Loop over all grid levels ---*/
-	for (iMGlevel = 0; iMGlevel <= config_container[ZONE_0]->GetMGLevels(); iMGlevel++) {
-
-		/*--- Loop over each node in the volume mesh ---*/
-		for (iPoint = 0; iPoint < geometry_container[ZONE_0][iMGlevel]->GetnPoint(); iPoint++) {
-
-			/*--- Populate the 2D coords array with the
-			coordinates of a given mesh point across
-			the time instances (i.e. the Zones) ---*/
-			/*--- Loop over each zone ---*/
-			for (iZone = 0; iZone < nZone; iZone++) {
-				/*--- get the coordinates of the given point ---*/
-				Coord = geometry_container[iZone][iMGlevel]->node[iPoint]->GetCoord();
-				for (iDim = 0; iDim < nDim; iDim++) {
-					/*--- add them to the appropriate place in the 2D coords array ---*/
-					coords[iZone][iDim] = Coord[iDim];
-				}
-			}
-
-			/*--- Loop over each Dimension ---*/
-			for (iDim = 0; iDim < nDim; iDim++) {
-
-				/*--- compute the Fourier coefficients ---*/
-				for (jDegree = 0; jDegree < highest_degree+1; jDegree++) {
-					a_coeffs[jDegree] = 0;
-					b_coeffs[jDegree] = 0;
-					for (iZone = 0; iZone < nZone; iZone++) {
-						a_coeffs[jDegree] = a_coeffs[jDegree] + (2.0/(double)nZone)*cos(jDegree*angular_positions[iZone])*coords[iZone][iDim];
-						b_coeffs[jDegree] = b_coeffs[jDegree] + (2.0/(double)nZone)*sin(jDegree*angular_positions[iZone])*coords[iZone][iDim];
-					}
-				}
-
-				/*--- find the interpolation of the coordinates and its derivative (the velocities) ---*/
-				for (iZone = 0; iZone < nZone; iZone++) {
-					fitted_coords[iZone] = a_coeffs[0]/2.0;
-					fitted_velocities[iZone] = 0.0;
-					for (jDegree = 1; jDegree < highest_degree+1; jDegree++) {
-						fitted_coords[iZone] = fitted_coords[iZone] + a_coeffs[jDegree]*cos(jDegree*angular_positions[iZone]) + b_coeffs[jDegree]*sin(jDegree*angular_positions[iZone]);
-						fitted_velocities[iZone] = fitted_velocities[iZone] + (angular_interval/deltaT)*jDegree*(b_coeffs[jDegree]*cos(jDegree*angular_positions[iZone]) - a_coeffs[jDegree]*sin(jDegree*angular_positions[iZone]));
-					}
-				}
-
-				/*--- Store grid velocity for this point, at this given dimension, across the Zones ---*/
-				for (iZone = 0; iZone < nZone; iZone++) {
-					geometry_container[iZone][iMGlevel]->node[iPoint]->SetGridVel(iDim, fitted_velocities[iZone]);
-				}
-
-
-
-			}
-		}
-	}
-
-	/*--- delete dynamic memory for the abscissas, coefficients, et cetera ---*/
-	delete [] angular_positions;
-	delete [] a_coeffs;
-	delete [] b_coeffs;
-	delete [] fitted_coords;
-	delete [] fitted_velocities;
-	for (iZone = 0; iZone < nDim; iZone++) {
-		delete [] coords[iZone];
-	}
-	delete [] coords;
-
-}
+/*!
+ * \file iteration_structure.cpp
+ * \brief Main subroutines used by SU2_CFD.
+ * \author Aerospace Design Laboratory (Stanford University) <http://su2.stanford.edu>.
+ * \version 2.0.7
+ *
+ * Stanford University Unstructured (SU2).
+ * Copyright (C) 2012-2013 Aerospace Design Laboratory (ADL).
+ *
+ * SU2 is free software; you can redistribute it and/or
+ * modify it under the terms of the GNU Lesser General Public
+ * License as published by the Free Software Foundation; either
+ * version 2.1 of the License, or (at your option) any later version.
+ *
+ * SU2 is distributed in the hope that it will be useful,
+ * but WITHOUT ANY WARRANTY; without even the implied warranty of
+ * MERCHANTABILITY or FITNESS FOR A PARTICULAR PURPOSE.  See the GNU
+ * Lesser General Public License for more details.
+ *
+ * You should have received a copy of the GNU Lesser General Public
+ * License along with SU2. If not, see <http://www.gnu.org/licenses/>.
+ */
+
+#include "../include/iteration_structure.hpp"
+
+void MeanFlowIteration(COutput *output, CIntegration ***integration_container, CGeometry ***geometry_container,
+                       CSolver ****solver_container, CNumerics *****numerics_container, CConfig **config_container,
+                       CSurfaceMovement **surface_movement, CVolumetricMovement **grid_movement, CFreeFormDefBox*** FFDBox) {
+  
+	double Physical_dt, Physical_t;
+	unsigned short iMesh; // Index for multi-grid level
+  unsigned short iZone; // Index for zone of the mesh
+	bool time_spectral = (config_container[ZONE_0]->GetUnsteady_Simulation() == TIME_SPECTRAL);
+	unsigned short nZone = geometry_container[ZONE_0][MESH_0]->GetnZone();
+	if (time_spectral) nZone = config_container[ZONE_0]->GetnTimeInstances();
+	bool relative_motion = config_container[ZONE_0]->GetRelative_Motion();
+  unsigned long IntIter = 0; config_container[ZONE_0]->SetIntIter(IntIter);
+  unsigned long ExtIter = config_container[ZONE_0]->GetExtIter();
+  
+#ifndef NO_MPI
+	int rank = MPI::COMM_WORLD.Get_rank();
+#endif
+  
+  /*--- Initial set up for unsteady problems with dynamic meshes. ---*/
+	for (iZone = 0; iZone < nZone; iZone++) {
+        
+        
+        /*--- Apply a Wind Gust ---*/  //Will need to think about this if I do multiple zones and combined with Aeroelastic
+        
+        if (config_container[ZONE_0]->GetWind_Gust()) {
+            SetWind_GustField(config_container[iZone],geometry_container[iZone],solver_container[iZone]);
+        }
+        
+		/*--- Dynamic mesh update ---*/
+		if ((config_container[iZone]->GetGrid_Movement()) && (!time_spectral) && (config_container[ZONE_0]->GetKind_GridMovement(ZONE_0) != AEROELASTIC))
+			SetGrid_Movement(geometry_container[iZone], surface_movement[iZone],
+                       grid_movement[iZone], FFDBox[iZone], solver_container[iZone], config_container[iZone], iZone, ExtIter);
+	}
+  
+	/*--- If any relative motion between zones was found, perform a search
+   and interpolation for any sliding interfaces before the next timestep. ---*/
+	if (relative_motion) {
+		SetSliding_Interfaces(geometry_container, solver_container, config_container, nZone);
+  }
+  
+	for (iZone = 0; iZone < nZone; iZone++) {
+    
+		/*--- Set the value of the internal iteration ---*/
+		IntIter = ExtIter;
+		if ((config_container[iZone]->GetUnsteady_Simulation() == DT_STEPPING_1ST) ||
+				(config_container[iZone]->GetUnsteady_Simulation() == DT_STEPPING_2ND)) IntIter = 0;
+    
+		/*--- Set the initial condition ---*/
+		solver_container[iZone][MESH_0][FLOW_SOL]->SetInitialCondition(geometry_container[iZone], solver_container[iZone], config_container[iZone], ExtIter);
+    
+		/*--- Update global parameters ---*/
+		if (config_container[iZone]->GetKind_Solver() == EULER)         config_container[iZone]->SetGlobalParam(EULER, RUNTIME_FLOW_SYS, ExtIter);
+		if (config_container[iZone]->GetKind_Solver() == NAVIER_STOKES) config_container[iZone]->SetGlobalParam(NAVIER_STOKES, RUNTIME_FLOW_SYS, ExtIter);
+		if (config_container[iZone]->GetKind_Solver() == RANS)          config_container[iZone]->SetGlobalParam(RANS, RUNTIME_FLOW_SYS, ExtIter);
+    
+		/*--- Solve the Euler, Navier-Stokes or Reynolds-averaged Navier-Stokes (RANS) equations (one iteration) ---*/
+		integration_container[iZone][FLOW_SOL]->MultiGrid_Iteration(geometry_container, solver_container, numerics_container,
+                                                                config_container, RUNTIME_FLOW_SYS, IntIter, iZone);
+        
+		if (config_container[iZone]->GetKind_Solver() == RANS) {
+      
+      /*--- Solve the turbulence model ---*/
+			config_container[iZone]->SetGlobalParam(RANS, RUNTIME_TURB_SYS, ExtIter);
+			integration_container[iZone][TURB_SOL]->SingleGrid_Iteration(geometry_container, solver_container, numerics_container,
+                                                                   config_container, RUNTIME_TURB_SYS, IntIter, iZone);
+      
+			/*--- Solve transition model ---*/
+			if (config_container[iZone]->GetKind_Trans_Model() == LM) {
+				config_container[iZone]->SetGlobalParam(RANS, RUNTIME_TRANS_SYS, ExtIter);
+				integration_container[iZone][TRANS_SOL]->SingleGrid_Iteration(geometry_container, solver_container, numerics_container,config_container, RUNTIME_TRANS_SYS, IntIter, iZone);
+			}
+		}
+    
+		/*--- Compute & store time-spectral source terms across all zones ---*/
+		if (time_spectral)
+			SetTimeSpectral(geometry_container, solver_container, config_container, nZone, (iZone+1)%nZone);
+    
+	}
+  
+	/*--- Dual time stepping strategy ---*/
+	if ((config_container[ZONE_0]->GetUnsteady_Simulation() == DT_STEPPING_1ST) ||
+      (config_container[ZONE_0]->GetUnsteady_Simulation() == DT_STEPPING_2ND)) {
+    
+		for(IntIter = 1; IntIter < config_container[ZONE_0]->GetUnst_nIntIter(); IntIter++) {
+      
+      /*--- Write the convergence history (only screen output) ---*/
+      output->SetConvergence_History(NULL, geometry_container, solver_container, config_container, integration_container, true, 0, ZONE_0);
+      
+      /*--- Set the value of the internal iteration ---*/
+      config_container[ZONE_0]->SetIntIter(IntIter);
+      
+			/*--- All zones must be advanced and coupled with each pseudo timestep. ---*/
+			for (iZone = 0; iZone < nZone; iZone++) {
+        
+				/*--- Pseudo-timestepping for the Euler, Navier-Stokes or Reynolds-averaged Navier-Stokes equations ---*/
+				if (config_container[iZone]->GetKind_Solver() == EULER) config_container[iZone]->SetGlobalParam(EULER, RUNTIME_FLOW_SYS, ExtIter);
+				if (config_container[iZone]->GetKind_Solver() == NAVIER_STOKES) config_container[iZone]->SetGlobalParam(NAVIER_STOKES, RUNTIME_FLOW_SYS, ExtIter);
+				if (config_container[iZone]->GetKind_Solver() == RANS) config_container[iZone]->SetGlobalParam(RANS, RUNTIME_FLOW_SYS, ExtIter);
+				integration_container[iZone][FLOW_SOL]->MultiGrid_Iteration(geometry_container, solver_container, numerics_container,
+                                                                    config_container, RUNTIME_FLOW_SYS, IntIter, iZone);
+        
+				/*--- Pseudo-timestepping the turbulence model ---*/
+				if (config_container[iZone]->GetKind_Solver() == RANS) {
+					/*--- Turbulent model solution ---*/
+					config_container[iZone]->SetGlobalParam(RANS, RUNTIME_TURB_SYS, ExtIter);
+					integration_container[iZone][TURB_SOL]->SingleGrid_Iteration(geometry_container, solver_container, numerics_container,
+                                                                       config_container, RUNTIME_TURB_SYS, IntIter, iZone);
+					if (config_container[iZone]->GetKind_Trans_Model() == LM) {
+						/*--- Transition model solution ---*/
+						config_container[iZone]->SetGlobalParam(RANS, RUNTIME_TRANS_SYS, ExtIter);
+						integration_container[iZone][TRANS_SOL]->SingleGrid_Iteration(geometry_container, solver_container, numerics_container,
+                                                                          config_container, RUNTIME_TRANS_SYS, IntIter, iZone);
+					}
+				}
+        
+				/*--- Call Dynamic mesh update if AEROELASTIC motion was specified ---*/
+				if ((config_container[ZONE_0]->GetGrid_Movement()) && (config_container[ZONE_0]->GetKind_GridMovement(ZONE_0) == AEROELASTIC)) {
+					SetGrid_Movement(geometry_container[iZone], surface_movement[iZone],
+                           grid_movement[iZone], FFDBox[iZone], solver_container[iZone], config_container[iZone], iZone, IntIter);
+          /* If unsteady step converged, write out the plunge and pitch for that step */
+          int rank = MASTER_NODE;
+#ifndef NO_MPI
+          rank = MPI::COMM_WORLD.Get_rank();
+#endif
+          if (rank == MASTER_NODE && integration_container[ZONE_0][FLOW_SOL]->GetConvergence()) {
+            std::fstream output_file;
+            output_file.open("plunging_pitching2.txt", std::fstream::in | std::fstream::out | std::fstream::app);
+            
+            output_file << std::setprecision(15) << config_container[ZONE_0]->GetAeroelastic_plunge() << "    " << config_container[ZONE_0]->GetAeroelastic_pitch() << "\n";
+            output_file.close();
+            
+            std::cout.precision(15);
+            std::cout << "plunge = " << config_container[ZONE_0]->GetAeroelastic_plunge() << std::endl;
+            std::cout << "pitch = " << config_container[ZONE_0]->GetAeroelastic_pitch() << std::endl;
+          }
+          
+				}
+        
+			}
+      
+      if (integration_container[ZONE_0][FLOW_SOL]->GetConvergence()) break;
+      
+		}
+    
+		for (iZone = 0; iZone < nZone; iZone++) {
+			/*--- Update dual time solver on all mesh levels ---*/
+			for (iMesh = 0; iMesh <= config_container[iZone]->GetMGLevels(); iMesh++) {
+				integration_container[iZone][FLOW_SOL]->SetDualTime_Solver(geometry_container[iZone][iMesh], solver_container[iZone][iMesh][FLOW_SOL], config_container[iZone]);
+				integration_container[iZone][FLOW_SOL]->SetConvergence(false);
+			}
+      
+			/*--- Update dual time solver for the turbulence model ---*/
+			if (config_container[iZone]->GetKind_Solver() == RANS) {
+				integration_container[iZone][TURB_SOL]->SetDualTime_Solver(geometry_container[iZone][MESH_0], solver_container[iZone][MESH_0][TURB_SOL], config_container[iZone]);
+				integration_container[iZone][TURB_SOL]->SetConvergence(false);
+			}
+      
+			Physical_dt = config_container[iZone]->GetDelta_UnstTime();
+			Physical_t  = (ExtIter+1)*Physical_dt;
+			if (Physical_t >=  config_container[iZone]->GetTotal_UnstTime())
+				integration_container[iZone][FLOW_SOL]->SetConvergence(true);
+		}
+	}
+  
+}
+
+void AdjMeanFlowIteration(COutput *output, CIntegration ***integration_container, CGeometry ***geometry_container,
+		CSolver ****solver_container, CNumerics *****numerics_container, CConfig **config_container,
+		CSurfaceMovement **surface_movement, CVolumetricMovement **grid_movement, CFreeFormDefBox*** FFDBox) {
+	double Physical_dt, Physical_t;
+	unsigned short iMesh, iZone;
+  
+	bool time_spectral = (config_container[ZONE_0]->GetUnsteady_Simulation() == TIME_SPECTRAL);
+	unsigned short nZone = geometry_container[ZONE_0][MESH_0]->GetnZone();
+	if (time_spectral) nZone = config_container[ZONE_0]->GetnTimeInstances();
+	bool relative_motion = config_container[ZONE_0]->GetRelative_Motion();
+	int rank = MASTER_NODE;
+  unsigned long IntIter = 0; config_container[ZONE_0]->SetIntIter(IntIter);
+  unsigned long ExtIter = config_container[ZONE_0]->GetExtIter();
+  
+#ifndef NO_MPI
+	rank = MPI::COMM_WORLD.Get_rank();
+#endif
+
+	/*--- Initial set up for unsteady problems with dynamic meshes. ---*/
+	for (iZone = 0; iZone < nZone; iZone++) {
+		/*--- Dynamic mesh update ---*/
+		if (config_container[iZone]->GetGrid_Movement() && !time_spectral)
+			SetGrid_Movement(geometry_container[iZone], surface_movement[iZone],
+					grid_movement[iZone], FFDBox[iZone], solver_container[iZone], config_container[iZone], iZone, ExtIter);
+	}
+	/*--- If any relative motion between zones was found, perform a search
+   and interpolation for any sliding interfaces before the next timestep. ---*/
+	if (relative_motion) {
+		SetSliding_Interfaces(geometry_container, solver_container, config_container, nZone);
+  }
+
+	for (iZone = 0; iZone < nZone; iZone++) {
+		if ((ExtIter == 0) || (config_container[iZone]->GetUnsteady_Simulation() && !time_spectral)) {
+			if (rank == MASTER_NODE && iZone == ZONE_0)
+				cout << " Single iteration of the direct solver to store flow data." << endl;
+			if (config_container[iZone]->GetUnsteady_Simulation())
+				solver_container[iZone][MESH_0][FLOW_SOL]->GetRestart(geometry_container[iZone][MESH_0], config_container[iZone], ExtIter);
+		}
+	}
+
+	for (iZone = 0; iZone < nZone; iZone++) {
+    
+		/*--- Continuous adjoint Euler, Navier-Stokes or Reynolds-averaged Navier-Stokes (RANS) equations ---*/
+		if ((ExtIter == 0) || config_container[iZone]->GetUnsteady_Simulation()) {
+      
+			if (config_container[iZone]->GetKind_Solver() == ADJ_EULER)         config_container[iZone]->SetGlobalParam(ADJ_EULER, RUNTIME_FLOW_SYS, ExtIter);
+			if (config_container[iZone]->GetKind_Solver() == ADJ_NAVIER_STOKES) config_container[iZone]->SetGlobalParam(ADJ_NAVIER_STOKES, RUNTIME_FLOW_SYS, ExtIter);
+			if (config_container[iZone]->GetKind_Solver() == ADJ_RANS)          config_container[iZone]->SetGlobalParam(ADJ_RANS, RUNTIME_FLOW_SYS, ExtIter);
+      
+      /*--- Solve the Euler, Navier-Stokes or Reynolds-averaged Navier-Stokes (RANS) equations (one iteration) ---*/
+			integration_container[iZone][FLOW_SOL]->MultiGrid_Iteration(geometry_container, solver_container, numerics_container,
+                                                                  config_container, RUNTIME_FLOW_SYS, 0, iZone);
+      
+			if (config_container[iZone]->GetKind_Solver() == ADJ_RANS) {
+        
+        /*--- Solve the turbulence model ---*/
+				config_container[iZone]->SetGlobalParam(ADJ_RANS, RUNTIME_TURB_SYS, ExtIter);
+				integration_container[iZone][TURB_SOL]->SingleGrid_Iteration(geometry_container, solver_container, numerics_container,
+                                                                     config_container, RUNTIME_TURB_SYS, IntIter, iZone);
+        
+        /*--- Solve transition model ---*/
+        if (config_container[iZone]->GetKind_Trans_Model() == LM) {
+          config_container[iZone]->SetGlobalParam(RANS, RUNTIME_TRANS_SYS, ExtIter);
+          integration_container[iZone][TRANS_SOL]->SingleGrid_Iteration(geometry_container, solver_container, numerics_container,
+                                                                        config_container, RUNTIME_TRANS_SYS, IntIter, iZone);
+        }
+			}
+      
+			/*--- Compute gradients of the flow variables, this is necessary for sensitivity computation,
+			 note that in the direct Euler problem we are not computing the gradients of the primitive variables ---*/
+			if (config_container[iZone]->GetKind_Gradient_Method() == GREEN_GAUSS)
+				solver_container[iZone][MESH_0][FLOW_SOL]->SetPrimVar_Gradient_GG(geometry_container[iZone][MESH_0], config_container[iZone]);
+			if (config_container[iZone]->GetKind_Gradient_Method() == WEIGHTED_LEAST_SQUARES)
+				solver_container[iZone][MESH_0][FLOW_SOL]->SetPrimVar_Gradient_LS(geometry_container[iZone][MESH_0], config_container[iZone]);
+      
+			/*--- Set contribution from cost function for boundary conditions ---*/
+      for (iMesh = 0; iMesh <= config_container[iZone]->GetMGLevels(); iMesh++) {
+        
+        /*--- Set the value of the non-dimensional coefficients in the coarse levels, using the fine level solution ---*/
+        solver_container[iZone][iMesh][FLOW_SOL]->SetTotal_CDrag(solver_container[iZone][MESH_0][FLOW_SOL]->GetTotal_CDrag());
+        solver_container[iZone][iMesh][FLOW_SOL]->SetTotal_CLift(solver_container[iZone][MESH_0][FLOW_SOL]->GetTotal_CLift());
+        solver_container[iZone][iMesh][FLOW_SOL]->SetTotal_CT(solver_container[iZone][MESH_0][FLOW_SOL]->GetTotal_CT());
+        solver_container[iZone][iMesh][FLOW_SOL]->SetTotal_CQ(solver_container[iZone][MESH_0][FLOW_SOL]->GetTotal_CQ());
+        
+        /*--- Compute the adjoint boundary condition on Euler walls ---*/
+        solver_container[iZone][iMesh][ADJFLOW_SOL]->SetForceProj_Vector(geometry_container[iZone][iMesh], solver_container[iZone][iMesh], config_container[iZone]);
+        
+        /*--- Set the internal boundary condition on nearfield surfaces ---*/
+        if ((config_container[iZone]->GetKind_ObjFunc() == EQUIVALENT_AREA) || (config_container[iZone]->GetKind_ObjFunc() == NEARFIELD_PRESSURE))
+          solver_container[iZone][iMesh][ADJFLOW_SOL]->SetIntBoundary_Jump(geometry_container[iZone][iMesh], solver_container[iZone][iMesh], config_container[iZone]);
+      }
+		}
+
+		/*--- Set the value of the internal iteration ---*/
+		IntIter = ExtIter;
+		if ((config_container[iZone]->GetUnsteady_Simulation() == DT_STEPPING_1ST) ||
+				(config_container[iZone]->GetUnsteady_Simulation() == DT_STEPPING_2ND)) {
+			IntIter = 0;
+		}
+
+		if (config_container[iZone]->GetKind_Solver() == ADJ_EULER) config_container[iZone]->SetGlobalParam(ADJ_EULER, RUNTIME_ADJFLOW_SYS, ExtIter);
+		if (config_container[iZone]->GetKind_Solver() == ADJ_NAVIER_STOKES) config_container[iZone]->SetGlobalParam(ADJ_NAVIER_STOKES, RUNTIME_ADJFLOW_SYS, ExtIter);
+		if (config_container[iZone]->GetKind_Solver() == ADJ_RANS) config_container[iZone]->SetGlobalParam(ADJ_RANS, RUNTIME_ADJFLOW_SYS, ExtIter);
+
+		/*--- Iteration of the flow adjoint problem ---*/
+		integration_container[iZone][ADJFLOW_SOL]->MultiGrid_Iteration(geometry_container, solver_container, numerics_container,
+				config_container, RUNTIME_ADJFLOW_SYS, IntIter, iZone);
+
+		/*--- Iteration of the turbulence model adjoint ---*/
+		if ((config_container[iZone]->GetKind_Solver() == ADJ_RANS) && (!config_container[iZone]->GetFrozen_Visc())) {
+			/*--- Turbulent model solution ---*/
+			config_container[iZone]->SetGlobalParam(ADJ_RANS, RUNTIME_ADJTURB_SYS, ExtIter);
+			integration_container[iZone][ADJTURB_SOL]->SingleGrid_Iteration(geometry_container, solver_container, numerics_container,
+					config_container, RUNTIME_ADJTURB_SYS, IntIter, iZone);
+
+		}
+	}
+
+	/*--- Dual time stepping strategy ---*/
+	if ((config_container[ZONE_0]->GetUnsteady_Simulation() == DT_STEPPING_1ST) ||
+			(config_container[ZONE_0]->GetUnsteady_Simulation() == DT_STEPPING_2ND)) {
+    
+		for(IntIter = 1; IntIter < config_container[ZONE_0]->GetUnst_nIntIter(); IntIter++) {
+      
+      /*--- Write the convergence history (only screen output) ---*/
+      output->SetConvergence_History(NULL, geometry_container, solver_container, config_container, integration_container, true, 0, ZONE_0);
+      
+      /*--- Set the value of the internal iteration ---*/
+      config_container[ZONE_0]->SetIntIter(IntIter);
+
+			/*--- All zones must be advanced and coupled with each pseudo timestep. ---*/
+			for (iZone = 0; iZone < nZone; iZone++) {
+				integration_container[iZone][ADJFLOW_SOL]->MultiGrid_Iteration(geometry_container, solver_container, numerics_container,
+						config_container, RUNTIME_ADJFLOW_SYS, IntIter, iZone);
+			}
+      
+      /*--- Check to see if the convergence criteria has been met. ---*/
+      if (integration_container[ZONE_0][ADJFLOW_SOL]->GetConvergence()) break;
+		}
+
+		for (iZone = 0; iZone < nZone; iZone++) {
+			/*--- Update dual time solver ---*/
+			for (iMesh = 0; iMesh <= config_container[iZone]->GetMGLevels(); iMesh++) {
+				integration_container[iZone][ADJFLOW_SOL]->SetDualTime_Solver(geometry_container[iZone][iMesh], solver_container[iZone][iMesh][ADJFLOW_SOL], config_container[iZone]);
+				integration_container[iZone][ADJFLOW_SOL]->SetConvergence(false);
+			}
+
+			Physical_dt = config_container[iZone]->GetDelta_UnstTime(); Physical_t  = (ExtIter+1)*Physical_dt;
+			if (Physical_t >=  config_container[iZone]->GetTotal_UnstTime()) integration_container[iZone][ADJFLOW_SOL]->SetConvergence(true);
+		}
+	}
+}
+
+void PlasmaIteration(COutput *output, CIntegration ***integration_container, CGeometry ***geometry_container, 
+		CSolver ****solver_container, CNumerics *****numerics_container, CConfig **config_container,
+		CSurfaceMovement **surface_movement, CVolumetricMovement **grid_movement, CFreeFormDefBox*** FFDBox) {
+
+	unsigned short nZone = geometry_container[ZONE_0][MESH_0]->GetnZone();
+  unsigned long IntIter = 0; config_container[ZONE_0]->SetIntIter(IntIter);
+  unsigned long ExtIter = config_container[ZONE_0]->GetExtIter();
+
+	/*--- Set the value of the internal iteration ---*/
+	IntIter = ExtIter;
+	if ((config_container[ZONE_0]->GetUnsteady_Simulation() == DT_STEPPING_1ST) ||
+			(config_container[ZONE_0]->GetUnsteady_Simulation() == DT_STEPPING_2ND)) IntIter = 0;
+
+	/*--- Plasma solver with electric potential ---*/
+	if (nZone > 1)
+		solver_container[ZONE_1][MESH_0][ELEC_SOL]->Copy_Zone_Solution(solver_container[ZONE_1], geometry_container[ZONE_1], config_container[ZONE_1],
+				solver_container[ZONE_0], geometry_container[ZONE_0], config_container[ZONE_0]);
+  
+	/*--- Plasma solver ---*/
+	if (config_container[ZONE_0]->GetKind_Solver() == PLASMA_EULER) config_container[ZONE_0]->SetGlobalParam(PLASMA_EULER, RUNTIME_PLASMA_SYS, ExtIter);
+	if (config_container[ZONE_0]->GetKind_Solver() == PLASMA_NAVIER_STOKES) config_container[ZONE_0]->SetGlobalParam(PLASMA_NAVIER_STOKES, RUNTIME_PLASMA_SYS, ExtIter);
+	integration_container[ZONE_0][PLASMA_SOL]->MultiGrid_Iteration(geometry_container, solver_container, numerics_container,
+			config_container, RUNTIME_PLASMA_SYS, IntIter, ZONE_0);
+
+	/*--- Electric potential solver ---*/
+	if (nZone > 1) {
+
+		if (config_container[ZONE_1]->GetKind_GasModel() == ARGON || config_container[ZONE_1]->GetKind_GasModel() == AIR21) {
+
+			if (config_container[ZONE_1]->GetElectricSolver()) {
+				solver_container[ZONE_0][MESH_0][PLASMA_SOL]->Copy_Zone_Solution(solver_container[ZONE_0], geometry_container[ZONE_0], config_container[ZONE_0],
+						solver_container[ZONE_1], geometry_container[ZONE_1], config_container[ZONE_1]);
+				config_container[ZONE_1]->SetGlobalParam(PLASMA_NAVIER_STOKES, RUNTIME_ELEC_SYS, ExtIter);
+				integration_container[ZONE_1][ELEC_SOL]->SetPotential_Solver(geometry_container, solver_container, numerics_container,
+						config_container, RUNTIME_ELEC_SYS, MESH_0, ZONE_1);
+
+			}
+
+		}
+	}
+  
+  /*--- Dual time stepping strategy ---*/
+  if ((config_container[ZONE_0]->GetUnsteady_Simulation() == DT_STEPPING_1ST) ||
+			(config_container[ZONE_0]->GetUnsteady_Simulation() == DT_STEPPING_2ND)) {
+
+    for(IntIter = 1; IntIter < config_container[ZONE_0]->GetUnst_nIntIter(); IntIter++) {
+      
+      /*--- Set the value of the internal iteration ---*/
+      config_container[ZONE_0]->SetIntIter(IntIter);
+
+      /*--- Plasma solver ---*/
+      if (config_container[ZONE_0]->GetKind_Solver() == PLASMA_EULER) config_container[ZONE_0]->SetGlobalParam(PLASMA_EULER, RUNTIME_PLASMA_SYS, ExtIter);
+      if (config_container[ZONE_0]->GetKind_Solver() == PLASMA_NAVIER_STOKES) config_container[ZONE_0]->SetGlobalParam(PLASMA_NAVIER_STOKES, RUNTIME_PLASMA_SYS, ExtIter);
+      integration_container[ZONE_0][PLASMA_SOL]->MultiGrid_Iteration(geometry_container, solver_container, numerics_container,config_container, RUNTIME_PLASMA_SYS, IntIter, ZONE_0);      
+
+      if (integration_container[ZONE_0][PLASMA_SOL]->GetConvergence()) break;
+    }
+    
+    /*--- Update dual time solver on all mesh levels ---*/
+    integration_container[ZONE_0][PLASMA_SOL]->SetDualTime_Solver(geometry_container[ZONE_0][MESH_0], solver_container[ZONE_0][MESH_0][PLASMA_SOL], config_container[ZONE_0]);
+    integration_container[ZONE_0][PLASMA_SOL]->SetConvergence(false);
+    
+/*    Physical_dt = config_container[ZONE_0]->GetDelta_UnstTime();
+    Physical_t  = (ExtIter+1)*Physical_dt;
+    if (Physical_t >=  config_container[ZONE_0]->GetTotal_UnstTime())
+      integration_container[ZONE_0][FLOW_SOL]->SetConvergence(true);*/
+    
+  }
+}
+
+void AdjPlasmaIteration(COutput *output, CIntegration ***integration_container, CGeometry ***geometry_container, 
+		CSolver ****solver_container, CNumerics *****numerics_container, CConfig **config_container,
+		CSurfaceMovement **surface_movement, CVolumetricMovement **grid_movement, CFreeFormDefBox*** FFDBox) {
+  
+	int rank = MASTER_NODE;
+  unsigned long IntIter = 0; config_container[ZONE_0]->SetIntIter(IntIter);
+  unsigned long ExtIter = config_container[ZONE_0]->GetExtIter();
+
+#ifndef NO_MPI
+	rank = MPI::COMM_WORLD.Get_rank();
+#endif
+
+	/*--- Continuous adjoint Euler equations ---*/
+	if (ExtIter == 0 || config_container[ZONE_0]->GetUnsteady_Simulation()) {
+
+		if (rank == MASTER_NODE) cout << "Iteration over the direct problem to store all flow information." << endl;
+
+		/*--- Plasma equations ---*/
+		if (config_container[ZONE_0]->GetKind_Solver() == ADJ_PLASMA_EULER) config_container[ZONE_0]->SetGlobalParam(ADJ_PLASMA_EULER, RUNTIME_PLASMA_SYS, ExtIter);
+		if (config_container[ZONE_0]->GetKind_Solver() == ADJ_PLASMA_NAVIER_STOKES) config_container[ZONE_0]->SetGlobalParam(ADJ_PLASMA_NAVIER_STOKES, RUNTIME_PLASMA_SYS, ExtIter);
+		integration_container[ZONE_0][PLASMA_SOL]->MultiGrid_Iteration(geometry_container, solver_container, numerics_container,
+                                                                   config_container, RUNTIME_PLASMA_SYS, ExtIter, ZONE_0);
+    solver_container[ZONE_0][MESH_0][ADJPLASMA_SOL]->SetForceProj_Vector(geometry_container[ZONE_0][MESH_0], solver_container[ZONE_0][MESH_0], config_container[ZONE_0]);
+    
+	}
+
+	/*--- Adjoint Plasma equations ---*/
+	if (config_container[ZONE_0]->GetKind_Solver() == ADJ_PLASMA_EULER) config_container[ZONE_0]->SetGlobalParam(ADJ_PLASMA_EULER, RUNTIME_ADJPLASMA_SYS, ExtIter);
+	if (config_container[ZONE_0]->GetKind_Solver() == ADJ_PLASMA_NAVIER_STOKES) config_container[ZONE_0]->SetGlobalParam(ADJ_PLASMA_NAVIER_STOKES, RUNTIME_ADJPLASMA_SYS, ExtIter);
+	integration_container[ZONE_0][ADJPLASMA_SOL]->MultiGrid_Iteration(geometry_container, solver_container, numerics_container, 
+			config_container, RUNTIME_ADJPLASMA_SYS, ExtIter, ZONE_0);
+}
+
+void WaveIteration(COutput *output, CIntegration ***integration_container, CGeometry ***geometry_container, 
+		CSolver ****solver_container, CNumerics *****numerics_container, CConfig **config_container,
+		CSurfaceMovement **surface_movement, CVolumetricMovement **grid_movement, CFreeFormDefBox*** FFDBox) {
+
+	double Physical_dt, Physical_t;
+	unsigned short iMesh, iZone;
+	int rank = MASTER_NODE;
+	unsigned short nZone = geometry_container[ZONE_0][MESH_0]->GetnZone();
+  unsigned long IntIter = 0; config_container[ZONE_0]->SetIntIter(IntIter);
+  unsigned long ExtIter = config_container[ZONE_0]->GetExtIter();
+
+#ifndef NO_MPI
+	rank = MPI::COMM_WORLD.Get_rank();
+#endif
+
+	for (iZone = 0; iZone < nZone; iZone++) {
+
+		/*--- Set the value of the internal iteration ---*/
+		IntIter = ExtIter;
+		if ((config_container[iZone]->GetUnsteady_Simulation() == DT_STEPPING_1ST) ||
+				(config_container[iZone]->GetUnsteady_Simulation() == DT_STEPPING_2ND)) IntIter = 0;
+
+		/*--- Wave equations ---*/
+		config_container[iZone]->SetGlobalParam(WAVE_EQUATION, RUNTIME_WAVE_SYS, ExtIter);
+		integration_container[iZone][WAVE_SOL]->SingleGrid_Iteration(geometry_container, solver_container, numerics_container,
+				config_container, RUNTIME_WAVE_SYS, IntIter, iZone);
+
+		/*--- Dual time stepping strategy ---*/
+		if ((config_container[iZone]->GetUnsteady_Simulation() == DT_STEPPING_1ST) || (config_container[iZone]->GetUnsteady_Simulation() == DT_STEPPING_2ND)) {
+      
+			for(IntIter = 1; IntIter < config_container[iZone]->GetUnst_nIntIter(); IntIter++) {
+        output->SetConvergence_History(NULL, geometry_container, solver_container, config_container, integration_container, true, 0, iZone);
+        config_container[iZone]->SetIntIter(IntIter);
+				integration_container[iZone][WAVE_SOL]->SingleGrid_Iteration(geometry_container, solver_container, numerics_container,
+						config_container, RUNTIME_WAVE_SYS, IntIter, iZone);
+				if (integration_container[iZone][WAVE_SOL]->GetConvergence()) {if (rank == MASTER_NODE) cout<<endl; break;}
+			}
+
+			/*--- Update dual time solver ---*/
+			for (iMesh = 0; iMesh <= config_container[iZone]->GetMGLevels(); iMesh++) {
+				integration_container[iZone][WAVE_SOL]->SetDualTime_Solver(geometry_container[iZone][iMesh], solver_container[iZone][iMesh][WAVE_SOL], config_container[iZone]);
+				integration_container[iZone][WAVE_SOL]->SetConvergence(false);
+			}
+
+			Physical_dt = config_container[iZone]->GetDelta_UnstTime(); Physical_t  = (ExtIter+1)*Physical_dt;
+			if (Physical_t >=  config_container[iZone]->GetTotal_UnstTime()) integration_container[iZone][WAVE_SOL]->SetConvergence(true);
+		}
+
+	}
+
+}
+
+void FEAIteration(COutput *output, CIntegration ***integration_container, CGeometry ***geometry_container, 
+		CSolver ****solver_container, CNumerics *****numerics_container, CConfig **config_container,
+		CSurfaceMovement **surface_movement, CVolumetricMovement **grid_movement, CFreeFormDefBox*** FFDBox) {
+	double Physical_dt, Physical_t;
+	unsigned short iMesh, iZone;
+	int rank = MASTER_NODE;
+	unsigned short nZone = geometry_container[ZONE_0][MESH_0]->GetnZone();
+  unsigned long IntIter = 0; config_container[ZONE_0]->SetIntIter(IntIter);
+  unsigned long ExtIter = config_container[ZONE_0]->GetExtIter();
+
+#ifndef NO_MPI
+	rank = MPI::COMM_WORLD.Get_rank();
+#endif
+
+	for (iZone = 0; iZone < nZone; iZone++) {
+
+		/*--- Set the value of the internal iteration ---*/
+		IntIter = ExtIter;
+		if ((config_container[iZone]->GetUnsteady_Simulation() == DT_STEPPING_1ST) ||
+				(config_container[iZone]->GetUnsteady_Simulation() == DT_STEPPING_2ND)) IntIter = 0;
+
+		/*--- Set the initial condition at the first iteration ---*/
+		solver_container[iZone][MESH_0][FEA_SOL]->SetInitialCondition(geometry_container[iZone], solver_container[iZone], config_container[iZone], ExtIter);
+
+		/*--- FEA equations ---*/
+		config_container[iZone]->SetGlobalParam(LINEAR_ELASTICITY, RUNTIME_FEA_SYS, ExtIter);
+		integration_container[iZone][FEA_SOL]->SingleGrid_Iteration(geometry_container, solver_container, numerics_container,
+				config_container, RUNTIME_FEA_SYS, IntIter, iZone);
+
+		/*--- Dual time stepping strategy ---*/
+		if ((config_container[iZone]->GetUnsteady_Simulation() == DT_STEPPING_1ST) ||
+				(config_container[iZone]->GetUnsteady_Simulation() == DT_STEPPING_2ND)) {
+
+			for(IntIter = 1; IntIter < config_container[iZone]->GetUnst_nIntIter(); IntIter++) {
+        output->SetConvergence_History(NULL, geometry_container, solver_container, config_container, integration_container, true, 0, iZone);
+        config_container[iZone]->SetIntIter(IntIter);
+				integration_container[iZone][FEA_SOL]->SingleGrid_Iteration(geometry_container, solver_container, numerics_container,
+						config_container, RUNTIME_FEA_SYS, IntIter, iZone);
+				if (integration_container[iZone][FEA_SOL]->GetConvergence()) {if (rank == MASTER_NODE) cout << endl; break;}
+			}
+
+			/*--- Update dual time solver ---*/
+			for (iMesh = 0; iMesh <= config_container[iZone]->GetMGLevels(); iMesh++) {
+				integration_container[iZone][FEA_SOL]->SetDualTime_Solver(geometry_container[iZone][iMesh], solver_container[iZone][iMesh][FEA_SOL], config_container[iZone]);
+				integration_container[iZone][FEA_SOL]->SetConvergence(false);
+			}
+
+			Physical_dt = config_container[iZone]->GetDelta_UnstTime(); Physical_t  = (ExtIter+1)*Physical_dt;
+			if (Physical_t >=  config_container[iZone]->GetTotal_UnstTime()) integration_container[iZone][FEA_SOL]->SetConvergence(true);
+		}
+
+	}	
+
+}
+
+void FluidStructureIteration(COutput *output, CIntegration ***integration_container, CGeometry ***geometry_container, 
+		CSolver ****solver_container, CNumerics *****numerics_container, CConfig **config_container,
+		CSurfaceMovement **surface_movement, CVolumetricMovement **grid_movement, CFreeFormDefBox*** FFDBox) {
+	double Physical_dt, Physical_t;
+	unsigned short iMesh;
+  unsigned long IntIter = 0; config_container[ZONE_0]->SetIntIter(IntIter);
+  unsigned long ExtIter = config_container[ZONE_0]->GetExtIter();
+
+	/*--- Set the value of the internal iteration ---*/
+	IntIter = ExtIter;
+	if ((config_container[ZONE_0]->GetUnsteady_Simulation() == DT_STEPPING_1ST) ||
+			(config_container[ZONE_0]->GetUnsteady_Simulation() == DT_STEPPING_2ND)) IntIter = 0;
+
+	/*--- Euler equations ---*/
+	config_container[ZONE_0]->SetGlobalParam(FLUID_STRUCTURE_EULER, RUNTIME_FLOW_SYS, ExtIter);
+	integration_container[ZONE_0][FLOW_SOL]->MultiGrid_Iteration(geometry_container, solver_container, numerics_container,
+			config_container, RUNTIME_FLOW_SYS, IntIter, ZONE_0);
+
+	/*--- Update loads for the FEA model ---*/
+	solver_container[ZONE_1][MESH_0][FEA_SOL]->SetFEA_Load(solver_container[ZONE_0], geometry_container[ZONE_1], geometry_container[ZONE_0], config_container[ZONE_1], config_container[ZONE_0]);
+
+	/*--- FEA model solution ---*/
+	config_container[ZONE_1]->SetGlobalParam(FLUID_STRUCTURE_EULER, RUNTIME_FEA_SYS, ExtIter);
+	integration_container[ZONE_1][FEA_SOL]->SingleGrid_Iteration(geometry_container, solver_container, numerics_container,
+			config_container, RUNTIME_FEA_SYS, IntIter, ZONE_1);
+
+	/*--- Update the FEA geometry (ZONE 1), and the flow geometry (ZONE 0) --*/
+	solver_container[ZONE_0][MESH_0][FLOW_SOL]->SetFlow_Displacement(geometry_container[ZONE_0], grid_movement[ZONE_0],
+			config_container[ZONE_0], config_container[ZONE_1],
+			geometry_container[ZONE_1], solver_container[ZONE_1]);
+
+	/*--- Dual time stepping strategy for the coupled system ---*/
+	if ((config_container[ZONE_0]->GetUnsteady_Simulation() == DT_STEPPING_1ST) || (config_container[ZONE_0]->GetUnsteady_Simulation() == DT_STEPPING_2ND)) {
+
+		for(IntIter = 1; IntIter < config_container[ZONE_0]->GetUnst_nIntIter(); IntIter++) {
+
+      /*--- Write the convergence history (only screen output) ---*/
+			output->SetConvergence_History(NULL, geometry_container, solver_container, config_container, integration_container, true, 0, ZONE_0);
+      
+      /*--- Set the value of the internal iteration ---*/
+      config_container[ZONE_0]->SetIntIter(IntIter);
+      
+			/*--- Euler equations ---*/
+			config_container[ZONE_0]->SetGlobalParam(FLUID_STRUCTURE_EULER, RUNTIME_FLOW_SYS, ExtIter);
+			integration_container[ZONE_0][FLOW_SOL]->MultiGrid_Iteration(geometry_container, solver_container, numerics_container,
+					config_container, RUNTIME_FLOW_SYS, IntIter, ZONE_0);
+
+			/*--- Update loads for the FEA model ---*/
+			solver_container[ZONE_1][MESH_0][FEA_SOL]->SetFEA_Load(solver_container[ZONE_0], geometry_container[ZONE_1], geometry_container[ZONE_0], config_container[ZONE_1], config_container[ZONE_0]);
+
+			/*--- FEA model solution ---*/
+			config_container[ZONE_1]->SetGlobalParam(FLUID_STRUCTURE_EULER, RUNTIME_FEA_SYS, ExtIter);
+			integration_container[ZONE_1][FEA_SOL]->SingleGrid_Iteration(geometry_container, solver_container, numerics_container,
+					config_container, RUNTIME_FEA_SYS, IntIter, ZONE_1);
+
+			/*--- Update the FEA geometry (ZONE 1), and the flow geometry (ZONE 0) --*/
+			solver_container[ZONE_0][MESH_0][FLOW_SOL]->SetFlow_Displacement(geometry_container[ZONE_0], grid_movement[ZONE_0],
+					config_container[ZONE_0], config_container[ZONE_1],
+					geometry_container[ZONE_1], solver_container[ZONE_1]);
+
+			if (integration_container[ZONE_0][FLOW_SOL]->GetConvergence()) break;
+		}
+
+		/*--- Set convergence the global convergence criteria to false, and dual time solution ---*/
+		for (iMesh = 0; iMesh <= config_container[ZONE_0]->GetMGLevels(); iMesh++) {
+			integration_container[ZONE_0][FLOW_SOL]->SetDualTime_Solver(geometry_container[ZONE_0][iMesh], solver_container[ZONE_0][iMesh][FLOW_SOL], config_container[ZONE_0]);
+			integration_container[ZONE_0][FLOW_SOL]->SetConvergence(false);
+		}
+
+		integration_container[ZONE_1][FEA_SOL]->SetDualTime_Solver(geometry_container[ZONE_1][MESH_0], solver_container[ZONE_1][MESH_0][FEA_SOL], config_container[ZONE_1]);
+		integration_container[ZONE_1][FEA_SOL]->SetConvergence(false);
+
+		/*--- Set the value of the global convergence criteria ---*/
+		Physical_dt = config_container[ZONE_0]->GetDelta_UnstTime();
+		Physical_t  = (ExtIter+1)*Physical_dt;
+		if (Physical_t >=  config_container[ZONE_0]->GetTotal_UnstTime())
+			integration_container[ZONE_0][FLOW_SOL]->SetConvergence(true);
+	}
+
+}
+
+void AeroacousticIteration(COutput *output, CIntegration ***integration_container, CGeometry ***geometry_container, 
+		CSolver ****solver_container, CNumerics *****numerics_container, CConfig **config_container,
+		CSurfaceMovement **surface_movement, CVolumetricMovement **grid_movement, CFreeFormDefBox*** FFDBox) {
+	double Physical_dt, Physical_t;
+	unsigned short iMesh;
+  unsigned long IntIter = 0; config_container[ZONE_0]->SetIntIter(IntIter);
+  unsigned long ExtIter = config_container[ZONE_0]->GetExtIter();
+  
+	/*--- Set the value of the internal iteration ---*/
+	IntIter = ExtIter;
+	if ((config_container[ZONE_0]->GetUnsteady_Simulation() == DT_STEPPING_1ST) ||
+			(config_container[ZONE_0]->GetUnsteady_Simulation() == DT_STEPPING_2ND)) IntIter = 0;
+
+	/*--- Euler equations ---*/
+	config_container[ZONE_0]->SetGlobalParam(AEROACOUSTIC_EULER, RUNTIME_FLOW_SYS, ExtIter);
+	integration_container[ZONE_0][FLOW_SOL]->MultiGrid_Iteration(geometry_container, solver_container, numerics_container,
+			config_container, RUNTIME_FLOW_SYS, IntIter, ZONE_0);
+
+	/*--- Update the noise source terms for the wave model ---*/
+	solver_container[ZONE_1][MESH_0][WAVE_SOL]->SetNoise_Source(solver_container[ZONE_0], geometry_container[ZONE_1], config_container[ZONE_1]);
+
+	/*--- Wave model solution ---*/
+	config_container[ZONE_1]->SetGlobalParam(AEROACOUSTIC_EULER, RUNTIME_WAVE_SYS, ExtIter);
+	integration_container[ZONE_1][WAVE_SOL]->SingleGrid_Iteration(geometry_container, solver_container, numerics_container,
+			config_container, RUNTIME_WAVE_SYS, IntIter, ZONE_1);
+
+	/*--- Dual time stepping strategy for the coupled system ---*/
+	if ((config_container[ZONE_0]->GetUnsteady_Simulation() == DT_STEPPING_1ST) || (config_container[ZONE_0]->GetUnsteady_Simulation() == DT_STEPPING_2ND)) {
+
+		for(IntIter = 1; IntIter < config_container[ZONE_0]->GetUnst_nIntIter(); IntIter++) {
+
+      /*--- Write the convergence history (only screen output) ---*/
+			output->SetConvergence_History(NULL, geometry_container, solver_container, config_container, integration_container, true, 0, ZONE_0);
+      
+      /*--- Set the value of the internal iteration ---*/
+      config_container[ZONE_0]->SetIntIter(IntIter);
+      
+			/*--- Euler equations ---*/
+			config_container[ZONE_0]->SetGlobalParam(AEROACOUSTIC_EULER, RUNTIME_FLOW_SYS, ExtIter);
+			integration_container[ZONE_0][FLOW_SOL]->MultiGrid_Iteration(geometry_container, solver_container, numerics_container,
+					config_container, RUNTIME_FLOW_SYS, IntIter, ZONE_0);
+
+			/*--- Update source terms for the wave model ---*/
+			solver_container[ZONE_1][MESH_0][WAVE_SOL]->SetNoise_Source(solver_container[ZONE_0], geometry_container[ZONE_1], config_container[ZONE_1]);
+
+			/*--- Wave model solution ---*/
+			config_container[ZONE_1]->SetGlobalParam(AEROACOUSTIC_EULER, RUNTIME_WAVE_SYS, ExtIter);
+			integration_container[ZONE_1][WAVE_SOL]->SingleGrid_Iteration(geometry_container, solver_container, numerics_container,
+					config_container, RUNTIME_WAVE_SYS, IntIter, ZONE_1);
+
+			if (integration_container[ZONE_0][FLOW_SOL]->GetConvergence()) break;
+		}
+
+		/*--- Set convergence the global convergence criteria to false, and dual time solution ---*/
+		for (iMesh = 0; iMesh <= config_container[ZONE_0]->GetMGLevels(); iMesh++) {
+			integration_container[ZONE_0][FLOW_SOL]->SetDualTime_Solver(geometry_container[ZONE_0][iMesh], solver_container[ZONE_0][iMesh][FLOW_SOL], config_container[ZONE_0]);
+			integration_container[ZONE_0][FLOW_SOL]->SetConvergence(false);
+		}
+
+		integration_container[ZONE_1][WAVE_SOL]->SetDualTime_Solver(geometry_container[ZONE_1][MESH_0], solver_container[ZONE_1][MESH_0][WAVE_SOL], config_container[ZONE_1]);
+		integration_container[ZONE_1][WAVE_SOL]->SetConvergence(false);
+
+		/*--- Perform mesh motion for flow problem only, if necessary ---*/
+		if (config_container[ZONE_0]->GetGrid_Movement())
+			SetGrid_Movement(geometry_container[ZONE_0], surface_movement[ZONE_0],
+					grid_movement[ZONE_0], FFDBox[ZONE_0], solver_container[ZONE_0], config_container[ZONE_0], ZONE_0, ExtIter);
+
+		/*--- Set the value of the global convergence criteria ---*/
+		Physical_dt = config_container[ZONE_0]->GetDelta_UnstTime();
+		Physical_t  = (ExtIter+1)*Physical_dt;
+		if (Physical_t >=  config_container[ZONE_0]->GetTotal_UnstTime())
+			integration_container[ZONE_0][FLOW_SOL]->SetConvergence(true);
+	}	
+
+}
+
+void AdjAeroacousticIteration(COutput *output, CIntegration ***integration_container, CGeometry ***geometry_container, 
+		CSolver ****solver_container, CNumerics *****numerics_container, CConfig **config_container,
+		CSurfaceMovement **surface_movement, CVolumetricMovement **grid_movement, CFreeFormDefBox*** FFDBox) {
+	double Physical_dt, Physical_t;
+	unsigned short iMesh;
+	int rank = MASTER_NODE;
+  unsigned long IntIter = 0; config_container[ZONE_0]->SetIntIter(IntIter);
+  unsigned long ExtIter = config_container[ZONE_0]->GetExtIter();
+
+#ifndef NO_MPI
+	rank = MPI::COMM_WORLD.Get_rank();
+#endif
+
+	/*--- Continuous adjoint Euler equations + continuous adjoint wave equation ---*/
+
+	if (rank == MASTER_NODE) cout << "Iteration over the direct problem to store all flow information." << endl;
+
+	/*--- Load direct solutions for the flow and wave problems from file in reverse time ---*/
+	solver_container[ZONE_0][MESH_0][FLOW_SOL]->GetRestart(geometry_container[ZONE_0][MESH_0], config_container[ZONE_0], ZONE_0);
+	solver_container[ZONE_1][MESH_0][WAVE_SOL]->GetRestart(geometry_container[ZONE_1][MESH_0], config_container[ZONE_1], ZONE_1);
+
+	if (config_container[ZONE_0]->GetKind_Solver() == ADJ_AEROACOUSTIC_EULER)
+		config_container[ZONE_0]->SetGlobalParam(ADJ_AEROACOUSTIC_EULER, RUNTIME_FLOW_SYS, ExtIter);
+
+	/*--- Run one iteration of the direct flow problem to store needed flow variables ---*/
+	integration_container[ZONE_0][FLOW_SOL]->MultiGrid_Iteration(geometry_container, solver_container, numerics_container,
+			config_container, RUNTIME_FLOW_SYS, 0, ZONE_0);
+
+	/*--- Compute gradients of the flow variables, this is necessary for sensitivity computation,
+	 note that in the direct problem we are not computing the gradients ---*/	
+	if (config_container[ZONE_0]->GetKind_Gradient_Method() == GREEN_GAUSS)
+		solver_container[ZONE_0][MESH_0][FLOW_SOL]->SetPrimVar_Gradient_GG(geometry_container[ZONE_0][MESH_0], config_container[ZONE_0]);
+	if (config_container[ZONE_0]->GetKind_Gradient_Method() == WEIGHTED_LEAST_SQUARES)
+		solver_container[ZONE_0][MESH_0][FLOW_SOL]->SetPrimVar_Gradient_LS(geometry_container[ZONE_0][MESH_0], config_container[ZONE_0]);
+
+	/*--- Set contribution from cost function for boundary conditions ---*/
+  for (iMesh = 0; iMesh <= config_container[ZONE_0]->GetMGLevels(); iMesh++) {
+    solver_container[ZONE_0][iMesh][FLOW_SOL]->SetTotal_CDrag(solver_container[ZONE_0][MESH_0][FLOW_SOL]->GetTotal_CDrag());
+    solver_container[ZONE_0][iMesh][FLOW_SOL]->SetTotal_CLift(solver_container[ZONE_0][MESH_0][FLOW_SOL]->GetTotal_CLift());
+    solver_container[ZONE_0][iMesh][FLOW_SOL]->SetTotal_CT(solver_container[ZONE_0][MESH_0][FLOW_SOL]->GetTotal_CT());
+    solver_container[ZONE_0][iMesh][FLOW_SOL]->SetTotal_CQ(solver_container[ZONE_0][MESH_0][FLOW_SOL]->GetTotal_CQ());
+    solver_container[ZONE_0][iMesh][ADJFLOW_SOL]->SetForceProj_Vector(geometry_container[ZONE_0][iMesh], solver_container[ZONE_0][iMesh], config_container[ZONE_0]);
+    if ((config_container[ZONE_0]->GetKind_ObjFunc() == EQUIVALENT_AREA) || (config_container[ZONE_0]->GetKind_ObjFunc() == NEARFIELD_PRESSURE))
+      solver_container[ZONE_0][iMesh][ADJFLOW_SOL]->SetIntBoundary_Jump(geometry_container[ZONE_0][iMesh], solver_container[ZONE_0][iMesh], config_container[ZONE_0]);
+  }
+
+	/*--- Set the value of the internal iteration ---*/
+	IntIter = ExtIter;
+	if ((config_container[ZONE_0]->GetUnsteady_Simulation() == DT_STEPPING_1ST) ||
+			(config_container[ZONE_0]->GetUnsteady_Simulation() == DT_STEPPING_2ND)) {
+		IntIter = 0;
+	}
+
+	if (config_container[ZONE_0]->GetKind_Solver() == ADJ_AEROACOUSTIC_EULER)
+		config_container[ZONE_0]->SetGlobalParam(ADJ_AEROACOUSTIC_EULER, RUNTIME_ADJFLOW_SYS, ExtIter);
+
+	/*--- Adjoint Wave Solver (Note that we use the same solver for the direct and adjoint problems) ---*/
+	config_container[ZONE_1]->SetGlobalParam(ADJ_AEROACOUSTIC_EULER, RUNTIME_WAVE_SYS, ExtIter);
+	integration_container[ZONE_1][WAVE_SOL]->SingleGrid_Iteration(geometry_container, solver_container, numerics_container,
+			config_container, RUNTIME_WAVE_SYS, IntIter, ZONE_1);
+
+	/*--- Update aeroacoustic adjoint coupling terms ---*/
+	solver_container[ZONE_0][MESH_0][ADJFLOW_SOL]->SetAeroacoustic_Coupling(solver_container[ZONE_1], solver_container[ZONE_0], numerics_container[ZONE_0][MESH_0][ADJFLOW_SOL][CONV_TERM], geometry_container[ZONE_0], config_container[ZONE_0]);
+
+	/*--- Adjoint Flow Solver ---*/
+	integration_container[ZONE_0][ADJFLOW_SOL]->MultiGrid_Iteration(geometry_container, solver_container, numerics_container,
+			config_container, RUNTIME_ADJFLOW_SYS, IntIter, ZONE_0);
+
+	/*--- Dual time stepping strategy ---*/
+	if ((config_container[ZONE_0]->GetUnsteady_Simulation() == DT_STEPPING_1ST) ||
+			(config_container[ZONE_0]->GetUnsteady_Simulation() == DT_STEPPING_2ND)) {
+
+		for(IntIter = 1; IntIter < config_container[ZONE_0]->GetUnst_nIntIter(); IntIter++) {
+
+      /*--- Write the convergence history (only screen output) ---*/
+			output->SetConvergence_History(NULL, geometry_container, solver_container, config_container, integration_container, true, 0, ZONE_0);
+      
+      /*--- Set the value of the internal iteration ---*/
+      config_container[ZONE_0]->SetIntIter(IntIter);
+      
+			/*--- Adjoint Wave Solver ---*/
+			config_container[ZONE_1]->SetGlobalParam(ADJ_AEROACOUSTIC_EULER, RUNTIME_WAVE_SYS, ExtIter);
+			integration_container[ZONE_1][WAVE_SOL]->SingleGrid_Iteration(geometry_container, solver_container, numerics_container,
+					config_container, RUNTIME_WAVE_SYS, IntIter, ZONE_1);
+
+			/*--- Update aeroacoustic adjoint coupling terms ---*/
+			solver_container[ZONE_0][MESH_0][ADJFLOW_SOL]->SetAeroacoustic_Coupling(solver_container[ZONE_1], solver_container[ZONE_0], numerics_container[ZONE_0][MESH_0][ADJFLOW_SOL][CONV_TERM], geometry_container[ZONE_0], config_container[ZONE_0]);
+
+			/*--- Adjoint Flow Solver ---*/
+			integration_container[ZONE_0][ADJFLOW_SOL]->MultiGrid_Iteration(geometry_container, solver_container, numerics_container,
+					config_container, RUNTIME_ADJFLOW_SYS, IntIter, ZONE_0);
+
+			if (integration_container[ZONE_0][ADJFLOW_SOL]->GetConvergence()) {if (rank == MASTER_NODE) cout<<endl; break;}
+		}
+
+		/*--- Update dual time solver ---*/
+		for (iMesh = 0; iMesh <= config_container[ZONE_0]->GetMGLevels(); iMesh++) {
+			integration_container[ZONE_0][ADJFLOW_SOL]->SetDualTime_Solver(geometry_container[ZONE_0][iMesh], solver_container[ZONE_0][iMesh][ADJFLOW_SOL], config_container[ZONE_0]);
+			integration_container[ZONE_0][ADJFLOW_SOL]->SetConvergence(false);
+		}
+
+		integration_container[ZONE_1][WAVE_SOL]->SetDualTime_Solver(geometry_container[ZONE_1][MESH_0], solver_container[ZONE_1][MESH_0][WAVE_SOL], config_container[ZONE_1]);
+		integration_container[ZONE_1][WAVE_SOL]->SetConvergence(false);
+
+		/*--- Perform mesh motion, if necessary ---*/
+		if (config_container[ZONE_0]->GetGrid_Movement())
+			SetGrid_Movement(geometry_container[ZONE_0], surface_movement[ZONE_0],
+					grid_movement[ZONE_0], FFDBox[ZONE_0], solver_container[ZONE_0],config_container[ZONE_0], ZONE_0, ExtIter);
+
+		Physical_dt = config_container[ZONE_0]->GetDelta_UnstTime(); Physical_t  = (ExtIter+1)*Physical_dt;
+		if (Physical_t >=  config_container[ZONE_0]->GetTotal_UnstTime()) integration_container[ZONE_0][ADJFLOW_SOL]->SetConvergence(true);
+	}
+
+}
+    
+void SetWind_GustField(CConfig *config_container, CGeometry **geometry_container, CSolver ***solver_container) {
+    // The gust is imposed on the flow field via the grid velocities. This method called the Field Velocity Method is described in the
+    // NASA TM–2012-217771 - Development, Verification and Use of Gust Modeling in the NASA Computational Fluid Dynamics Code FUN3D
+    // the desired gust is prescribed as the negative of the grid velocity.
+    
+    // If a source term is included to account for the gust field, the method is described by Jones et al. as the Split Velocity Method in
+    // Simulation of Airfoil Gust Responses Using Prescribed Velocities.
+    // In this routine the gust derivatives needed for the source term are calculated. The source term itself is implemented in the class CSourceWindGust
+    
+    int rank = MASTER_NODE;
+#ifndef NO_MPI
+	rank = MPI::COMM_WORLD.Get_rank();
+#endif
+    
+    /*--- Gust Parameters from config ---*/
+    unsigned short Gust_Type = config_container->GetGust_Type();
+    double x0 = config_container->GetGust_Begin_Loc();        // Location at which the gust begins.
+    double L = config_container->GetGust_WaveLength();        // Gust size
+    double tbegin = config_container->GetGust_Begin_Time();   // Physical time at which the gust begins.
+    double gust_amp = config_container->GetGust_Ampl();       // Gust amplitude
+    double n = config_container->GetGust_Periods();           // Number of gust periods
+    unsigned short GustDir = config_container->GetGust_Dir(); // Gust direction
+    
+    /*--- Check to make sure gust lenght is not zero or negative ---*/
+    if (L <= 0.0) {
+        cout << "ERROR: The gust length needs to be positive" << endl;
+        cout << "Press any key to exit..." << endl;
+        cin.get();
+#ifdef NO_MPI
+        exit(1);
+#else
+        MPI::COMM_WORLD.Abort(1);
+        MPI::Finalize();
+#endif
+    }
+
+    /*--- Variables needed to compute the gust ---*/
+    unsigned short iDim;
+    unsigned short nDim = geometry_container[MESH_0]->GetnDim();
+    unsigned long iPoint;
+
+    double x, x_gust, gust, dgust_dx, dgust_dy, dgust_dt;
+    double *GridVel;
+    unsigned short Kind_Grid_Movement = config_container->GetKind_GridMovement(ZONE_0);
+    
+    double Physical_dt = config_container->GetDelta_UnstTime();
+    unsigned long ExtIter = config_container->GetExtIter();
+    double Physical_t = (ExtIter+1)*Physical_dt;
+    
+    double Uinf = solver_container[MESH_0][FLOW_SOL]->GetVelocity_Inf(0); // Assumption gust moves at infinity velocity
+    
+    /*--- Loop over all multigrid levels ---*/
+    unsigned short iMGlevel, nMGlevel = config_container->GetMGLevels();
+    
+    for (iMGlevel = 0; iMGlevel <= nMGlevel; iMGlevel++) { //<= ?
+    
+        /*--- Loop over each node in the volume mesh ---*/
+        for (iPoint = 0; iPoint < geometry_container[iMGlevel]->GetnPoint(); iPoint++) {
+
+            //initialize the gust and derivatives to zero everywhere
+            gust = 0;
+            dgust_dx = 0;
+            dgust_dy = 0; // This always stays equal to zero. All the gust implemented don't vary in the y-dir.
+            dgust_dt = 0;
+            
+            // Reset the Grid Velocity to zero if there is no grid movement
+            if (Kind_Grid_Movement == NO_MOVEMENT) {
+                for(iDim = 0; iDim < nDim; iDim++)
+                    geometry_container[iMGlevel]->node[iPoint]->SetGridVel(iDim, 0.0);
+            }
+            
+            // Begin applying the gust
+            if (Physical_t > tbegin) {
+                x = geometry_container[iMGlevel]->node[iPoint]->GetCoord()[0]; // x-location of the node
+                // Gust coordinate
+                x_gust = (x - x0 - Uinf*(Physical_t-tbegin))/L;
+                // Check if we are in the region where the gust is active
+                if (x_gust > 0 && x_gust < n) {
+                    
+                    /*--- Calculate the specified gust ---*/
+                    switch (Gust_Type) {
+                        
+                    case TOP_HAT:
+                        gust = gust_amp;
+                        // Still need to put the gust derivatives. Think about this.
+                        break;
+                    
+                    case SINE:
+                        gust = gust_amp*(sin(2*PI_NUMBER*x_gust));
+                        
+                        // Gust derivatives
+                        dgust_dx = gust_amp*2*PI_NUMBER*(cos(2*PI_NUMBER*x_gust))/L;
+                        dgust_dy = 0;
+                        dgust_dt = gust_amp*2*PI_NUMBER*(cos(2*PI_NUMBER*x_gust))*(-Uinf)/L;
+                        break;
+                            
+                    case ONE_M_COSINE:
+                        gust = 0.5*gust_amp*(1-cos(2*PI_NUMBER*x_gust));
+                        
+                        // Gust derivatives
+                        dgust_dx = 0.5*gust_amp*2*PI_NUMBER*(sin(2*PI_NUMBER*x_gust))/L;
+                        dgust_dy = 0;
+                        dgust_dt = 0.5*gust_amp*2*PI_NUMBER*(sin(2*PI_NUMBER*x_gust))*(-Uinf)/L;
+                        break;
+                            
+                    case NONE: default:
+                        
+                        /*--- There is no wind gust specified. ---*/
+                        if (rank == MASTER_NODE)
+                            cout << "No wind gust specified." << endl;
+
+                    }
+                }
+            }
+
+            /*--- Set the Wind Gust, Wind Gust Derivatives and the Grid Velocities ---*/
+            double NewGridVel[2] = {0,0};
+            double Gust[2] = {0,0};
+            Gust[GustDir] = gust;
+            double GustDer[3] = {0,0,0};
+            GustDer[0] = dgust_dx;
+            GustDer[1] = dgust_dy;
+            GustDer[2] = dgust_dt;
+            
+            solver_container[iMGlevel][FLOW_SOL]->node[iPoint]->SetWindGust(Gust);
+            solver_container[iMGlevel][FLOW_SOL]->node[iPoint]->SetWindGustDer(GustDer);
+            
+            GridVel = geometry_container[iMGlevel]->node[iPoint]->GetGridVel();
+            NewGridVel[GustDir] = GridVel[GustDir] - gust;
+            
+            // Store new grid velocity
+            for(iDim = 0; iDim < nDim; iDim++) {
+                geometry_container[iMGlevel]->node[iPoint]->SetGridVel(iDim, NewGridVel[iDim]);
+            }
+        }
+    }
+}
+
+
+void SetGrid_Movement(CGeometry **geometry_container, CSurfaceMovement *surface_movement,
+                      CVolumetricMovement *grid_movement, CFreeFormDefBox **FFDBox,
+                      CSolver ***solver_container, CConfig *config_container, unsigned short iZone, unsigned long ExtIter)   {
+  
+  unsigned short iMGlevel, nMGlevels = config_container->GetMGLevels();
+	unsigned short Kind_Grid_Movement = config_container->GetKind_GridMovement(iZone);
+  bool adjoint = config_container->GetAdjoint();
+	bool time_spectral = (config_container->GetUnsteady_Simulation() == TIME_SPECTRAL);
+  
+	/*--- For a time-spectral case, set "iteration number" to the zone number,
+   so that the meshes are positioned correctly for each instance. ---*/
+	if (time_spectral) {
+		ExtIter = iZone;
+		Kind_Grid_Movement = config_container->GetKind_GridMovement(ZONE_0);
+	}
+  
+	int rank = MASTER_NODE;
+#ifndef NO_MPI
+	rank = MPI::COMM_WORLD.Get_rank();
+#endif
+  
+	/*--- Perform mesh movement depending on specified type ---*/
+	switch (Kind_Grid_Movement) {
+      
+    case MOVING_WALL:
+      
+      /*--- Fixed wall velocities: set the grid velocities only one time
+       before the first iteration flow solver. ---*/
+      
+      if (ExtIter == 0) {
+        
+        if (rank == MASTER_NODE)
+          cout << endl << " Setting the moving wall velocities." << endl;
+        
+        surface_movement->Moving_Walls(geometry_container[MESH_0],
+                                       config_container, iZone, ExtIter);
+        
+        /*--- Update the grid velocities on the coarser multigrid levels after
+         setting the moving wall velocities for the finest mesh. ---*/
+        
+        grid_movement->UpdateMultiGrid(geometry_container, config_container);
+        
+      }
+      
+      break;
+      
+      
+    case ROTATING_FRAME:
+      
+      /*--- Steadily rotating frame: set the grid velocities just once
+       before the first iteration flow solver. ---*/
+      
+      if (ExtIter == 0) {
+        
+        if (rank == MASTER_NODE)
+          cout << endl << " Setting rotating frame grid velocities." << endl;
+        
+        /*--- Set the grid velocities on all multigrid levels for a steadily
+         rotating reference frame. ---*/
+        
+        for (iMGlevel = 0; iMGlevel <= nMGlevels; iMGlevel++)
+          geometry_container[iMGlevel]->SetRotationalVelocity(config_container);
+        
+      }
+      
+      break;
+      
+    case RIGID_MOTION:
+      
+      if (rank == MASTER_NODE) {
+        cout << endl << " Performing rigid mesh transformation." << endl;
+      }
+      
+      /*--- Move each node in the volume mesh using the specified type
+       of rigid mesh motion. These routines also compute analytic grid
+       velocities for the fine mesh. ---*/
+      
+      grid_movement->Rigid_Translation(geometry_container[MESH_0],
+                                       config_container, iZone, ExtIter);
+      grid_movement->Rigid_Plunging(geometry_container[MESH_0],
+                                    config_container, iZone, ExtIter);
+      grid_movement->Rigid_Pitching(geometry_container[MESH_0],
+                                    config_container, iZone, ExtIter);
+      grid_movement->Rigid_Rotation(geometry_container[MESH_0],
+                                    config_container, iZone, ExtIter);
+      
+      /*--- Update the multigrid structure after moving the finest grid,
+       including computing the grid velocities on the coarser levels. ---*/
+      
+      grid_movement->UpdateMultiGrid(geometry_container, config_container);
+      
+      break;
+      
+    case DEFORMING:
+      
+      if (rank == MASTER_NODE)
+        cout << endl << " Updating surface positions." << endl;
+      
+      /*--- Compute the new node locations for moving markers ---*/
+      
+      surface_movement->Surface_Pitching(geometry_container[MESH_0],
+                                         config_container, ExtIter, iZone);
+      
+      /*--- Deform the volume grid around the new boundary locations ---*/
+      
+      if (rank == MASTER_NODE)
+        cout << " Deforming the volume grid." << endl;
+      grid_movement->SetVolume_Deformation(geometry_container[MESH_0],
+                                           config_container, true);
+      
+      /*--- Update the grid velocities on the fine mesh using finite
+       differencing based on node coordinates at previous times. ---*/
+      
+      if (!adjoint) {
+        if (rank == MASTER_NODE)
+          cout << " Computing grid velocities by finite differencing." << endl;
+        geometry_container[MESH_0]->SetGridVelocity(config_container, ExtIter);
+      }
+      
+      /*--- Update the multigrid structure after moving the finest grid,
+       including computing the grid velocities on the coarser levels. ---*/
+      
+      grid_movement->UpdateMultiGrid(geometry_container, config_container);
+      
+      break;
+      
+    case EXTERNAL: case EXTERNAL_ROTATION:
+      
+      /*--- Apply rigid rotation to entire grid first, if necessary ---*/
+      
+      if (Kind_Grid_Movement == EXTERNAL_ROTATION) {
+        if (rank == MASTER_NODE)
+          cout << " Updating node locations by rigid rotation." << endl;
+        grid_movement->Rigid_Rotation(geometry_container[MESH_0],
+                                      config_container, iZone, ExtIter);
+      }
+      
+      /*--- Load new surface node locations from external files ---*/
+      
+      if (rank == MASTER_NODE)
+        cout << " Updating surface locations from file." << endl;
+      surface_movement->SetExternal_Deformation(geometry_container[MESH_0],
+                                                config_container, iZone, ExtIter);
+      
+      /*--- Deform the volume grid around the new boundary locations ---*/
+      
+      if (rank == MASTER_NODE)
+        cout << " Deforming the volume grid." << endl;
+      grid_movement->SetVolume_Deformation(geometry_container[MESH_0],
+                                           config_container, true);
+      
+      /*--- Update the grid velocities on the fine mesh using finite
+       differencing based on node coordinates at previous times. ---*/
+      
+      if (!adjoint) {
+        if (rank == MASTER_NODE)
+          cout << "Computing grid velocities by finite differencing." << endl;
+        geometry_container[MESH_0]->SetGridVelocity(config_container, ExtIter);
+      }
+      
+      /*--- Update the multigrid structure after moving the finest grid,
+       including computing the grid velocities on the coarser levels. ---*/
+      
+      grid_movement->UpdateMultiGrid(geometry_container, config_container);
+      
+      break;
+      
+    case AEROELASTIC:
+      
+      /*--- Variables used for Aeroelastic case ---*/
+      double Cl, Cm, Cl_proc, Cm_proc, pitch, plunge;
+      double structural_solution[4]; //contains solution of typical section wing model.
+      unsigned short Aeroelastic_Type, Aeroelastic_Grid_Vel;
+      Aeroelastic_Type = config_container->GetType_Aeroelastic();
+      Aeroelastic_Grid_Vel = config_container->GetAeroelastic_GridVelocity();
+      
+      /*--- Reset value of plunge and pitch for the new unsteady step ---*/
+      if (ExtIter == 1) {
+        pitch = 0.0;
+        plunge = 0.0;
+        config_container->SetAeroelastic_pitch(pitch);
+        config_container->SetAeroelastic_plunge(plunge);
+      }
+      
+      /*--- Forces per processor ---*/
+      Cl_proc = solver_container[MESH_0][FLOW_SOL]->GetTotal_CLift();
+      Cm_proc = -1.0*solver_container[MESH_0][FLOW_SOL]->GetTotal_CMz();
+      
+#ifndef NO_MPI
+      /*--- Add the forces over all the processors ---*/
+      MPI::COMM_WORLD.Allreduce(&Cl_proc, &Cl, 1, MPI::DOUBLE, MPI::SUM);
+      MPI::COMM_WORLD.Allreduce(&Cm_proc, &Cm, 1, MPI::DOUBLE, MPI::SUM);
+      MPI::COMM_WORLD.Barrier();
+#else
+      /*--- Set the forces to the forces on the sole processor ---*/
+      Cl = Cl_proc;
+      Cm = Cm_proc;
+#endif
+      
+      /*--- Use the if statement to move the grid only at selected dual time step iterations. ---*/
+      if (ExtIter % 3 ==0) {
+        
+        /*--- Solve typical section wing model, solution returned in structural solution ---*/
+        grid_movement->SolveTypicalSectionWingModel(geometry_container[MESH_0], Cl, Cm, config_container, iZone, ExtIter, structural_solution);
+        
+        /*--- Check type of Aeroelastic mesh motion ---*/
+        if (Aeroelastic_Type == RIGID)
+          grid_movement->AeroelasticRigid(geometry_container[MESH_0], config_container, iZone, structural_solution);
+        if (Aeroelastic_Type == DEFORM) {
+          Aeroelastic_Grid_Vel = FD;  // For deforming mesh can't do analytic mesh velocities.
+          grid_movement->AeroelasticDeform(geometry_container[MESH_0], config_container, iZone, structural_solution);
+        }
+        
+        /*--- Update the multigrid structure after moving the finest grid ---*/
+        for (unsigned short iMGlevel = 1; iMGlevel <= config_container->GetMGLevels(); iMGlevel++) {
+          /*--- Create the control volume structures ---*/
+          geometry_container[iMGlevel]->SetControlVolume(config_container,geometry_container[iMGlevel-1], UPDATE);
+          geometry_container[iMGlevel]->SetBoundControlVolume(config_container,geometry_container[iMGlevel-1], UPDATE);
+          geometry_container[iMGlevel]->SetCoord(geometry_container[iMGlevel-1]);
+          if (Aeroelastic_Grid_Vel == ANALYTIC) {
+            /*---Set the grid velocity on the coarser levels ---*/
+            geometry_container[iMGlevel]->SetRestricted_GridVelocity(geometry_container[iMGlevel-1], config_container);
+          }
+        }
+        
+        if (Aeroelastic_Grid_Vel == FD) {
+          /* Grid Velocity by finite Difference */
+          geometry_container[MESH_0]->SetGridVelocity(config_container, ExtIter);
+          for (unsigned short iMGlevel = 1; iMGlevel <= config_container->GetMGLevels(); iMGlevel++) {
+            /*---Set the grid velocity on the coarser levels ---*/
+            geometry_container[iMGlevel]->SetGridVelocity(config_container,ExtIter);
+          }
+        }
+      }
+      break;
+      
+    case NONE: default:
+      
+      /*--- There is no mesh motion specified for this zone. ---*/
+      if (rank == MASTER_NODE)
+        cout << "No mesh motion specified." << endl;
+      
+      break;
+  }
+  
+}
+
+void SetTimeSpectral(CGeometry ***geometry_container, CSolver ****solver_container,
+		CConfig **config_container, unsigned short nZone, unsigned short iZone) {
+
+	int rank = MASTER_NODE;
+#ifndef NO_MPI
+	rank = MPI::COMM_WORLD.Get_rank();
+#endif
+
+	/*--- Local variables and initialization ---*/
+	unsigned short iVar, kZone, jZone, iMGlevel;
+	unsigned short nVar = solver_container[ZONE_0][MESH_0][FLOW_SOL]->GetnVar();
+	unsigned long iPoint;
+	bool implicit = (config_container[ZONE_0]->GetKind_TimeIntScheme_Flow() == EULER_IMPLICIT);
+	bool adjoint = (config_container[ZONE_0]->GetAdjoint());
+	if (adjoint) {
+		implicit = (config_container[ZONE_0]->GetKind_TimeIntScheme_AdjFlow() == EULER_IMPLICIT);
+	}
+
+	/*--- Retrieve values from the config file ---*/
+	double *U      	= new double[nVar];
+	double *U_old  	= new double[nVar];
+	double *Psi	   	= new double[nVar];
+	double *Psi_old	= new double[nVar];
+	double *Source = new double[nVar];
+	double deltaU, deltaPsi;
+	//	double Omega[3], Center[3], Ampl[3];
+	//	double Lref   = config_container[ZONE_0]->GetLength_Ref();
+	//	double current_time;
+	//	double alpha_dot[3];
+	//  double DEG2RAD = PI_NUMBER/180.0;
+	//	double GridVel[3];
+
+//	/*--- rotational velocity ---*/
+//	Omega[0]  = config_container[ZONE_0]->GetPitching_Omega_X(ZONE_0)/config_container[ZONE_0]->GetOmega_Ref();
+//	Omega[1]  = config_container[ZONE_0]->GetPitching_Omega_Y(ZONE_0)/config_container[ZONE_0]->GetOmega_Ref();
+//	Omega[2]  = config_container[ZONE_0]->GetPitching_Omega_Z(ZONE_0)/config_container[ZONE_0]->GetOmega_Ref();
+//	double Omega_mag = sqrt(pow(Omega[0],2)+pow(Omega[1],2)+pow(Omega[2],2));
+//
+//	/*--- amplitude of motion ---*/
+//	Ampl[0]   = config_container[ZONE_0]->GetPitching_Ampl_X(ZONE_0)*DEG2RAD;
+//	Ampl[1]   = config_container[ZONE_0]->GetPitching_Ampl_Y(ZONE_0)*DEG2RAD;
+//	Ampl[2]   = config_container[ZONE_0]->GetPitching_Ampl_Z(ZONE_0)*DEG2RAD;
+
+	/*--- Compute period of oscillation & compute time interval using nTimeInstances ---*/
+	double period = config_container[ZONE_0]->GetTimeSpectral_Period();
+	//	double deltaT = period/(double)(config_container[ZONE_0]->GetnTimeInstances());
+
+//	/*--- For now, hard code the origin for the pitching airfoil. ---*/
+//	Center[0] = config_container[ZONE_0]->GetMotion_Origin_X(ZONE_0);
+//	Center[1] = config_container[ZONE_0]->GetMotion_Origin_Y(ZONE_0);
+//	Center[2] = config_container[ZONE_0]->GetMotion_Origin_Z(ZONE_0);
+
+	//	/*--- Compute the Mesh Velocities ---*/
+	//	if (config_container[ZONE_0]->GetExtIter() == 0) {
+	//
+	////
+	////		/*--- Loop over all grid levels ---*/
+	////		for (iMGlevel = 0; iMGlevel <= config_container[ZONE_0]->GetMGLevels(); iMGlevel++) {
+	////
+	////			/*--- Loop over each zone ---*/
+	////			for (iZone = 0; iZone < nZone; iZone++) {
+	////
+	////				/*--- Time at current instance, i.e. at the current zone ---*/
+	////				current_time = (static_cast<double>(iZone))*deltaT;
+	////
+	////				/*--- Angular velocity at the given time instance ---*/
+	////				alpha_dot[0] = -Omega[0]*Ampl[0]*cos(Omega[0]*current_time);
+	////				alpha_dot[1] = -Omega[1]*Ampl[1]*cos(Omega[1]*current_time);
+	////				alpha_dot[2] = -Omega[2]*Ampl[2]*cos(Omega[2]*current_time);
+	////
+	////				/*--- Loop over each node in the volume mesh ---*/
+	////				for (iPoint = 0; iPoint < geometry_container[iZone][iMGlevel]->GetnPoint(); iPoint++) {
+	////
+	////					/*--- Coordinates of the current point ---*/
+	////					Coord = geometry_container[iZone][iMGlevel]->node[iPoint]->GetCoord();
+	////
+	////					/*--- Calculate non-dim. position from rotation center ---*/
+	////					double r[3] = {0,0,0};
+	////					for (iDim = 0; iDim < nDim; iDim++)
+	////						r[iDim] = (Coord[iDim]-Center[iDim])/Lref;
+	////					if (nDim == 2) r[nDim] = 0.0;
+	////
+	////					/*--- Cross Product of angular velocity and distance from center ---*/
+	////					GridVel[0] = alpha_dot[1]*r[2] - alpha_dot[2]*r[1];
+	////					GridVel[1] = alpha_dot[2]*r[0] - alpha_dot[0]*r[2];
+	////					GridVel[2] = alpha_dot[0]*r[1] - alpha_dot[1]*r[0];
+	////
+	////					// PRINT STATEMENTS FOR DEBUGGING!
+	////					if (rank == MASTER_NODE && iMGlevel == 0 && iZone == 0) {
+	////						if (iPoint == 440) {
+	////							cout << "Analytical Mesh Velocity = (" <<  GridVel[0] << ", " << GridVel[1] << ", " << GridVel[2] << ")" << endl;
+	////						}
+	////					}
+	////					/*--- Set Grid Velocity for the point in the given zone ---*/
+	////					for(iDim = 0; iDim < nDim; iDim++) {
+	////
+	////						/*--- Store grid velocity for this point ---*/
+	////						geometry_container[iZone][iMGlevel]->node[iPoint]->SetGridVel(iDim, GridVel[iDim]);
+	////
+	////					}
+	////				}
+	////			}
+	////		}
+	//
+	//		/*--- by fourier interpolation ---*/
+	//
+	//	}
+
+
+
+
+	/*--- allocate dynamic memory for D ---*/
+	double **D = new double*[nZone];
+	for (kZone = 0; kZone < nZone; kZone++) {
+		D[kZone] = new double[nZone];
+	}
+
+	/*--- Build the time-spectral operator matrix ---*/
+	for (kZone = 0; kZone < nZone; kZone++) {
+		for (jZone = 0; jZone < nZone; jZone++) {
+
+			/*--- For an even number of time instances ---*/
+			if (nZone%2 == 0) {
+				if (kZone == jZone) {
+					D[kZone][jZone] = 0.0;
+				} else {
+					D[kZone][jZone] = (PI_NUMBER/period)*pow(-1.0,(kZone-jZone))*(1/tan(PI_NUMBER*(kZone-jZone)/nZone));
+				}
+			} else {
+				/*--- For an odd number of time instances ---*/
+				if (kZone == jZone) {
+					D[kZone][jZone] = 0.0;
+				} else {
+					D[kZone][jZone] = (PI_NUMBER/period)*pow(-1.0,(kZone-jZone))*(1/sin(PI_NUMBER*(kZone-jZone)/nZone));
+				}
+			}
+		}
+	}
+
+	/*--- Compute various source terms for explicit direct, implicit direct, and adjoint problems ---*/
+	/*--- Loop over all grid levels ---*/
+	for (iMGlevel = 0; iMGlevel <= config_container[ZONE_0]->GetMGLevels(); iMGlevel++) {
+
+		/*--- Loop over each node in the volume mesh ---*/
+		for (iPoint = 0; iPoint < geometry_container[ZONE_0][iMGlevel]->GetnPoint(); iPoint++) {
+
+			for (iVar = 0; iVar < nVar; iVar++) {
+				Source[iVar] = 0.0;
+			}
+
+			/*--- Step across the columns ---*/
+			for (jZone = 0; jZone < nZone; jZone++) {
+
+				/*--- Retrieve solution at this node in current zone ---*/
+				for (iVar = 0; iVar < nVar; iVar++) {
+
+					if (!adjoint) {
+
+						U[iVar] = solver_container[jZone][iMGlevel][FLOW_SOL]->node[iPoint]->GetSolution(iVar);
+						Source[iVar] += U[iVar]*D[iZone][jZone];
+
+						if (implicit) {
+							U_old[iVar] = solver_container[jZone][iMGlevel][FLOW_SOL]->node[iPoint]->GetSolution_Old(iVar);
+							deltaU = U[iVar] - U_old[iVar];
+							Source[iVar] += deltaU*D[iZone][jZone];
+						}
+
+					} else {
+
+						Psi[iVar] = solver_container[jZone][iMGlevel][ADJFLOW_SOL]->node[iPoint]->GetSolution(iVar);
+						Source[iVar] += Psi[iVar]*D[jZone][iZone];
+
+						if (implicit) {
+							Psi_old[iVar] = solver_container[jZone][iMGlevel][ADJFLOW_SOL]->node[iPoint]->GetSolution_Old(iVar);
+							deltaPsi = Psi[iVar] - Psi_old[iVar];
+							Source[iVar] += deltaPsi*D[jZone][iZone];
+						}
+					}
+				}
+
+
+				/*--- Store sources for current row ---*/
+				for (iVar = 0; iVar < nVar; iVar++) {
+					if (!adjoint) {
+						solver_container[iZone][iMGlevel][FLOW_SOL]->node[iPoint]->SetTimeSpectral_Source(iVar,Source[iVar]);
+					} else {
+						solver_container[iZone][iMGlevel][ADJFLOW_SOL]->node[iPoint]->SetTimeSpectral_Source(iVar,Source[iVar]);
+					}
+				}
+
+			}
+		}
+	}
+
+
+
+	//	/*--- Loop over all grid levels ---*/
+	//	for (iMGlevel = 0; iMGlevel <= config_container[ZONE_0]->GetMGLevels(); iMGlevel++) {
+	//
+	//		/*--- Loop over each node in the volume mesh ---*/
+	//		for (iPoint = 0; iPoint < geometry_container[ZONE_0][iMGlevel]->GetnPoint(); iPoint++) {
+	//
+	//			for (iZone = 0; iZone < nZone; iZone++) {
+	//				for (iVar = 0; iVar < nVar; iVar++) Source[iVar] = 0.0;
+	//				for (jZone = 0; jZone < nZone; jZone++) {
+	//
+	//					/*--- Retrieve solution at this node in current zone ---*/
+	//					for (iVar = 0; iVar < nVar; iVar++) {
+	//						U[iVar] = solver_container[jZone][iMGlevel][FLOW_SOL]->node[iPoint]->GetSolution(iVar);
+	//						Source[iVar] += U[iVar]*D[iZone][jZone];
+	//					}
+	//				}
+	//				/*--- Store sources for current iZone ---*/
+	//				for (iVar = 0; iVar < nVar; iVar++)
+	//					solver_container[iZone][iMGlevel][FLOW_SOL]->node[iPoint]->SetTimeSpectral_Source(iVar,Source[iVar]);
+	//			}
+	//		}
+	//	}
+
+	/*--- Source term for a turbulence model ---*/
+	if (config_container[ZONE_0]->GetKind_Solver() == RANS) {
+
+		/*--- Extra variables needed if we have a turbulence model. ---*/
+		unsigned short nVar_Turb = solver_container[ZONE_0][MESH_0][TURB_SOL]->GetnVar();
+		double *U_Turb      = new double[nVar_Turb];
+		double *Source_Turb = new double[nVar_Turb];
+
+		/*--- Loop over only the finest mesh level (turbulence is always solved
+     on the original grid only). ---*/
+		for (iPoint = 0; iPoint < geometry_container[ZONE_0][MESH_0]->GetnPoint(); iPoint++) {
+			//for (iZone = 0; iZone < nZone; iZone++) {
+			for (iVar = 0; iVar < nVar_Turb; iVar++) Source_Turb[iVar] = 0.0;
+			for (jZone = 0; jZone < nZone; jZone++) {
+
+				/*--- Retrieve solution at this node in current zone ---*/
+				for (iVar = 0; iVar < nVar_Turb; iVar++) {
+					U_Turb[iVar] = solver_container[jZone][MESH_0][TURB_SOL]->node[iPoint]->GetSolution(iVar);
+					Source_Turb[iVar] += U_Turb[iVar]*D[iZone][jZone];
+				}
+			}
+			/*--- Store sources for current iZone ---*/
+			for (iVar = 0; iVar < nVar_Turb; iVar++)
+				solver_container[iZone][MESH_0][TURB_SOL]->node[iPoint]->SetTimeSpectral_Source(iVar,Source_Turb[iVar]);
+			//}
+		}
+
+		delete [] U_Turb;
+		delete [] Source_Turb;
+  }
+
+  /*--- delete dynamic memory for D ---*/
+  for (kZone = 0; kZone < nZone; kZone++) {
+	  delete [] D[kZone];
+  }
+  delete [] D;
+  delete [] U;
+  delete [] U_old;
+  delete [] Psi;
+  delete [] Psi_old;
+  delete [] Source;
+
+  /*--- Write file with force coefficients ---*/
+	ofstream TS_Flow_file;
+  ofstream mean_TS_Flow_file;
+
+  /*--- MPI Send/Recv buffers ---*/
+  double *sbuf_force = NULL,  *rbuf_force = NULL;
+
+  /*--- Other variables ---*/
+  unsigned short nVar_Force = 8;
+  unsigned long current_iter = config_container[ZONE_0]->GetExtIter();
+
+  /*--- Allocate memory for send buffer ---*/
+  sbuf_force = new double[nVar_Force];
+
+  double *averages = new double[nVar_Force];
+  for (iVar = 0; iVar < nVar_Force; iVar++)
+	  averages[iVar] = 0;
+
+  /*--- Allocate memory for receive buffer ---*/
+  if (rank == MASTER_NODE) {
+	  rbuf_force = new double[nVar_Force];
+
+	  TS_Flow_file.precision(15);
+	  TS_Flow_file.open("TS_force_coefficients.csv", ios::out);
+	  TS_Flow_file <<  "\"time_instance\",\"lift_coeff\",\"drag_coeff\",\"moment_coeff_x\",\"moment_coeff_y\",\"moment_coeff_z\"" << endl;
+
+	  mean_TS_Flow_file.precision(15);
+	  if (current_iter == 0 && iZone == 1) {
+		  mean_TS_Flow_file.open("history_TS_forces.plt", ios::trunc);
+		  mean_TS_Flow_file << "TITLE = \"SU2 TIME-SPECTRAL SIMULATION\"" << endl;
+		  mean_TS_Flow_file <<  "VARIABLES = \"Iteration\",\"CLift\",\"CDrag\",\"CMx\",\"CMy\",\"CMz\",\"CT\",\"CQ\",\"CMerit\"" << endl;
+		  mean_TS_Flow_file << "ZONE T= \"Average Convergence History\"" << endl;
+	  }
+	  else
+		  mean_TS_Flow_file.open("history_TS_forces.plt", ios::out | ios::app);
+  }
+
+  for (kZone = 0; kZone < nZone; kZone++) {
+
+	  /*--- Flow solution coefficients (parallel) ---*/
+	  sbuf_force[0] = solver_container[kZone][MESH_0][FLOW_SOL]->GetTotal_CLift();
+	  sbuf_force[1] = solver_container[kZone][MESH_0][FLOW_SOL]->GetTotal_CDrag();
+	  sbuf_force[2] = solver_container[kZone][MESH_0][FLOW_SOL]->GetTotal_CMx();
+	  sbuf_force[3] = solver_container[kZone][MESH_0][FLOW_SOL]->GetTotal_CMy();
+	  sbuf_force[4] = solver_container[kZone][MESH_0][FLOW_SOL]->GetTotal_CMz();
+	  sbuf_force[5] = solver_container[kZone][MESH_0][FLOW_SOL]->GetTotal_CT();
+	  sbuf_force[6] = solver_container[kZone][MESH_0][FLOW_SOL]->GetTotal_CQ();
+	  sbuf_force[7] = solver_container[kZone][MESH_0][FLOW_SOL]->GetTotal_CMerit();
+
+#ifndef NO_MPI
+
+	  /*--- for a given zone, sum the coefficients across the processors ---*/
+	  MPI::COMM_WORLD.Reduce(sbuf_force, rbuf_force, nVar_Force, MPI::DOUBLE, MPI::SUM, MASTER_NODE);
+	  MPI::COMM_WORLD.Barrier();
+#else
+	  for (iVar = 0; iVar < nVar_Force; iVar++) {
+		  rbuf_force[iVar] = sbuf_force[iVar];
+	  }
+#endif
+
+	  if (rank == MASTER_NODE) {
+		  TS_Flow_file << kZone << ", ";
+		  for (iVar = 0; iVar < nVar_Force; iVar++)
+			  TS_Flow_file << rbuf_force[iVar] << ", ";
+		  TS_Flow_file << endl;
+
+		  /*--- Increment the total contributions from each zone, dividing by nZone as you go ---*/
+		  for (iVar = 0; iVar < nVar_Force; iVar++) {
+			  averages[iVar] += (1.0/double(nZone))*rbuf_force[iVar];
+		  }
+	  }
+  }
+
+
+  if (rank == MASTER_NODE && iZone == ZONE_0) {
+
+	  mean_TS_Flow_file << current_iter << ", ";
+	  for (iVar = 0; iVar < nVar_Force; iVar++) {
+		  mean_TS_Flow_file << averages[iVar];
+		  if (iVar < nVar_Force-1)
+			  mean_TS_Flow_file << ", ";
+	  }
+	  mean_TS_Flow_file << endl;
+  }
+
+  if (rank == MASTER_NODE) {
+	  TS_Flow_file.close();
+	  mean_TS_Flow_file.close();
+	  delete [] rbuf_force;
+  }
+
+  delete [] sbuf_force;
+  delete [] averages;
+
+}
+
+void SetSliding_Interfaces(CGeometry ***geometry_container, CSolver ****solver_container,
+		CConfig **config_container, unsigned short nZone) {
+
+#ifndef NO_MPI
+	cout << "!!! Error: Sliding mesh interfaces not yet supported in parallel. !!!" << endl;
+	cout << "Press any key to exit..." << endl;
+	cin.get();
+	MPI::COMM_WORLD.Abort(1);
+	MPI::Finalize();
+#endif
+
+	unsigned short nDim = geometry_container[ZONE_0][MESH_0]->GetnDim();
+	unsigned short iMarker, iZone, donorZone;
+	unsigned long iVertex, iPoint;
+	double *Coord_i, N_0, N_1, N_2;
+	unsigned long iElem, Point_0 = 0, Point_1 = 0, Point_2 = 0;
+	double *Coord_0 = NULL, *Coord_1= NULL, *Coord_2= NULL;
+	double a[4], b[4], c[4], Area;
+	double eps = 1e-10;
+
+	cout << endl << "Searching and interpolating across sliding interfaces." << endl;
+
+	/*--- Check all zones for a sliding interface. ---*/
+	for (iZone = 0; iZone < nZone; iZone++) {
+
+		/*--- Check all markers for any SEND/RECV boundaries that might be sliding. ---*/
+		for (iMarker = 0; iMarker < config_container[iZone]->GetnMarker_All(); iMarker++) {
+			if (config_container[iZone]->GetMarker_All_Boundary(iMarker) == SEND_RECEIVE) {
+
+				short SendRecv = config_container[iZone]->GetMarker_All_SendRecv(iMarker);
+				/*--- We are only interested in receive information  ---*/
+				if (SendRecv < 0) {
+
+					/*--- Loop over all points on this boundary. ---*/
+					for (iVertex = 0; iVertex < geometry_container[iZone][MESH_0]->GetnVertex(iMarker); iVertex++) {
+
+						/*--- If the donor is not in a different zone, do nothing (periodic). ---*/
+						donorZone = geometry_container[iZone][MESH_0]->vertex[iMarker][iVertex]->GetMatching_Zone();
+
+						if (donorZone != iZone) {
+							/*--- Get the index and coordinates of the point for which we need to interpolate a solution. ---*/
+							iPoint  = geometry_container[iZone][MESH_0]->vertex[iMarker][iVertex]->GetNode();
+							Coord_i = geometry_container[iZone][MESH_0]->node[iPoint]->GetCoord();
+
+							/*--- Loop over the donor marker in the donor zone and search
+               the neighboring elements to find the element that contains the
+               point to be interpolated. This simply MUST be improved before
+               going to any large cases: for now we are doing a brute force
+               search, and there are much more efficient alternatives. ---*/
+
+							for (iElem = 0; iElem < geometry_container[donorZone][MESH_0]->GetnElem(); iElem++) {
+
+								/*--- Compute the basis functions for triangular elements. ---*/
+								if (nDim == 2) {
+
+									Point_0 = geometry_container[donorZone][MESH_0]->elem[iElem]->GetNode(0);
+									Point_1 = geometry_container[donorZone][MESH_0]->elem[iElem]->GetNode(1);
+									Point_2 = geometry_container[donorZone][MESH_0]->elem[iElem]->GetNode(2);
+
+									Coord_0 = geometry_container[donorZone][MESH_0]->node[Point_0]->GetCoord();
+									Coord_1 = geometry_container[donorZone][MESH_0]->node[Point_1]->GetCoord();
+									Coord_2 = geometry_container[donorZone][MESH_0]->node[Point_2]->GetCoord();
+
+									for (unsigned short iDim = 0; iDim < nDim; iDim++) {
+										a[iDim] = Coord_0[iDim]-Coord_2[iDim];
+										b[iDim] = Coord_1[iDim]-Coord_2[iDim];
+									}
+
+									/*--- Norm of the normal component of area, area = 1/2*cross(a,b) ---*/
+											Area = 0.5*fabs(a[0]*b[1]-a[1]*b[0]);
+
+									a[0] = 0.5 * (Coord_1[0]*Coord_2[1]-Coord_2[0]*Coord_1[1]) / Area;
+									a[1] = 0.5 * (Coord_2[0]*Coord_0[1]-Coord_0[0]*Coord_2[1]) / Area;
+									a[2] = 0.5 * (Coord_0[0]*Coord_1[1]-Coord_1[0]*Coord_0[1]) / Area;
+
+									b[0] = 0.5 * (Coord_1[1]-Coord_2[1]) / Area;
+									b[1] = 0.5 * (Coord_2[1]-Coord_0[1]) / Area;
+									b[2] = 0.5 * (Coord_0[1]-Coord_1[1]) / Area;
+
+									c[0] = 0.5 * (Coord_2[0]-Coord_1[0]) / Area;
+									c[1] = 0.5 * (Coord_0[0]-Coord_2[0]) / Area;
+									c[2] = 0.5 * (Coord_1[0]-Coord_0[0]) / Area;
+
+									/*--- Basis functions ---*/
+									N_0 = a[0] + b[0]*Coord_i[0] + c[0]*Coord_i[1];
+									N_1 = a[1] + b[1]*Coord_i[0] + c[1]*Coord_i[1];
+									N_2 = a[2] + b[2]*Coord_i[0] + c[2]*Coord_i[1];
+
+									/*--- If 0 <= N <= 1 for all three basis functions, then
+                   iPoint is found within this element. Store the element index
+                   and the value for the basis functions to be used during the
+                   send receive along the sliding interfaces. ---*/
+									if ((N_0 >= -eps && N_0 <= 1.0+eps) &&
+											(N_1 >= -eps && N_1 <= 1.0+eps) &&
+											(N_2 >= -eps && N_2 <= 1.0+eps)) {
+
+										/*--- Store this element as the donor for the SEND/RECV ---*/
+										geometry_container[iZone][MESH_0]->vertex[iMarker][iVertex]->SetDonorElem(iElem);
+										geometry_container[iZone][MESH_0]->vertex[iMarker][iVertex]->SetBasisFunction(0, N_0);
+										geometry_container[iZone][MESH_0]->vertex[iMarker][iVertex]->SetBasisFunction(1, N_1);
+										geometry_container[iZone][MESH_0]->vertex[iMarker][iVertex]->SetBasisFunction(2, N_2);
+
+									}
+
+								} else {
+									cout << "!!! Error: Sliding mesh interfaces not yet supported in 3-D. !!!" << endl;
+									cout << "Press any key to exit..." << endl;
+									cin.get();
+									exit(1);
+								}
+							}
+						}
+					}
+				}
+			}
+		}
+	}
+}
+
+void SetTimeSpectral_Velocities(CGeometry ***geometry_container,
+		CConfig **config_container, unsigned short nZone) {
+
+	unsigned short iZone, jDegree, iDim, iMGlevel;
+	unsigned short nDim = geometry_container[ZONE_0][MESH_0]->GetnDim();
+
+	double angular_interval = 2.0*PI_NUMBER/(double)(nZone);
+	double *Coord;
+	unsigned long iPoint;
+
+
+	/*--- Compute period of oscillation & compute time interval using nTimeInstances ---*/
+	double period = config_container[ZONE_0]->GetTimeSpectral_Period();
+	double deltaT = period/(double)(config_container[ZONE_0]->GetnTimeInstances());
+
+	/*--- allocate dynamic memory for angular positions (these are the abscissas) ---*/
+	double *angular_positions = new double [nZone];
+	for (iZone = 0; iZone < nZone; iZone++) {
+		angular_positions[iZone] = iZone*angular_interval;
+	}
+
+	/*--- find the highest-degree trigonometric polynomial allowed by the Nyquist criterion---*/
+	double high_degree = (nZone-1)/2.0;
+	int highest_degree = (int)(high_degree);
+
+	/*--- allocate dynamic memory for a given point's coordinates ---*/
+	double **coords = new double *[nZone];
+	for (iZone = 0; iZone < nZone; iZone++) {
+		coords[iZone] = new double [nDim];
+	}
+
+	/*--- allocate dynamic memory for vectors of Fourier coefficients ---*/
+	double *a_coeffs = new double [highest_degree+1];
+	double *b_coeffs = new double [highest_degree+1];
+
+	/*--- allocate dynamic memory for the interpolated positions and velocities ---*/
+	double *fitted_coords = new double [nZone];
+	double *fitted_velocities = new double [nZone];
+
+	/*--- Loop over all grid levels ---*/
+	for (iMGlevel = 0; iMGlevel <= config_container[ZONE_0]->GetMGLevels(); iMGlevel++) {
+
+		/*--- Loop over each node in the volume mesh ---*/
+		for (iPoint = 0; iPoint < geometry_container[ZONE_0][iMGlevel]->GetnPoint(); iPoint++) {
+
+			/*--- Populate the 2D coords array with the
+			coordinates of a given mesh point across
+			the time instances (i.e. the Zones) ---*/
+			/*--- Loop over each zone ---*/
+			for (iZone = 0; iZone < nZone; iZone++) {
+				/*--- get the coordinates of the given point ---*/
+				Coord = geometry_container[iZone][iMGlevel]->node[iPoint]->GetCoord();
+				for (iDim = 0; iDim < nDim; iDim++) {
+					/*--- add them to the appropriate place in the 2D coords array ---*/
+					coords[iZone][iDim] = Coord[iDim];
+				}
+			}
+
+			/*--- Loop over each Dimension ---*/
+			for (iDim = 0; iDim < nDim; iDim++) {
+
+				/*--- compute the Fourier coefficients ---*/
+				for (jDegree = 0; jDegree < highest_degree+1; jDegree++) {
+					a_coeffs[jDegree] = 0;
+					b_coeffs[jDegree] = 0;
+					for (iZone = 0; iZone < nZone; iZone++) {
+						a_coeffs[jDegree] = a_coeffs[jDegree] + (2.0/(double)nZone)*cos(jDegree*angular_positions[iZone])*coords[iZone][iDim];
+						b_coeffs[jDegree] = b_coeffs[jDegree] + (2.0/(double)nZone)*sin(jDegree*angular_positions[iZone])*coords[iZone][iDim];
+					}
+				}
+
+				/*--- find the interpolation of the coordinates and its derivative (the velocities) ---*/
+				for (iZone = 0; iZone < nZone; iZone++) {
+					fitted_coords[iZone] = a_coeffs[0]/2.0;
+					fitted_velocities[iZone] = 0.0;
+					for (jDegree = 1; jDegree < highest_degree+1; jDegree++) {
+						fitted_coords[iZone] = fitted_coords[iZone] + a_coeffs[jDegree]*cos(jDegree*angular_positions[iZone]) + b_coeffs[jDegree]*sin(jDegree*angular_positions[iZone]);
+						fitted_velocities[iZone] = fitted_velocities[iZone] + (angular_interval/deltaT)*jDegree*(b_coeffs[jDegree]*cos(jDegree*angular_positions[iZone]) - a_coeffs[jDegree]*sin(jDegree*angular_positions[iZone]));
+					}
+				}
+
+				/*--- Store grid velocity for this point, at this given dimension, across the Zones ---*/
+				for (iZone = 0; iZone < nZone; iZone++) {
+					geometry_container[iZone][iMGlevel]->node[iPoint]->SetGridVel(iDim, fitted_velocities[iZone]);
+				}
+
+
+
+			}
+		}
+	}
+
+	/*--- delete dynamic memory for the abscissas, coefficients, et cetera ---*/
+	delete [] angular_positions;
+	delete [] a_coeffs;
+	delete [] b_coeffs;
+	delete [] fitted_coords;
+	delete [] fitted_velocities;
+	for (iZone = 0; iZone < nDim; iZone++) {
+		delete [] coords[iZone];
+	}
+	delete [] coords;
+
+}