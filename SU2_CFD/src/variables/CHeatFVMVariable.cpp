--- conflicted
+++ resolved
@@ -39,11 +39,7 @@
 
 
 CHeatFVMVariable::CHeatFVMVariable(su2double heat, unsigned long npoint, unsigned long ndim, unsigned long nvar, CConfig *config)
-<<<<<<< HEAD
-: CVariable(npoint, ndim, nvar, config) {
-=======
   : CVariable(npoint, ndim, nvar, config), Gradient_Reconstruction(config->GetReconstructionGradientRequired() ? Gradient_Aux : Gradient) {
->>>>>>> 2b91aac5
 
   bool low_fidelity = false;
   bool dual_time = ((config->GetTime_Marching() == DT_STEPPING_1ST) ||
@@ -79,18 +75,12 @@
   
   if (config->GetReconstructionGradientRequired()) {
     Gradient_Aux.resize(nPoint,nVar,nDim,0.0);
-<<<<<<< HEAD
-    Gradient_Reconstruction = Gradient_Aux;
-  } else {
-    Gradient_Reconstruction = Gradient;
-=======
->>>>>>> 2b91aac5
   }
   
   if (config->GetLeastSquaresRequired()) {
     Rmatrix.resize(nPoint,nDim,nDim,0.0);
   }
-    
+
   if (config->GetKind_ConvNumScheme_Heat() == SPACE_CENTERED)
     Undivided_Laplacian.resize(nPoint,nVar);
 
