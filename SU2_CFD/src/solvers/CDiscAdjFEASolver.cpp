/*!
 * \file CDiscAdjFEASolver.cpp
 * \brief Main subroutines for solving adjoint FEM elasticity problems.
 * \author R. Sanchez
 * \version 7.1.1 "Blackbird"
 *
 * SU2 Project Website: https://su2code.github.io
 *
 * The SU2 Project is maintained by the SU2 Foundation
 * (http://su2foundation.org)
 *
 * Copyright 2012-2021, SU2 Contributors (cf. AUTHORS.md)
 *
 * SU2 is free software; you can redistribute it and/or
 * modify it under the terms of the GNU Lesser General Public
 * License as published by the Free Software Foundation; either
 * version 2.1 of the License, or (at your option) any later version.
 *
 * SU2 is distributed in the hope that it will be useful,
 * but WITHOUT ANY WARRANTY; without even the implied warranty of
 * MERCHANTABILITY or FITNESS FOR A PARTICULAR PURPOSE. See the GNU
 * Lesser General Public License for more details.
 *
 * You should have received a copy of the GNU Lesser General Public
 * License along with SU2. If not, see <http://www.gnu.org/licenses/>.
 */

#include "../../include/solvers/CDiscAdjFEASolver.hpp"
#include "../../include/variables/CDiscAdjFEAVariable.hpp"

CDiscAdjFEASolver::CDiscAdjFEASolver(CGeometry *geometry, CConfig *config, CSolver *direct_solver,
                                     unsigned short Kind_Solver, unsigned short iMesh)  : CSolver() {

  adjoint = true;

  unsigned long iPoint;

  const bool dynamic = (config->GetTime_Domain());

  nVar = direct_solver->GetnVar();
  nDim = geometry->GetnDim();

  /*-- Store some information about direct solver ---*/
  this->KindDirect_Solver = Kind_Solver;
  this->direct_solver = direct_solver;

  nMarker      = config->GetnMarker_All();
  nPoint       = geometry->GetnPoint();
  nPointDomain = geometry->GetnPointDomain();

  /*--- Define some auxiliary vectors related to the residual ---*/

  Residual_RMS.resize(nVar,1.0);
  Residual_Max.resize(nVar,1.0);
  Point_Max.resize(nVar,0);
  Point_Max_Coord.resize(nVar,nDim) = su2double(0.0);

  /*--- Define some auxiliary vectors related to the residual for problems with a BGS strategy---*/

  if (config->GetMultizone_Residual()) {

    Residual_BGS.resize(nVar,1.0);
    Residual_Max_BGS.resize(nVar,1.0);
    Point_Max_BGS.resize(nVar,0);
    Point_Max_Coord_BGS.resize(nVar,nDim) = su2double(0.0);
  }

  /*--- Initialize the adjoint solution. ---*/

  vector<su2double> init(nVar,1e-16);
  nodes = new CDiscAdjFEABoundVariable(init.data(), init.data(), init.data(), nPoint, nDim, nVar, dynamic, config);
  SetBaseClassPointerToNodes();

  /*--- Set which points are vertices and allocate boundary data. ---*/

  for (iPoint = 0; iPoint < nPoint; iPoint++)
    for (unsigned short iMarker = 0; iMarker < config->GetnMarker_All(); iMarker++) {
      long iVertex = geometry->nodes->GetVertex(iPoint, iMarker);
      if (iVertex >= 0) {
        nodes->Set_isVertex(iPoint,true);
        break;
      }
    }
  nodes->AllocateBoundaryVariables(config);

  /*--- Initialize vector structures for multiple material definition ---*/

  nMPROP = config->GetnElasticityMod();

  /*--- For a material to be fully defined, we need to have the same number for all three parameters ---*/
  bool checkDef = ((config->GetnElasticityMod() == config->GetnPoissonRatio()) &&
                   (config->GetnElasticityMod() == config->GetnMaterialDensity()) &&
                   (config->GetnMaterialDensity() == config->GetnPoissonRatio()));

  if (!checkDef){
    SU2_MPI::Error("WARNING: For a material to be fully defined, E, Nu and Rho need to have the same dimensions.", CURRENT_FUNCTION);
  }

  E.resize(nMPROP);
  Nu.resize(nMPROP);
  Rho.resize(nMPROP);
  Rho_DL.resize(nMPROP);

  /*--- Initialize vector structures for multiple electric regions ---*/

  de_effects = config->GetDE_Effects();

  if (de_effects) {
    nEField = config->GetnElectric_Field();
    EField.resize(nEField);
  }

  /*--- Initialize vector structures for structural-based design variables ---*/

  switch (config->GetDV_FEA()) {
    case YOUNG_MODULUS:
    case POISSON_RATIO:
    case DENSITY_VAL:
    case DEAD_WEIGHT:
    case ELECTRIC_FIELD:
      fea_dv = true;
      break;
    default:
      fea_dv = false;
      break;
  }

  if (fea_dv) ReadDV(config);

}

CDiscAdjFEASolver::~CDiscAdjFEASolver() { delete nodes; }

void CDiscAdjFEASolver::SetRecording(CGeometry* geometry, CConfig *config){

  unsigned long iPoint;
  unsigned short iVar;

  /*--- Reset the solution to the initial (converged) solution ---*/

  for (iPoint = 0; iPoint < nPoint; iPoint++){
    direct_solver->GetNodes()->SetSolution(iPoint, nodes->GetSolution_Direct(iPoint));
  }

  if (config->GetTime_Domain()){
    /*--- Reset the solution to the initial (converged) solution ---*/

    for (iPoint = 0; iPoint < nPoint; iPoint++){
      direct_solver->GetNodes()->SetSolution_Accel(iPoint, nodes->GetSolution_Accel_Direct(iPoint));
    }

    for (iPoint = 0; iPoint < nPoint; iPoint++){
      direct_solver->GetNodes()->SetSolution_Vel(iPoint, nodes->GetSolution_Vel_Direct(iPoint));
    }

    /*--- Reset the input for time n ---*/

    for (iPoint = 0; iPoint < nPoint; iPoint++){
      for (iVar = 0; iVar < nVar; iVar++){
        AD::ResetInput(direct_solver->GetNodes()->GetSolution_time_n(iPoint)[iVar]);
      }
    }
    for (iPoint = 0; iPoint < nPoint; iPoint++){
      for (iVar = 0; iVar < nVar; iVar++){
        AD::ResetInput(direct_solver->GetNodes()->GetSolution_Accel_time_n(iPoint)[iVar]);
      }
    }
    for (iPoint = 0; iPoint < nPoint; iPoint++){
      for (iVar = 0; iVar < nVar; iVar++){
        AD::ResetInput(direct_solver->GetNodes()->GetSolution_Vel_time_n(iPoint)[iVar]);
      }
    }

  }

  /*--- Set the Jacobian to zero since this is not done inside the meanflow iteration
   * when running the discrete adjoint solver. ---*/

  direct_solver->Jacobian.SetValZero();

  /*--- Set indices to zero ---*/

  RegisterVariables(geometry, config, true);

}

void CDiscAdjFEASolver::RegisterSolution(CGeometry *geometry, CConfig *config){

  const bool input = true;
  const bool dynamic = config->GetTime_Domain();
  const bool push_index = !config->GetMultizone_Problem();

  /*--- Register solution at all necessary time instances and other variables on the tape ---*/

  direct_solver->GetNodes()->RegisterSolution(input, push_index);

  if (dynamic) {

    /*--- Register acceleration (u'') and velocity (u') at time step n ---*/

    direct_solver->GetNodes()->RegisterSolution_Accel(input, push_index);
    direct_solver->GetNodes()->RegisterSolution_Vel(input, push_index);

    /*--- Register solution (u), acceleration (u'') and velocity (u') at time step n-1 ---*/

    direct_solver->GetNodes()->Register_femSolution_time_n(input, push_index);
    direct_solver->GetNodes()->RegisterSolution_Accel_time_n(input, push_index);
    direct_solver->GetNodes()->RegisterSolution_Vel_time_n(input, push_index);

  }

}

void CDiscAdjFEASolver::RegisterVariables(CGeometry *geometry, CConfig *config, bool reset){

  /*--- Register element-based values as input ---*/

  unsigned short iVar;

  if (KindDirect_Solver == RUNTIME_FEA_SYS) {

    const bool pseudo_static = config->GetPseudoStatic();

    for (iVar = 0; iVar < nMPROP; iVar++) {
      E[iVar]      = config->GetElasticyMod(iVar);
      Nu[iVar]     = config->GetPoissonRatio(iVar);
      Rho[iVar]    = pseudo_static? 0.0 : config->GetMaterialDensity(iVar);
      Rho_DL[iVar] = config->GetMaterialDensity(iVar);
    }

    /*--- Read the values of the electric field ---*/
    if (de_effects) {
      for (iVar = 0; iVar < nEField; iVar++)
        EField[iVar] = config->Get_Electric_Field_Mod(iVar);
    }

    /*--- Reset index, otherwise messes up other derivatives ---*/
    if (fea_dv) {
      for (iVar = 0; iVar < nDV; iVar++) AD::ResetInput(DV[iVar]);
    }

    if (!reset) {
      const bool local_index = config->GetMultizone_Problem();
      const bool push_index = !local_index;

      E.Register(push_index);
      Nu.Register(push_index);
      Rho.Register(push_index);
      Rho_DL.Register(push_index);
      if (de_effects) EField.Register(push_index);
      if (fea_dv) DV.Register(push_index);

      /*--- Explicitly store the tape indices for when we extract the derivatives ---*/
      if (local_index) {
        E.SetIndex();
        Nu.SetIndex();
        Rho.SetIndex();
        Rho_DL.SetIndex();
        if (de_effects) EField.SetIndex();
        if (fea_dv) DV.SetIndex();
      }

      /*--- Register the flow tractions ---*/
      if (config->GetnMarker_Fluid_Load() > 0)
        direct_solver->GetNodes()->RegisterFlowTraction();
    }

  }

  /*--- Here it is possible to register other variables as input that influence the flow solution
   * and thereby also the objective function. The adjoint values (i.e. the derivatives) can be
   * extracted in the ExtractAdjointVariables routine. ---*/
}

void CDiscAdjFEASolver::RegisterOutput(CGeometry *geometry, CConfig *config){

  const bool input = false;
  const bool dynamic = config->GetTime_Domain();
  const bool push_index = !config->GetMultizone_Problem();

  /*--- Register variables as output of the solver iteration ---*/

  direct_solver->GetNodes()->RegisterSolution(input, push_index);

  if (dynamic) {
    /*--- Register acceleration (u'') and velocity (u') at time step n ---*/
    direct_solver->GetNodes()->RegisterSolution_Accel(input, push_index);
    direct_solver->GetNodes()->RegisterSolution_Vel(input, push_index);
  }

}

void CDiscAdjFEASolver::ExtractAdjoint_Solution(CGeometry *geometry, CConfig *config){

  const bool dynamic = config->GetTime_Domain();
  const bool multizone = config->GetMultizone_Problem();

  unsigned short iVar;
  unsigned long iPoint;
  su2double residual;

  su2double Solution[MAXNVAR] = {0.0}, Solution_Vel[MAXNVAR] = {0.0}, Solution_Accel[MAXNVAR] = {0.0};

  /*--- Set Residuals to zero ---*/

  SetResToZero();

  /*--- Set the old solution, for multi-zone problems this is done after computing the
   *    residuals, otherwise the per-zone-residuals do not make sense, as on entry Solution
   *    contains contributions from other zones but on extraction it does not. ---*/

  if(!multizone) nodes->Set_OldSolution();

  for (iPoint = 0; iPoint < nPoint; iPoint++){

    /*--- Extract the adjoint solution ---*/

    if(multizone) {
      direct_solver->GetNodes()->GetAdjointSolution_LocalIndex(iPoint,Solution);
    }
    else {
      direct_solver->GetNodes()->GetAdjointSolution(iPoint,Solution);
    }

    /*--- Store the adjoint solution ---*/

    nodes->SetSolution(iPoint,Solution);

  }

  /*--- Solution for acceleration (u'') and velocity (u') at time n ---*/

  if (dynamic){

    /*--- FIRST: The acceleration solution ---*/

    /*--- Set the old acceleration solution ---*/
    nodes->Set_OldSolution_Accel();

    for (iPoint = 0; iPoint < nPoint; iPoint++){

      /*--- Extract the adjoint acceleration solution u'' ---*/

      if(multizone) {
        direct_solver->GetNodes()->GetAdjointSolution_Accel_LocalIndex(iPoint,Solution_Accel);
      }
      else {
        direct_solver->GetNodes()->GetAdjointSolution_Accel(iPoint,Solution_Accel);
      }

      /*--- Store the adjoint acceleration solution u'' ---*/

      nodes->SetSolution_Accel(iPoint,Solution_Accel);

    }

    /*--- NEXT: The velocity solution ---*/

    /*--- Set the old velocity solution ---*/
    nodes->Set_OldSolution_Vel();

    for (iPoint = 0; iPoint < nPoint; iPoint++){

      /*--- Extract the adjoint velocity solution u'' ---*/

      if(multizone) {
        direct_solver->GetNodes()->GetAdjointSolution_Vel_LocalIndex(iPoint,Solution_Vel);
      }
      else {
        direct_solver->GetNodes()->GetAdjointSolution_Vel(iPoint,Solution_Vel);
      }

      /*--- Store the adjoint velocity solution u'' ---*/

      nodes->SetSolution_Vel(iPoint,Solution_Vel);

    }

    /*--- NOW: The solution at time n ---*/
    for (iPoint = 0; iPoint < nPoint; iPoint++){

      /*--- Extract the adjoint solution at time n ---*/

      if(multizone) {
        direct_solver->GetNodes()->GetAdjointSolution_time_n_LocalIndex(iPoint,Solution);
      }
      else {
        direct_solver->GetNodes()->GetAdjointSolution_time_n(iPoint,Solution);
      }

      /*--- Store the adjoint solution at time n ---*/

      nodes->Set_Solution_time_n(iPoint,Solution);
    }

    /*--- The acceleration solution at time n... ---*/
    for (iPoint = 0; iPoint < nPoint; iPoint++){

      /*--- Extract the adjoint acceleration solution u'' at time n ---*/

      if(multizone) {
        direct_solver->GetNodes()->GetAdjointSolution_Accel_time_n_LocalIndex(iPoint,Solution_Accel);
      }
      else {
        direct_solver->GetNodes()->GetAdjointSolution_Accel_time_n(iPoint,Solution_Accel);
      }

      /*--- Store the adjoint acceleration solution u'' at time n---*/

      nodes->SetSolution_Accel_time_n(iPoint,Solution_Accel);

    }

    /*--- ... and the velocity solution at time n ---*/
    for (iPoint = 0; iPoint < nPoint; iPoint++){

      /*--- Extract the adjoint velocity solution u' at time n ---*/

      if(multizone) {
        direct_solver->GetNodes()->GetAdjointSolution_Vel_time_n_LocalIndex(iPoint,Solution_Vel);
      }
      else {
        direct_solver->GetNodes()->GetAdjointSolution_Vel_time_n(iPoint,Solution_Vel);
      }

      /*--- Store the adjoint velocity solution u' at time n ---*/

      nodes->SetSolution_Vel_time_n(iPoint,Solution_Vel);

    }

  }

  /*--- TODO: Need to set the MPI solution in the previous TS ---*/

  /*--- Set the residuals ---*/

  for (iPoint = 0; iPoint < nPointDomain; iPoint++){
    for (iVar = 0; iVar < nVar; iVar++){
      residual = nodes->GetSolution(iPoint, iVar) - nodes->GetSolution_Old(iPoint, iVar);

      Residual_RMS[iVar] += residual*residual;
      AddRes_Max(iVar,fabs(residual),geometry->nodes->GetGlobalIndex(iPoint),geometry->nodes->GetCoord(iPoint));
    }
    if (dynamic){
      for (iVar = 0; iVar < nVar; iVar++){
        residual = nodes->GetSolution_Accel(iPoint, iVar) - nodes->GetSolution_Old_Accel(iPoint, iVar);

        Residual_RMS[iVar] += residual*residual;
        AddRes_Max(iVar,fabs(residual),geometry->nodes->GetGlobalIndex(iPoint),geometry->nodes->GetCoord(iPoint));
      }
      for (iVar = 0; iVar < nVar; iVar++){
        residual = nodes->GetSolution_Vel(iPoint, iVar) - nodes->GetSolution_Old_Vel(iPoint, iVar);

        Residual_RMS[iVar] += residual*residual;
        AddRes_Max(iVar,fabs(residual),geometry->nodes->GetGlobalIndex(iPoint),geometry->nodes->GetCoord(iPoint));
      }
    }
  }

  SetResidual_RMS(geometry, config);

  SetIterLinSolver(direct_solver->System.GetIterations());
  SetResLinSolver(direct_solver->System.GetResidual());

}

void CDiscAdjFEASolver::ExtractAdjoint_Variables(CGeometry *geometry, CConfig *config){

  if (KindDirect_Solver != RUNTIME_FEA_SYS) return;

  /*--- Sensitivities of material properties and design variables. ---*/

  E.GetDerivative();
  Nu.GetDerivative();
  Rho.GetDerivative();
  Rho_DL.GetDerivative();
  if (de_effects) EField.GetDerivative();
  if (fea_dv) DV.GetDerivative();

  /*--- Extract the flow traction sensitivities. ---*/

  if (config->GetnMarker_Fluid_Load() > 0) {
    for (unsigned long iPoint = 0; iPoint < nPoint; iPoint++){
      for (unsigned short iDim = 0; iDim < nDim; iDim++){
        su2double val_sens = direct_solver->GetNodes()->ExtractFlowTraction_Sensitivity(iPoint,iDim);
        nodes->SetFlowTractionSensitivity(iPoint, iDim, val_sens);
      }
    }
  }

}

void CDiscAdjFEASolver::SetAdjoint_Output(CGeometry *geometry, CConfig *config){

  const bool dynamic = (config->GetTime_Domain());
  const bool deform_mesh = (config->GetnMarker_Deform_Mesh() > 0);

  su2double Solution[MAXNVAR] = {0.0}, Solution_Vel[MAXNVAR] = {0.0}, Solution_Accel[MAXNVAR] = {0.0};

  unsigned short iVar;

  for (auto iPoint = 0ul; iPoint < nPoint; iPoint++){
    for (iVar = 0; iVar < nVar; iVar++){
      Solution[iVar] = nodes->GetSolution(iPoint,iVar);
    }
    if(deform_mesh){
      for (iVar = 0; iVar < nVar; iVar++){
        Solution[iVar] += nodes->GetSourceTerm_DispAdjoint(iPoint,iVar);
      }
    }
    if (dynamic){
      for (iVar = 0; iVar < nVar; iVar++){
<<<<<<< HEAD
        Solution_Accel[iVar] = nodes->GetSolution_Accel(iPoint,iVar);
      }
      for (iVar = 0; iVar < nVar; iVar++){
        Solution_Vel[iVar] = nodes->GetSolution_Vel(iPoint,iVar);
        if (deform_mesh){
          Solution_Vel[iVar] += nodes->GetSourceTerm_VelAdjoint(iPoint,iVar);
        }
      }
      for (iVar = 0; iVar < nVar; iVar++){
=======
>>>>>>> 7fa0763e
        Solution[iVar] += nodes->GetDynamic_Derivative_n(iPoint,iVar);
      }
      for (iVar = 0; iVar < nVar; iVar++){
        Solution_Accel[iVar] = nodes->GetSolution_Accel(iPoint,iVar) + nodes->GetDynamic_Derivative_Accel_n(iPoint,iVar);
      }
      for (iVar = 0; iVar < nVar; iVar++){
        Solution_Vel[iVar] = nodes->GetSolution_Vel(iPoint,iVar) + nodes->GetDynamic_Derivative_Vel_n(iPoint,iVar);
      }
    }
    direct_solver->GetNodes()->SetAdjointSolution(iPoint,Solution);
    if (dynamic){
      direct_solver->GetNodes()->SetAdjointSolution_Accel(iPoint,Solution_Accel);
      direct_solver->GetNodes()->SetAdjointSolution_Vel(iPoint,Solution_Vel);
    }

  }

}

void CDiscAdjFEASolver::Preprocessing(CGeometry *geometry, CSolver **solver_container, CConfig *config_container, unsigned short iMesh, unsigned short iRKStep, unsigned short RunTime_EqSystem, bool Output){

  unsigned short iVar;

  if (config_container->GetTime_Domain()){
    for (auto iPoint = 0ul; iPoint < nPoint; iPoint++){
      for (iVar=0; iVar < nVar; iVar++){
        nodes->SetDynamic_Derivative_n(iPoint, iVar, nodes->GetSolution_time_n(iPoint, iVar));
      }
      for (iVar=0; iVar < nVar; iVar++){
        nodes->SetDynamic_Derivative_Accel_n(iPoint, iVar, nodes->GetSolution_Accel_time_n(iPoint, iVar));
      }
      for (iVar=0; iVar < nVar; iVar++){
        nodes->SetDynamic_Derivative_Vel_n(iPoint, iVar, nodes->GetSolution_Vel_time_n(iPoint, iVar));
      }
    }
  }

}

void CDiscAdjFEASolver::SetSensitivity(CGeometry *geometry, CConfig *config, CSolver*){

  E.UpdateTotal();
  Nu.UpdateTotal();
  Rho.UpdateTotal();
  Rho_DL.UpdateTotal();
  if (de_effects) EField.UpdateTotal();
  if (fea_dv) DV.UpdateTotal();

  /*--- Extract the topology optimization density sensitivities. ---*/

  direct_solver->ExtractAdjoint_Variables(geometry, config);

  /*--- Extract the geometric sensitivities ---*/

  for (unsigned long iPoint = 0; iPoint < nPoint; iPoint++) {

    su2double *Coord = geometry->nodes->GetCoord(iPoint);

    for (unsigned short iDim = 0; iDim < nDim; iDim++) {

      su2double Sensitivity;

      if(config->GetMultizone_Problem()) {
        Sensitivity = geometry->nodes->GetAdjointSolution(iPoint, iDim);
      }
      else {
        Sensitivity = SU2_TYPE::GetDerivative(Coord[iDim]);
        /*--- Set the index manually to zero. ---*/
        AD::ResetInput(Coord[iDim]);
      }

      if (!(config->GetTime_Domain()) || config->GetMultizone_Problem()) {
        nodes->SetSensitivity(iPoint, iDim, Sensitivity);
      } else {
        nodes->SetSensitivity(iPoint, iDim, nodes->GetSensitivity(iPoint, iDim) + Sensitivity);
      }
    }
  }
<<<<<<< HEAD
  SetSurface_Sensitivity(geometry, config);

  // Temporary Output
  if (config->GetAdvanced_FEAElementBased()) {
    if (rank == MASTER_NODE) {
      unsigned short iVar;

      /*--- Header of the temporary dv sensitivity output file ---*/
      ofstream myfile2_res;
      bool outputDVFEA = false;

      switch (config->GetDV_FEA()) {
        case YOUNG_MODULUS:
          myfile2_res.open("grad_young.opt");
          myfile2_res << "INDEX"
                    << "\t"
                    << "GRAD" << endl;
          myfile2_res.precision(15);

          for (unsigned short iDV = 0; iDV < nDV; iDV++) {
            myfile2_res << iDV;
            myfile2_res << "\t";
            myfile2_res << scientific << Total_Sens_DV[iDV];
            myfile2_res << endl;
          }
          myfile2_res.close();
          break;
      }
    }
  }
}

void CDiscAdjFEASolver::SetSurface_Sensitivity(CGeometry *geometry, CConfig *config){

=======
>>>>>>> 7fa0763e
}

void CDiscAdjFEASolver::ReadDV(const CConfig *config) {

  string filename;
  ifstream properties_file;

  /*--- Choose the filename of the design variable ---*/

  switch (config->GetDV_FEA()) {
    case YOUNG_MODULUS:
      filename = "dv_young.opt";
      break;
    case POISSON_RATIO:
      filename = "dv_poisson.opt";
      break;
    case DENSITY_VAL:
    case DEAD_WEIGHT:
      filename = "dv_density.opt";
      break;
    case ELECTRIC_FIELD:
      filename = "dv_efield.opt";
      break;
    default:
      filename = "dv.opt";
      break;
  }

  if (rank == MASTER_NODE) cout << "Filename: " << filename << "." << endl;

  properties_file.open(filename.data(), ios::in);

  /*--- In case there is no file, all elements get the same property (0) ---*/

  if (properties_file.fail()) {

    if (rank == MASTER_NODE)
      cout << "There is no design variable file." << endl;

    nDV = 1;
    DV.resize(nDV);
    DV[0] = 1.0;
  }
  else{

    string text_line;
    vector<su2double> values;

    /*--- Skip the first line: it is the header ---*/
    getline (properties_file, text_line);

    while (getline (properties_file, text_line)) {
      istringstream point_line(text_line);

      unsigned long index;
      su2double value;
      point_line >> index >> value;

      values.push_back(value);
    }

    nDV = values.size();
    DV.resize(nDV);
    unsigned short iDV = 0;
    for (auto x : values) DV[iDV++] = x;

  }

}

void CDiscAdjFEASolver::LoadRestart(CGeometry **geometry, CSolver ***solver, CConfig *config, int val_iter, bool val_update_geo) {

  /*--- Restart the solution from file information ---*/

  auto filename = config->GetSolution_AdjFileName();
  auto restart_filename = config->GetObjFunc_Extension(filename);
  restart_filename = config->GetFilename(restart_filename, "", val_iter);

  BasicLoadRestart(geometry[MESH_0], config, restart_filename, geometry[MESH_0]->GetnDim());

}<|MERGE_RESOLUTION|>--- conflicted
+++ resolved
@@ -511,18 +511,6 @@
     }
     if (dynamic){
       for (iVar = 0; iVar < nVar; iVar++){
-<<<<<<< HEAD
-        Solution_Accel[iVar] = nodes->GetSolution_Accel(iPoint,iVar);
-      }
-      for (iVar = 0; iVar < nVar; iVar++){
-        Solution_Vel[iVar] = nodes->GetSolution_Vel(iPoint,iVar);
-        if (deform_mesh){
-          Solution_Vel[iVar] += nodes->GetSourceTerm_VelAdjoint(iPoint,iVar);
-        }
-      }
-      for (iVar = 0; iVar < nVar; iVar++){
-=======
->>>>>>> 7fa0763e
         Solution[iVar] += nodes->GetDynamic_Derivative_n(iPoint,iVar);
       }
       for (iVar = 0; iVar < nVar; iVar++){
@@ -530,6 +518,9 @@
       }
       for (iVar = 0; iVar < nVar; iVar++){
         Solution_Vel[iVar] = nodes->GetSolution_Vel(iPoint,iVar) + nodes->GetDynamic_Derivative_Vel_n(iPoint,iVar);
+      }
+      if (deform_mesh){
+        Solution_Vel[iVar] += nodes->GetSourceTerm_VelAdjoint(iPoint,iVar);
       }
     }
     direct_solver->GetNodes()->SetAdjointSolution(iPoint,Solution);
@@ -601,8 +592,6 @@
       }
     }
   }
-<<<<<<< HEAD
-  SetSurface_Sensitivity(geometry, config);
 
   // Temporary Output
   if (config->GetAdvanced_FEAElementBased()) {
@@ -624,7 +613,7 @@
           for (unsigned short iDV = 0; iDV < nDV; iDV++) {
             myfile2_res << iDV;
             myfile2_res << "\t";
-            myfile2_res << scientific << Total_Sens_DV[iDV];
+            myfile2_res << scientific << GetTotal_Sens_DVFEA(iDV);//Total_Sens_DV[iDV];
             myfile2_res << endl;
           }
           myfile2_res.close();
@@ -632,12 +621,6 @@
       }
     }
   }
-}
-
-void CDiscAdjFEASolver::SetSurface_Sensitivity(CGeometry *geometry, CConfig *config){
-
-=======
->>>>>>> 7fa0763e
 }
 
 void CDiscAdjFEASolver::ReadDV(const CConfig *config) {
