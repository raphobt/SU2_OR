--- conflicted
+++ resolved
@@ -911,14 +911,9 @@
         }
       }
 
-<<<<<<< HEAD
       for (iSpecies = 0; iSpecies < nSpecies; iSpecies++) {
         Res_Visc[nSpecies+nDim]   += (Res_Visc[iSpecies]*hs[iSpecies]  )*Area;
         Res_Visc[nSpecies+nDim+1] += (Res_Visc[iSpecies]*eves[iSpecies])*Area;
-=======
-        /*--- Apply to the linear system ---*/
-        Jacobian.SubtractBlock2Diag(iPoint, Jacobian_i);
->>>>>>> 4f85841f
       }
 
       /*--- Viscous contribution to the residual at the wall ---*/
