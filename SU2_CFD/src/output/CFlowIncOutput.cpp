--- conflicted
+++ resolved
@@ -115,31 +115,13 @@
 
   /// DESCRIPTION: Root-mean square residual of the radiative energy (P1 model).
   if (config->AddRadiation()) AddHistoryOutput("RMS_RAD_ENERGY", "rms[E_Rad]",  ScreenOutputFormat::FIXED, "RMS_RES", "Root-mean square residual of the radiative energy.", HistoryFieldType::RESIDUAL);
-<<<<<<< HEAD
-
-  switch(turb_model){
-  case TURB_MODEL::SA: case TURB_MODEL::SA_NEG: case TURB_MODEL::SA_E: case TURB_MODEL::SA_COMP: case TURB_MODEL::SA_E_COMP:
-    /// DESCRIPTION: Root-mean square residual of nu tilde (SA model).
-    AddHistoryOutput("RMS_NU_TILDE",       "rms[nu]", ScreenOutputFormat::FIXED, "RMS_RES", "Root-mean square residual of nu tilde (SA model).", HistoryFieldType::RESIDUAL);
-    break;
-  case TURB_MODEL::SST: case TURB_MODEL::SST_SUST:
-    /// DESCRIPTION: Root-mean square residual of kinetic energy (SST model).
-    AddHistoryOutput("RMS_TKE", "rms[k]",  ScreenOutputFormat::FIXED, "RMS_RES", "Root-mean square residual of kinetic energy (SST model).", HistoryFieldType::RESIDUAL);
-    /// DESCRIPTION: Root-mean square residual of the dissipation (SST model).
-    AddHistoryOutput("RMS_DISSIPATION",    "rms[w]",  ScreenOutputFormat::FIXED, "RMS_RES", "Root-mean square residual of dissipation (SST model).", HistoryFieldType::RESIDUAL);
-    break;
-  case TURB_MODEL::NONE: break;
-  }
 
   if (config->GetKind_Species_Model() != SPECIES_MODEL::NONE) {
     for (unsigned short iVar = 0; iVar < config->GetnSpecies(); iVar++) {
       AddHistoryOutput("RMS_SPECIES_"+std::to_string(iVar), "rms[rho*Y_"+std::to_string(iVar)+"]", ScreenOutputFormat::FIXED, "RMS_RES", "Root-mean square residual of transported species.", HistoryFieldType::RESIDUAL);
     }
   }
-=======
->>>>>>> b140a4d8
   /// END_GROUP
-
 
   /// BEGIN_GROUP: MAX_RES, DESCRIPTION: The maximum residuals of the SOLUTION variables.
   /// DESCRIPTION: Maximum residual of the pressure.
@@ -242,11 +224,7 @@
 void CFlowIncOutput::LoadHistoryData(CConfig *config, CGeometry *geometry, CSolver **solver) {
 
   CSolver* flow_solver = solver[FLOW_SOL];
-<<<<<<< HEAD
-  CSolver* turb_solver = solver[TURB_SOL];
   CSolver* species_solver = solver[SPECIES_SOL];
-=======
->>>>>>> b140a4d8
   CSolver* heat_solver = solver[HEAT_SOL];
   CSolver* rad_solver  = solver[RAD_SOL];
   CSolver* mesh_solver = solver[MESH_SOL];
@@ -255,18 +233,6 @@
   SetHistoryOutputValue("RMS_VELOCITY-X", log10(flow_solver->GetRes_RMS(1)));
   SetHistoryOutputValue("RMS_VELOCITY-Y", log10(flow_solver->GetRes_RMS(2)));
   if (nDim == 3) SetHistoryOutputValue("RMS_VELOCITY-Z", log10(flow_solver->GetRes_RMS(3)));
-<<<<<<< HEAD
-
-  switch(turb_model){
-  case TURB_MODEL::SA: case TURB_MODEL::SA_NEG: case TURB_MODEL::SA_E: case TURB_MODEL::SA_COMP: case TURB_MODEL::SA_E_COMP:
-    SetHistoryOutputValue("RMS_NU_TILDE", log10(turb_solver->GetRes_RMS(0)));
-    break;
-  case TURB_MODEL::SST: case TURB_MODEL::SST_SUST:
-    SetHistoryOutputValue("RMS_TKE", log10(turb_solver->GetRes_RMS(0)));
-    SetHistoryOutputValue("RMS_DISSIPATION",    log10(turb_solver->GetRes_RMS(1)));
-    break;
-  case TURB_MODEL::NONE: break;
-  }
 
   if (config->GetKind_Species_Model() != SPECIES_MODEL::NONE) {
     for (unsigned short iVar = 0; iVar < config->GetnSpecies(); iVar++) {
@@ -274,8 +240,6 @@
     }
   }
 
-=======
->>>>>>> b140a4d8
   if (config->AddRadiation())
     SetHistoryOutputValue("RMS_RAD_ENERGY", log10(rad_solver->GetRes_RMS(0)));
 
@@ -318,17 +282,11 @@
 
   SetHistoryOutputValue("LINSOL_ITER", flow_solver->GetIterLinSolver());
   SetHistoryOutputValue("LINSOL_RESIDUAL", log10(flow_solver->GetResLinSolver()));
-<<<<<<< HEAD
-  if (turb_model != TURB_MODEL::NONE) {
-    SetHistoryOutputValue("LINSOL_ITER_TURB", turb_solver->GetIterLinSolver());
-    SetHistoryOutputValue("LINSOL_RESIDUAL_TURB", log10(turb_solver->GetResLinSolver()));
-  }
+
   if (config->GetKind_Species_Model() != SPECIES_MODEL::NONE) {
     SetHistoryOutputValue("LINSOL_ITER_SPECIES", species_solver->GetIterLinSolver());
     SetHistoryOutputValue("LINSOL_RESIDUAL_SPECIES", log10(species_solver->GetResLinSolver()));
   }
-=======
->>>>>>> b140a4d8
 
   if (config->GetDeform_Mesh()){
     SetHistoryOutputValue("DEFORM_MIN_VOLUME", mesh_solver->GetMinimum_Volume());
@@ -460,19 +418,11 @@
 
 void CFlowIncOutput::LoadVolumeData(CConfig *config, CGeometry *geometry, CSolver **solver, unsigned long iPoint){
 
-<<<<<<< HEAD
-  CVariable* Node_Flow = solver[FLOW_SOL]->GetNodes();
-  CVariable* Node_Heat = nullptr;
-  CVariable* Node_Turb = nullptr;
-  CVariable* Node_Species = nullptr;
-  CVariable* Node_Rad = nullptr;
-  const auto Node_Geo = geometry->nodes;
-=======
   const auto* Node_Flow = solver[FLOW_SOL]->GetNodes();
   const CVariable* Node_Heat = nullptr;
+  const CVariable* Node_Species = nullptr;
   const CVariable* Node_Rad = nullptr;
   auto* Node_Geo = geometry->nodes;
->>>>>>> b140a4d8
 
   if (weakly_coupled_heat){
     Node_Heat = solver[HEAT_SOL]->GetNodes();
@@ -492,27 +442,11 @@
   if (heat) SetVolumeOutputValue("TEMPERATURE", iPoint, Node_Flow->GetSolution(iPoint, nDim+1));
   if (weakly_coupled_heat) SetVolumeOutputValue("TEMPERATURE", iPoint, Node_Heat->GetSolution(iPoint, 0));
 
-<<<<<<< HEAD
-  switch(config->GetKind_Turb_Model()){
-  case TURB_MODEL::SST: case TURB_MODEL::SST_SUST:
-    SetVolumeOutputValue("TKE", iPoint, Node_Turb->GetSolution(iPoint, 0));
-    SetVolumeOutputValue("DISSIPATION", iPoint, Node_Turb->GetSolution(iPoint, 1));
-    break;
-  case TURB_MODEL::SA: case TURB_MODEL::SA_COMP: case TURB_MODEL::SA_E:
-  case TURB_MODEL::SA_E_COMP: case TURB_MODEL::SA_NEG:
-    SetVolumeOutputValue("NU_TILDE", iPoint, Node_Turb->GetSolution(iPoint, 0));
-    break;
-  case TURB_MODEL::NONE:
-    break;
-  }
-
   if (config->GetKind_Species_Model() != SPECIES_MODEL::NONE) {
     for (unsigned short iVar = 0; iVar < config->GetnSpecies(); iVar++)
       SetVolumeOutputValue("SPECIES_" + std::to_string(iVar), iPoint, Node_Species->GetSolution(iPoint, iVar));
   }
 
-=======
->>>>>>> b140a4d8
   // Radiation solver
   if (config->AddRadiation()){
     Node_Rad = solver[RAD_SOL]->GetNodes();
@@ -546,27 +480,11 @@
   if (config->GetEnergy_Equation())
     SetVolumeOutputValue("RES_TEMPERATURE", iPoint, solver[FLOW_SOL]->LinSysRes(iPoint, nDim+1));
 
-<<<<<<< HEAD
-  switch(config->GetKind_Turb_Model()){
-  case TURB_MODEL::SST: case TURB_MODEL::SST_SUST:
-    SetVolumeOutputValue("RES_TKE", iPoint, solver[TURB_SOL]->LinSysRes(iPoint, 0));
-    SetVolumeOutputValue("RES_DISSIPATION", iPoint, solver[TURB_SOL]->LinSysRes(iPoint, 1));
-    break;
-  case TURB_MODEL::SA: case TURB_MODEL::SA_COMP: case TURB_MODEL::SA_E:
-  case TURB_MODEL::SA_E_COMP: case TURB_MODEL::SA_NEG:
-    SetVolumeOutputValue("RES_NU_TILDE", iPoint, solver[TURB_SOL]->LinSysRes(iPoint, 0));
-    break;
-  case TURB_MODEL::NONE:
-    break;
-  }
-
   if (config->GetKind_Species_Model() != SPECIES_MODEL::NONE) {
     for (unsigned short iVar = 0; iVar < config->GetnSpecies(); iVar++)
       SetVolumeOutputValue("RES_SPECIES_" + std::to_string(iVar), iPoint, solver[SPECIES_SOL]->LinSysRes(iPoint, iVar));
   }
 
-=======
->>>>>>> b140a4d8
   if (config->GetKind_SlopeLimit_Flow() != NO_LIMITER && config->GetKind_SlopeLimit_Flow() != VAN_ALBADA_EDGE) {
     SetVolumeOutputValue("LIMITER_PRESSURE", iPoint, Node_Flow->GetLimiter_Primitive(iPoint, 0));
     SetVolumeOutputValue("LIMITER_VELOCITY-X", iPoint, Node_Flow->GetLimiter_Primitive(iPoint, 1));
