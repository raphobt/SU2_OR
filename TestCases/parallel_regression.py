--- conflicted
+++ resolved
@@ -71,11 +71,7 @@
     invwedge.cfg_dir   = "nonequilibrium/invwedge"
     invwedge.cfg_file  = "invwedge.cfg"
     invwedge.test_iter = 10
-<<<<<<< HEAD
-    invwedge.test_vals = [ -0.954130,   -1.478893,  -16.737310,  -17.063693,  -17.010416,    2.374072,   1.733626,    5.401966,    0.955538]
-=======
     invwedge.test_vals = [-0.956173,-1.480936,-16.738781,-17.063703,-17.011887,2.371977,1.732488,5.399642,0.953492]
->>>>>>> 4e44e395
     invwedge.su2_exec  = "mpirun -n 2 SU2_CFD"
     invwedge.timeout   = 1600
     invwedge.new_output = True
@@ -87,11 +83,7 @@
     viscwedge.cfg_dir   = "nonequilibrium/viscwedge"
     viscwedge.cfg_file  = "viscwedge.cfg"
     viscwedge.test_iter = 10
-<<<<<<< HEAD
-    viscwedge.test_vals = [-5.204061,   -5.728824,  -20.259919,  -20.213137,  -20.252642,   -1.781679,   -2.150885,    1.724447,   -2.861733]
-=======
     viscwedge.test_vals = [-5.170894,-5.695657,-20.831064,-20.718963,-23.419767,-1.559591,-2.068445,2.204714,-2.590194]
->>>>>>> 4e44e395
     viscwedge.su2_exec  = "mpirun -n 2 SU2_CFD"
     viscwedge.timeout   = 1600
     viscwedge.new_output = True
